<!DOCTYPE html PUBLIC "-//W3C//DTD XHTML 1.0 Transitional//EN" "http://www.w3.org/TR/xhtml1/DTD/xhtml1-transitional.dtd">
<html xmlns="http://www.w3.org/1999/xhtml">
<head>
<meta http-equiv="Content-Type" content="text/html; charset=utf-8" />
  <title>GRIB Collections Configuration</title>
  <link href="../../tds.css" rel="stylesheet" type="text/css"/>
</head>

<body>
<h1>GRIB Collection Configuration</h1>
<hr/>
<p>There are a number of ways that the user can intervene in the processing of GRIB Collections, all of them controlled by <strong>&lt;gribConfig&gt;</strong> elements inside the &lt;<strong>featureCollection</strong>&gt; elements of the TDS configuration catalogs or inside NcML. Its important to understand when these elements are applied and when index files need to be regenerated. </p>
<p>As of version 4.5, there are two stages of processing. </p>
<p>The first stage creates GribCollections, which are collections of GRIB records stored in one or more files. Grib Collections try to make all of the records in the collection available to the user by creating a dataset with two time dimensions, a reference time and a forecast time. At this stage, errors in encoding the GDS (Grid Definition Section, which defines the horizontal coordinate system) can be fixed with <strong>gdsHash</strong>. Since distinct GDS will generate separate Groups in the CDM object model, fixing errors here will prevent spurious extra groups from being created. One can also control how  GRIB records are collected into Variables with <strong>pdsHash</strong>, how time intervals are handled with <strong>intvFilter</strong>, and a few other options described below.</p>
<p>If you make changes to any <strong>gribConfig</strong> parameters that affect stage one processing, you need to delete the CDM index files (<strong>*.ncx3</strong>) to force them to be recreated. You do not need to delete the <strong>gbx9</strong> index files.</p>
<p>The second stage happens when the GribCollection is turned into a NetcdfFile by the GRIB IOSP. At this point, the correct GRIB tables must be identified, and decisions on how to name Groups and Variables are made. Changes to these settings may happen at any time, without having to recreate the collection indices. They will take affect the next time the TDS starts.</p>
<p>These instructions are tailored for TDS users. To work with Grib Collections in client software using the CDM stack, see <a href="../../../netcdf-java/reference/formats/GribFiles.html">CDM Grib Files</a>.</p>
<h2>Stage One: GribCollection Creation</h2>
<h3><strong><a name="gdsHash" id="gdsHash"></a>gdsHash</strong>: Fix errors in GDS encoding</h3>
<blockquote>
  <pre>
   &lt;xsd:element name=&quot;gdsHash&quot; minOccurs=&quot;0&quot;&gt;
     &lt;xsd:complexType&gt;
       &lt;xsd:attribute name=&quot;from&quot; type=&quot;xsd:int&quot; use=&quot;required&quot;/&gt;
       &lt;xsd:attribute name=&quot;to&quot; type=&quot;xsd:int&quot; use=&quot;required&quot;/&gt;
     &lt;/xsd:complexType&gt;
   &lt;/xsd:element&gt;
</pre>
  <blockquote>
    <p>The CDM creates a different group for each different GDS (Grid Definition Section) used in the GRIB collection. It identifies the GDS by creating a hashcode for it, and then
      creates a separate group for each unique hashcode. Unfortunately, in some cases, GRIB records have GDSs that differ in minor ways, such as the fifth
      decimal place in the starting x and/or y coordinate. Its clear that these are minor defects in the writing of the GRIB records. If desired, the user can
      fix these problems through NcML or in the TDS gribConfig element.</p>
    <p>First, one must find the GDS hashcodes by using ToolsUI. In the IOSP/GRIB1(2)/GribCollection tab, enter the GRIB file name, which then shows the records
      in the file. Select the GDS (at the bottom) right click for the context menu and choose: compare GDS. This will show the differences in the GDS and the
      corresponding hashcodes. If you confirm that they are, in fact, the same GDS, then you can fix this problem, by merging the two groups, for example:</p>
    <pre>
 &lt;gribConfig&gt;
   &lt;gdsHash from=&quot;1450218978&quot; to=&quot;1450192070&quot;/&gt;
 &lt;/gribConfig&gt;</pre>
    <p>This changes those variables using GDS hashcode =&quot;1450218978&quot; to use &quot;1450192070&quot;, which essentially merges the two groups and eliminates the spurious group in the
      resulting CDM index file. </p>
    <p>Sometimes you want to remove spurious records altogether. To do so, set the gdsHash to 0:</p>
    <pre>
 &lt;gribConfig&gt;
   &lt;gdsHash from=&quot;1450218978&quot; to=&quot;0&quot;/&gt;
 &lt;/gribConfig&gt;</pre>
    <p>will ignore any records with GDS hashcode 1450218978.  </p>
  </blockquote>
</blockquote>
<h3><a name="pdsHash" id="pdsHash"></a>pdsHash: Control how PDS are made into variables</h3>
<pre>  &lt;xsd:element name=&quot;pdsHash&quot; minOccurs=&quot;0&quot; maxOccurs=&quot;unbounded&quot;&gt;
   &lt;xsd:complexType&gt;
    &lt;xsd:sequence&gt;
      &lt;xsd:element name=&quot;useGenType&quot; minOccurs=&quot;0&quot; maxOccurs=&quot;1&quot;/&gt;
      &lt;xsd:element name=&quot;useTableVersion&quot; minOccurs=&quot;0&quot; maxOccurs=&quot;1&quot;/&gt;
      &lt;xsd:element name=&quot;mergeIntv&quot; minOccurs=&quot;0&quot; maxOccurs=&quot;1&quot;/&gt;
    &lt;/xsd:sequence&gt;
   &lt;/xsd:complexType&gt;
  &lt;/xsd:element&gt;</pre>
<blockquote>
  <p>Information from the GRIB record, in particular the PDS (Product Definition Section) is used to group GRIB records into CDM Variables containing multidimensional arrays. This is done by creating a &quot;CDM hashcode&quot; of each record, and then combining all records with the same hashcode into one variable. The CDM makes certain choices on how to do this, that may need to be overriden for a partitcular dataset. Currently most of these setting ar per dataset, and cannot be applied at a finer granularity, with the exception of <strong>intvFilter</strong>, which applies to specific Variables.</p>
  <p><strong>useGenType</strong>: GRIB-2 only. Control whether generating type (octet 12) is used in the CDM hashcode. If true, records with different generating types will create different variables. Default is false. Set this to true if, in the same dataset, you have records with the same discipline-category-parameter but with different generating types that should be made into diffeerent variables. By default, different generating types will be ignored.</p>
  <pre>&lt;gribConfig&gt;
  &lt;pdsHash&gt;
    &lt;useGenType&gt;true&lt;/useGenType&gt;
  &lt;/pdsHash&gt;
&lt;/gribConfig&gt;</pre>
  <p><strong>useTableVersion</strong>: GRIB-1 only. Control whether table version (octet 4) is used in the CDM hashcode. If true, records with different table versions will create different variables. Default is false.   Set this to true if, in the same dataset, you have records with the same parameter number but with different table versions that should be made into different variables. By default, different table versions will be ignored.</p>
  <pre> &lt;pdsHash&gt;
   &lt;<strong>useTableVersion</strong>&gt;true&lt;/<strong>useTableVersion</strong>&gt;
 &lt;/pdsHash&gt;</pre>
  <p><strong>intvMerge</strong>:  GRIB-1 and GRIB-2. Control whether time intervals are merged. If false, seperate variables are created for each time interval length.  Default is true, which will generate &quot;mixed interval variables&quot; if a variable has records of different interval lengths.</p>
  <pre> &lt;pdsHash&gt;
   &lt;<strong>intvMerge</strong>&gt;false&lt;/intvMerge&gt;
 &lt;/pdsHash&gt;</pre>
  <p><strong>useCenter</strong>: GRIB-1 only. Control whether center (octet 5) and subcenter (octet 26, if &gt; 0) is used in the CDM hashcode when the parameter number &gt; 127.  Default is false. Set this to true if, in the same dataset, you have records with the same parameter from different centers that should be made into different variables. By default, different centers will be ignored.</p>
  <pre> &lt;pdsHash&gt;
   &lt;<strong>useCenter</strong>&gt;true&lt;/<strong>useCenter</strong>&gt;
 &lt;/pdsHash&gt;
</pre>
</blockquote>
<h3><a name="intvFilter" id="intvFilter"></a>intvFilter: Time Interval filters</h3>
<pre>  &lt;xsd:element name=&quot;intvFilter&quot; minOccurs=&quot;0&quot; maxOccurs=&quot;unbounded&quot;&gt;
   &lt;xsd:complexType&gt;
    &lt;xsd:sequence&gt;
      &lt;xsd:element name=&quot;variable&quot; minOccurs=&quot;0&quot; maxOccurs=&quot;unbounded&quot;&gt;
       &lt;xsd:complexType&gt;
         &lt;xsd:attribute name=&quot;id&quot; type=&quot;xsd:string&quot; use=&quot;required&quot;/&gt;
         &lt;xsd:attribute name=&quot;prob&quot; type=&quot;xsd:string&quot; use=&quot;optional&quot;/&gt;
       &lt;/xsd:complexType&gt;
      &lt;/xsd:element&gt;
    &lt;/xsd:sequence&gt;
     &lt;xsd:attribute name=&quot;excludeZero&quot; type=&quot;xsd:boolean&quot; use=&quot;optional&quot;/&gt;
     &lt;xsd:attribute name=&quot;intvLength&quot; type=&quot;xsd:int&quot; use=&quot;optional&quot;/&gt;
   &lt;/xsd:complexType&gt;
  &lt;/xsd:element&gt;</pre>
<blockquote>
<blockquote>
  <p>GRIB makes extensive use of time intervals as coordinates. In <a href="http://cfconventions.org/Data/cf-conventions/cf-conventions-1.7/build/cf-conventions.html#cell-boundaries">CF</a>, time interval coordinates use an auxiliary
      coordinate to describe the intervals, for example a coordinate named<em> time1(30) </em>will have an auxiliary coordinate <em>time1_bounds(30,2)</em> containing the lower and upper bounds of the time interval for each coordinate. Currently, the CDM places all intervals in the same variable (rather than
      create seperate variables for each interval size), unless <strong>intvMerge</strong> is set to false. When all intervals have the same size, the interval size is added to the variable name. Otherwise the
      phrase &quot;mixed_intervals&quot; is added to the variable name.</p>
  <p>Generally, the CDM places the coordinate value at the end of the interval, for example the time interval (0,6) will have a coordinate value 6. The CDM
    looks for unique intervals in constructing the variable. This implies that the coordinate values are not always unique, but the coordinate bounds pair are
    always unique. Application code needs to understand this to handle this situation correctly, by checking <em>CoordinateAxis1D.isInterval()</em> or <em>CoordinateAxis2D.isInterval()</em></p>
  <p>NCEP GRIB2 model output, at least, has some issues that we are slowing learning how best to deal with. Currently there are two situations which the user
    can fix:</p>
  <ol>
<<<<<<< HEAD
    <li><strong>excludeZero</strong>:<em> </em>You can choose to ignore or not to ignore zero length intervals. (One sees (0,0) intervals these in NCEP model output, apparently  initialization records, possibly miscoded.) <em>By default, intervals of length 0 are ignored in GRIB-2, but not ignored in GRIB-1</em>. You can override this if for each dataset.</li>
    <li><strong>intvLength</strong>:  <em>By default, intervals of all lengths (except 0) are used. </em> You can choose that certain parameters use only selected intervals. This is helpful when the parameter has redundant mixed levels, which can be
=======
    <li><strong>excludeZero</strong>:    </li>
    <ul>
      <li><em>GRIB-1: By default, intervals of length 0 are included</em>. You can choose to ignore zero length intervals by setting <strong>excludeZero=&quot;false&quot;.</strong></li>
      <li><em>GRIB-2: By default, intervals of length 0 are excluded</em>. You can choose to include zero length intervals by setting <strong>excludeZero=&quot;true&quot;.</strong></li>
    </ul>
    <li><strong>intvLength</strong>:  <em>By default, intervals of all lengths (except 0 for GRIB-2) are used. </em> You can choose that certain parameters use only selected intervals. This is helpful when the parameter has redundant mixed levels, which can be
>>>>>>> bf2436d9
      derived from the set of intervals of a fixed size . For example, the 3 hour intervals (0,3), (3, 6), (6,9), (9,12) intervals are all present, and so
      other intervals (0,6), (0, 9), (0,12) can be ignored. </li>
  </ol>
  <p>Here are examples using NcML:</p>
  <blockquote>
    <pre>  &lt;gribConfig&gt;<br/><strong>1)</strong> &lt;intvFilter excludeZero=&quot;false&quot;/&gt;<br/><strong>2)</strong> &lt;intvFilter intvLength=&quot;3&quot;&gt;<br/>     &lt;variable id=&quot;0-1-8&quot;/&gt;<br/>     &lt;variable id=&quot;0-1-10&quot;/&gt;<br/>   &lt;/intvFilter&gt;<br/> &lt;/gribConfig&gt;</pre>
  </blockquote>
  <ol>
    <li>Do not ignore  0 length time intervals. </li>
    <li>For variables 0-1-8 and 0-1-10, only include records with time interval length = 3. This will simplify those variables so that they only contain  3 hour intervals, instead of a mixture of intervals.</li>
    <li>GRIB-1 uses ids of center-subcenter-version-param, eg &quot;7-4-2-132&quot;.</li>
    <li>GRIB-2 uses ids of discipline-category-number, eg &quot;0-1-8&quot;.</li>
  </ol>
  <p>Also see <a href="../../../netcdf-java/reference/formats/GribFiles.html#intvFilter">CDM docs</a>.</p>
</blockquote>
<h3><a name="parameter" id="parameter"></a>option: set miscellaneous values</h3>
<blockquote>
  <p>Miscellaneous values that control how the GribCollection is made can be set with   <strong>option</strong> elements. All option elements are key / value pairs.</p>
  <h4>timeUnit </h4>
  <p>The  unit of the time coordinates is taken from the first GRIB record in the collection. Occasionally you may want to override this. The value must be a valid string for <strong>ucar.nc2.time.CalendarPeriod.of(  timeUnit)</strong></p>
<pre>&lt;gribConfig&gt;
  &lt;option name=&quot;timeUnit&quot; value=&quot;1 minute&quot; /&gt;
&lt;/gribConfig&gt;</pre>
  <h4>unionRuntimeCoord </h4>
  <p>When multiple reference times are in the same dataset, but they differ for different variables, by default unique runtime coordinates are created. These can proliferate in a large collection, differing only by a few missing records. By setting the <strong>runtimeCoordinate</strong> option to &quot;<em>union</em>&quot;, you can force all variables to use the same runtime coordinates, at the cost of some extra missing values. This happens only at the leaf collections (eg. a file or directory).</p>
<pre>&lt;gribConfig&gt;
  &lt;option name=&quot;runtimeCoordinate&quot; value=&quot;union&quot; /&gt;
&lt;/gribConfig&gt;</pre>
</blockquote>

<hr />
<h2>Stage Two: NetcdfFile Creation</h2>
<h4><a name="gdsName" id="gdsName"></a>gdsName: Rename groups</h4>
<blockquote>
  <p>When a dataset has multiple groups, the groups are automatically named by the projection used and the horizontal dimension size, eg<strong> LatLon-360x720</strong>.</p>
  <p>A user can set group names manually in the TDS configuration catalog. To do so, find the group hash as in the gdsHash example above. Then use the gdsName
    element like this:</p>
  <pre>&lt;gribConfig&gt;
  &lt;gdsName hash='-1960629519' groupName='KTUA Arkansas-Red River RFC'/&gt;
  &lt;gdsName hash='-1819879011' groupName='KFWR West Gulf RFC'/&gt;
  &lt;gdsName hash='-1571856555' groupName='KORN Lower Mississippi RFC'/&gt;
   ...
&lt;/gribConfig&gt;</pre>
  <p>The groupName is used in URLs, so dont use any special characters, like &quot;:&quot;.  </p>
  <p>ToolsUI will generate the XML of the GDS in a collection. Open the collection in IOSP/GRIB1(2)/GribCollection tab, and click on the &quot;Show GDS use&quot; button on the top right. This will create a template you can then modify:</p>
  <pre>&lt;gdsName hash='1450192070' groupName='Gaussian latitude/longitude-576X1152'/&gt;</pre>
</blockquote>
<h3>TDS only
</h3>
<blockquote>
  <h4><a name="datasetTypes" id="datasetTypes"></a>datasetTypes: Define which
    datasets are available in the TDS catalog. By default, all are enabled.</h4>
  <ol>
    <li><strong>TwoD: </strong>the full dataset with two time coordinates: runtime and forecast time</li>
    <li><strong>Best</strong>: the &quot;best timeseries&quot; of the collection dataset, one time coordinate (forecasst time)</li>
    <li><strong>Latest</strong>: add latest resolver dataset to  catalog </li>
    <li><strong>Files</strong>: show component files, allow them to be downloaded via HTTP. (For File partitions which have a single file in each partition, this functionality is enabled by including an HTTPServer in the services.)</li>
  </ol>
  <pre>
&lt;gribConfig datasetTypes=&quot;TwoD Best Latest&quot; /&gt;</pre>
  <h4><a name="latestNamer" id="latestNamer"></a>latestNamer: Rename the latest file dataset</h4>
  <blockquote>
    <p>Change the name of the latest file dataset in the collection, as listed under the Files entry (the default name is &quot;Latest File&quot;). The
    datasetTypes options <em><strong>LatestFile</strong></em> and <em><strong>Files</strong></em>, must be enabled. Note that this does not affect dataset <strong>urlPath</strong>, which is always <em>latest.xml</em>.</p>
  </blockquote>
  <pre>
&lt;gribConfig&gt;
  &lt;latestNamer name=&quot;My Latest Name&quot;/&gt;
&lt;/gribConfig&gt;</pre>
  <h4><a name="bestNamer" id="bestNamer"></a>bestNamer: Rename the Best dataset  </h4>
  <blockquote>
    <p>Change the name of the Best dataset in the collection (the default name is &quot;Best Timeseries&quot;). The datasetTypes <strong><em>Best</em></strong> option must be selected. Note that this does not affect dataset <strong>urlPath</strong>.</p>
  </blockquote>
  <pre>
&lt;gribConfig&gt;
  &lt;bestNamer name=&quot;My Best Name&quot; /&gt;
&lt;/gribConfig&gt;</pre>
  <h4><a name="filesSort" id="filesSort"></a>filesSort: Sort the dataset listings under the Files dataset</h4>
  <blockquote>
    <p>Sort the files lexigraphically, either increasing or decreasing (default GRIB Feature Collection behavior is the same as <em>increasing =
    True</em>). </p>
  </blockquote>
  <pre>
&lt;gribConfig&gt;
  &lt;filesSort increasing=&quot;false&quot; /&gt;
&lt;/gribConfig&gt;</pre>
</blockquote>
<hr />
<h2><a name="schema" id="schema"></a> gribConfig XML Schema</h2>
<p>The gribConfig schema definition, version 1.07</p>
<p>see: <a href="http://www.unidata.ucar.edu/schemas/thredds/InvCatalog.1.0.7.xsd">http://www.unidata.ucar.edu/schemas/thredds/InvCatalog.1.0.7.xsd</a></p>
<blockquote>
  <pre>&lt;xsd:complexType name=&quot;gribConfigType&quot;&gt;
 &lt;xsd:sequence&gt;

1)&lt;xsd:element name=&quot;gdsHash&quot; minOccurs=&quot;0&quot;&gt;
   &lt;xsd:complexType&gt;
     &lt;xsd:attribute name=&quot;from&quot; type=&quot;xsd:int&quot; use=&quot;required&quot;/&gt;
     &lt;xsd:attribute name=&quot;to&quot; type=&quot;xsd:int&quot; use=&quot;required&quot;/&gt;
   &lt;/xsd:complexType&gt;
  &lt;/xsd:element&gt;
  
2)&lt;xsd:element name=&quot;gdsName&quot; minOccurs=&quot;0&quot; maxOccurs=&quot;unbounded&quot;&gt;
   &lt;xsd:complexType&gt;
     &lt;xsd:attribute name=&quot;hash&quot; type=&quot;xsd:int&quot;/&gt;
     &lt;xsd:attribute name=&quot;groupName&quot; type=&quot;xsd:string&quot;/&gt;
   &lt;/xsd:complexType&gt;
  &lt;/xsd:element&gt;
     
3)&lt;xsd:element name=&quot;pdsHash&quot; minOccurs=&quot;0&quot; maxOccurs=&quot;unbounded&quot;&gt;
   &lt;xsd:complexType&gt;
    &lt;xsd:sequence&gt;
      &lt;xsd:element name=&quot;useGenType&quot; minOccurs=&quot;0&quot; maxOccurs=&quot;1&quot;/&gt;
      &lt;xsd:element name=&quot;useTableVersion&quot; minOccurs=&quot;0&quot; maxOccurs=&quot;1&quot;/&gt;
      &lt;xsd:element name=&quot;mergeIntv&quot; minOccurs=&quot;0&quot; maxOccurs=&quot;1&quot;/&gt;
    &lt;/xsd:sequence&gt;
   &lt;/xsd:complexType&gt;
  &lt;/xsd:element&gt;
  
4)&lt;xsd:element name=&quot;intvFilter&quot; minOccurs=&quot;0&quot; maxOccurs=&quot;unbounded&quot;&gt;
   &lt;xsd:complexType&gt;
    &lt;xsd:sequence&gt;
      &lt;xsd:element name=&quot;variable&quot; minOccurs=&quot;0&quot; maxOccurs=&quot;unbounded&quot;&gt;
       &lt;xsd:complexType&gt;
         &lt;xsd:attribute name=&quot;id&quot; type=&quot;xsd:string&quot; use=&quot;required&quot;/&gt;
         &lt;xsd:attribute name=&quot;prob&quot; type=&quot;xsd:string&quot; use=&quot;optional&quot;/&gt;
       &lt;/xsd:complexType&gt;
      &lt;/xsd:element&gt;
    &lt;/xsd:sequence&gt;
     &lt;xsd:attribute name=&quot;excludeZero&quot; type=&quot;xsd:boolean&quot; use=&quot;optional&quot;/&gt;
     &lt;xsd:attribute name=&quot;intvLength&quot; type=&quot;xsd:int&quot; use=&quot;optional&quot;/&gt;
   &lt;/xsd:complexType&gt;
  &lt;/xsd:element&gt;

5)&lt;xsd:element name=&quot;timeUnitConvert&quot; minOccurs=&quot;0&quot;&gt;
    &lt;xsd:complexType&gt;
      &lt;xsd:attribute name=&quot;from&quot; type=&quot;xsd:int&quot; use=&quot;required&quot;/&gt;
      &lt;xsd:attribute name=&quot;to&quot; type=&quot;xsd:int&quot; use=&quot;required&quot;/&gt;
    &lt;/xsd:complexType&gt;
  &lt;/xsd:element&gt;

6)&lt;xsd:element name=&quot;parameter&quot; minOccurs=&quot;0&quot; maxOccurs=&quot;unbounded&quot;&gt;<br />     &lt;xsd:complexType&gt;<br />       &lt;xsd:attribute name=&quot;name&quot; type=&quot;xsd:string&quot; use=&quot;required&quot;/&gt;<br />       &lt;xsd:attribute name=&quot;value&quot; type=&quot;xsd:string&quot; use=&quot;required&quot;/&gt;<br />     &lt;/xsd:complexType&gt;<br />  &lt;/xsd:element&gt;
    
7)&lt;xsd:element name=&quot;latestNamer&quot; minOccurs=&quot;0&quot; maxOccurs=&quot;1&quot;&gt;
   &lt;xsd:complexType&gt;
     &lt;xsd:attribute name=&quot;name&quot; type=&quot;xsd:string&quot; use=&quot;required&quot;/&gt;
   &lt;/xsd:complexType&gt;
  &lt;/xsd:element&gt;

8)&lt;xsd:element name=&quot;bestNamer&quot; minOccurs=&quot;0&quot; maxOccurs=&quot;1&quot;&gt;
   &lt;xsd:complexType&gt;
     &lt;xsd:attribute name=&quot;name&quot; type=&quot;xsd:string&quot; use=&quot;required&quot;/&gt;
   &lt;/xsd:complexType&gt;
  &lt;/xsd:element&gt;
  
9)&lt;xsd:element name=&quot;filesSort&quot; minOccurs=&quot;0&quot; maxOccurs=&quot;1&quot;&gt;
   &lt;xsd:complexType&gt;
     &lt;xsd:choice&gt;
       &lt;xsd:element name=&quot;lexigraphicByName&quot;&gt;
         &lt;xsd:complexType&gt;
           &lt;xsd:attribute name=&quot;increasing&quot; type=&quot;xsd:boolean&quot;/&gt;
         &lt;/xsd:complexType&gt;
       &lt;/xsd:element&gt;
     &lt;/xsd:choice&gt;
     &lt;xsd:attribute name=&quot;orderBy&quot; type=&quot;xsd:string&quot; use=&quot;required&quot;/&gt;<br />     &lt;xsd:attribute name=&quot;increasing&quot; type=&quot;xsd:boolean&quot; use=&quot;required&quot;/&gt;
    &lt;/xsd:complexType&gt;
  &lt;/xsd:element&gt;
  
 &lt;/xsd:sequence&gt;

10) &lt;xsd:attribute name=&quot;datasetTypes&quot; type=&quot;gribDatasetTypes&quot;/&gt;
&lt;/xsd:complexType&gt;
</pre>
  <pre>&lt;xsd:simpleType name=&quot;gribDatasetTypes&quot;&gt;
 &lt;xsd:union memberTypes=&quot;xsd:token&quot;&gt;
  &lt;xsd:simpleType&gt;
    &lt;xsd:restriction base=&quot;xsd:token&quot;&gt;
      &lt;xsd:enumeration value=&quot;TwoD&quot;/&gt;
      &lt;xsd:enumeration value=&quot;Best&quot;/&gt;
      &lt;xsd:enumeration value=&quot;Files&quot;/&gt;
      &lt;xsd:enumeration value=&quot;Latest&quot;/&gt;
   &lt;/xsd:restriction&gt;
  &lt;/xsd:simpleType&gt;
 &lt;/xsd:union&gt;
&lt;/xsd:simpleType&gt;</pre>
  <ol>
    <li><a href="#gdsHash">gdsHash</a>: Fix errors in GDS encoding</li>
    <li><a href="#gdsName">gdsName</a>: Set group names    </li>
    <li><a href="#pdsHash">pdsHash</a>: Control how GRIB records are grouped into variables</li>
    <li><a href="#intvFilter">intvFilter</a>: control how time intervals are handled    </li>
    <li>timeUnitConvert: do not use</li>
    <li><a href="#parameter">parameter</a>: set miscellaneous values</li>
    <li><a href="#gdsName">latestName</a>: Rename the latest file dataset</li>
    <li><a href="#bestNamer">bestNamer</a>: Rename the best file dataset</li>
    <li><a href="#fileSort">filesSort</a>: sort order of files in the TDS catalog</li>
    <li><a href="#datasetTypes">datasetTypes</a>: which datasets appear in the TDS catalog:</li>
    <ol>
      <li><strong>TwoD:</strong> the full dataset with two time dimensions, reference time and forecast time.</li>
      <li><strong>Best</strong>: the &quot;best timeseries&quot; of the collection dataset</li>
      <li><strong>Files</strong>:
        each physical file
        is exposed as a  dataset that can be downloaded.</li>
      <li><strong>Latest</strong>: add latest resolver dataset to Files catalog (<strong>Files</strong> must also be selected)</li>
    </ol>
  </ol>
</blockquote>
<hr />
<address>
<img src="../../thread.png" alt="" width="76" height="67"/> This document was last updated April 2015
</address>
<p>&nbsp;</p>
</body>
</html><|MERGE_RESOLUTION|>--- conflicted
+++ resolved
@@ -107,17 +107,12 @@
   <p>NCEP GRIB2 model output, at least, has some issues that we are slowing learning how best to deal with. Currently there are two situations which the user
     can fix:</p>
   <ol>
-<<<<<<< HEAD
-    <li><strong>excludeZero</strong>:<em> </em>You can choose to ignore or not to ignore zero length intervals. (One sees (0,0) intervals these in NCEP model output, apparently  initialization records, possibly miscoded.) <em>By default, intervals of length 0 are ignored in GRIB-2, but not ignored in GRIB-1</em>. You can override this if for each dataset.</li>
-    <li><strong>intvLength</strong>:  <em>By default, intervals of all lengths (except 0) are used. </em> You can choose that certain parameters use only selected intervals. This is helpful when the parameter has redundant mixed levels, which can be
-=======
     <li><strong>excludeZero</strong>:    </li>
     <ul>
       <li><em>GRIB-1: By default, intervals of length 0 are included</em>. You can choose to ignore zero length intervals by setting <strong>excludeZero=&quot;false&quot;.</strong></li>
       <li><em>GRIB-2: By default, intervals of length 0 are excluded</em>. You can choose to include zero length intervals by setting <strong>excludeZero=&quot;true&quot;.</strong></li>
     </ul>
     <li><strong>intvLength</strong>:  <em>By default, intervals of all lengths (except 0 for GRIB-2) are used. </em> You can choose that certain parameters use only selected intervals. This is helpful when the parameter has redundant mixed levels, which can be
->>>>>>> bf2436d9
       derived from the set of intervals of a fixed size . For example, the 3 hour intervals (0,3), (3, 6), (6,9), (9,12) intervals are all present, and so
       other intervals (0,6), (0, 9), (0,12) can be ignored. </li>
   </ol>
