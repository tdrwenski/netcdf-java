/*
 * Copyright 1998-2014 University Corporation for Atmospheric Research/Unidata
 *
 *   Portions of this software were developed by the Unidata Program at the
 *   University Corporation for Atmospheric Research.
 *
 *   Access and use of this software shall impose the following obligations
 *   and understandings on the user. The user is granted the right, without
 *   any fee or cost, to use, copy, modify, alter, enhance and distribute
 *   this software, and any derivative works thereof, and its supporting
 *   documentation for any purpose whatsoever, provided that this entire
 *   notice appears in all copies of the software, derivative works and
 *   supporting documentation.  Further, UCAR requests that the user credit
 *   UCAR/Unidata in any publications that result from the use of this
 *   software or in any product that includes this software. The names UCAR
 *   and/or Unidata, however, may not be used in any advertising or publicity
 *   to endorse or promote any products or commercial entity unless specific
 *   written permission is obtained from UCAR/Unidata. The user also
 *   understands that UCAR/Unidata is not obligated to provide the user with
 *   any support, consulting, training or assistance of any kind with regard
 *   to the use, operation and performance of this software nor to provide
 *   the user with any updates, revisions, new versions or "bug fixes."
 *
 *   THIS SOFTWARE IS PROVIDED BY UCAR/UNIDATA "AS IS" AND ANY EXPRESS OR
 *   IMPLIED WARRANTIES, INCLUDING, BUT NOT LIMITED TO, THE IMPLIED
 *   WARRANTIES OF MERCHANTABILITY AND FITNESS FOR A PARTICULAR PURPOSE ARE
 *   DISCLAIMED. IN NO EVENT SHALL UCAR/UNIDATA BE LIABLE FOR ANY SPECIAL,
 *   INDIRECT OR CONSEQUENTIAL DAMAGES OR ANY DAMAGES WHATSOEVER RESULTING
 *   FROM LOSS OF USE, DATA OR PROFITS, WHETHER IN AN ACTION OF CONTRACT,
 *   NEGLIGENCE OR OTHER TORTIOUS ACTION, ARISING OUT OF OR IN CONNECTION
 *   WITH THE ACCESS, USE OR PERFORMANCE OF THIS SOFTWARE.
 */

package ucar.nc2.ui;

import org.springframework.context.support.ClassPathXmlApplicationContext;
import thredds.client.catalog.writer.DataFactory;
import thredds.featurecollection.FeatureCollectionConfig;
import thredds.inventory.bdb.MetadataManager;
import thredds.ui.catalog.ThreddsUI;
import ucar.httpservices.HTTPSession;
import ucar.nc2.*;
import ucar.nc2.constants.CDM;
import ucar.nc2.constants.FeatureType;
import ucar.nc2.dataset.CoordSysBuilder;
import ucar.nc2.dataset.NetcdfDataset;
import ucar.nc2.dataset.NetcdfDatasetInfo;
import ucar.nc2.dataset.VariableEnhanced;
import ucar.nc2.dt.GridDataset;
import ucar.nc2.dt.GridDatatype;
import ucar.nc2.dt.RadialDatasetSweep;
import ucar.nc2.ft.FeatureDataset;
import ucar.nc2.ft.FeatureDatasetFactoryManager;
import ucar.nc2.ft.FeatureDatasetPoint;
import ucar.nc2.ft.grid.CoverageDataset;
import ucar.nc2.ft.point.PointDatasetImpl;
import ucar.nc2.geotiff.GeoTiff;
import ucar.nc2.grib.GribData;
import ucar.nc2.grib.GribIndexCache;
import ucar.nc2.grib.collection.GribCdmIndex;
import ucar.nc2.grib.grib1.tables.Grib1ParamTables;
import ucar.nc2.grib.grib2.table.WmoCodeTable;
import ucar.nc2.grib.grib2.table.WmoTemplateTable;
import ucar.nc2.iosp.bufr.tables.BufrTables;
import ucar.nc2.jni.netcdf.Nc4Iosp;
import ucar.nc2.ncml.Aggregation;
import ucar.nc2.stream.CdmRemote;
import ucar.nc2.time.CalendarDate;
import ucar.nc2.time.CalendarDateUnit;
import ucar.nc2.ui.coverage.CoverageDisplay;
import ucar.nc2.ui.coverage.CoverageTable;
import ucar.nc2.ui.dialog.DiskCache2Form;
import ucar.nc2.ui.gis.shapefile.ShapeFileBean;
import ucar.nc2.ui.gis.worldmap.WorldMapBean;
import ucar.nc2.ui.grib.*;
import ucar.nc2.ui.grid.GeoGridTable;
import ucar.nc2.ui.grid.GridUI;
import ucar.nc2.ui.image.ImageViewPanel;
import ucar.nc2.ui.util.Resource;
import ucar.nc2.ui.util.SocketMessage;
import ucar.nc2.ui.widget.*;
import ucar.nc2.ui.widget.ProgressMonitor;
import ucar.nc2.units.*;
import ucar.nc2.util.CancelTask;
import ucar.nc2.util.DebugFlags;
import ucar.nc2.util.DiskCache2;
import ucar.nc2.util.IO;
import ucar.nc2.util.cache.FileCache;
import ucar.nc2.util.xml.RuntimeConfigParser;
import ucar.util.prefs.PreferencesExt;
import ucar.util.prefs.XMLStore;
import ucar.util.prefs.ui.ComboBox;
import ucar.util.prefs.ui.Debug;

import javax.swing.*;
import javax.swing.event.ChangeEvent;
import javax.swing.event.ChangeListener;
import javax.swing.event.MenuEvent;
import javax.swing.event.MenuListener;
import java.awt.*;
import java.awt.event.*;
import java.beans.PropertyChangeEvent;
import java.beans.PropertyChangeListener;
import java.io.*;
import java.nio.file.Paths;
import java.util.*;
import java.util.List;

/**
 * Netcdf Tools user interface.
 *
 * @author caron
 */
public class ToolsUI extends JPanel {
  static private org.slf4j.Logger log = org.slf4j.LoggerFactory.getLogger(ToolsUI.class);

  static private final String WorldDetailMap = "/resources/nj22/ui/maps/Countries.zip";
  static private final String USMap = "/resources/nj22/ui/maps/US.zip";

  static private final String FRAME_SIZE = "FrameSize";
  static private final String GRIDVIEW_FRAME_SIZE = "GridUIWindowSize";
  static private final String GRIDIMAGE_FRAME_SIZE = "GridImageWindowSize";
  static private boolean debugListen = false;

  private PreferencesExt mainPrefs;

  // UI
  private AggPanel aggPanel;
  private BufrPanel bufrPanel;
  private BufrTableBPanel bufrTableBPanel;
  private BufrTableDPanel bufrTableDPanel;
  private ReportOpPanel bufrReportPanel;
  private BufrCdmIndexPanel bufrCdmIndexPanel;
  private BufrCodePanel bufrCodePanel;
  private CdmrFeature cdmremotePanel;
  private CdmIndex2Panel cdmIndex2Panel;
  private ReportOpPanel cdmIndexReportPanel;
  private CollectionSpecPanel fcPanel;
  private CoordSysPanel coordSysPanel;
  private CoveragePanel coveragePanel;
  private DatasetViewerPanel viewerPanel;
  private DatasetViewerPanel nc4viewer;
  private DatasetWriterPanel writerPanel;
  private DirectoryPartitionPanel dirPartPanel;
  private FeatureScanPanel ftPanel;
  private FmrcPanel fmrcPanel;
  private FmrcCollectionPanel fmrcCollectionPanel;
  private GeoGridPanel gridPanel;
  private GeotiffPanel geotiffPanel;
  private GribCodePanel gribCodePanel;
  private GribFilesPanel gribFilesPanel;
  private GribIndexPanel gribIdxPanel;
  private GribRenamePanel gribVariableRenamePanel;
  private GribRewritePanel gribRewritePanel;
  private GribTemplatePanel gribTemplatePanel;
  private Grib1CollectionPanel grib1CollectionPanel;
  private ReportOpPanel grib1ReportPanel;
  private Grib1TablePanel grib1TablePanel;
  private Grib2CollectionPanel grib2CollectionPanel;
  private Grib2TablePanel grib2TablePanel;
  private ReportOpPanel grib2ReportPanel;
  private Grib1DataPanel grib1DataPanel;
  private Grib2DataPanel grib2DataPanel;
  private Hdf5ObjectPanel hdf5ObjectPanel;
  private Hdf5DataPanel hdf5DataPanel;
  private Hdf4Panel hdf4Panel;
  private ImagePanel imagePanel;
  private NcStreamPanel ncStreamPanel;
  private NCdumpPanel ncdumpPanel;
  private NcmlEditorPanel ncmlEditorPanel;
  private PointFeaturePanel pointFeaturePanel;
  private StationRadialPanel stationRadialPanel;
  private RadialPanel radialPanel;
  private ThreddsUI threddsUI;
  private UnitsPanel unitsPanel;
  private URLDumpPane urlPanel;
  private WmoCCPanel wmoCommonCodePanel;
  private WmsPanel wmsPanel;

  private JTabbedPane tabbedPane;
  private JTabbedPane iospTabPane, bufrTabPane, gribTabPane, grib2TabPane, grib1TabPane, hdf5TabPane;
  private JTabbedPane ftTabPane, fcTabPane;
  private JTabbedPane fmrcTabPane;
  private JTabbedPane ncmlTabPane;

  private JFrame parentFrame;
  private FileManager fileChooser;
  private AboutWindow aboutWindow = null;

  // data
  private DataFactory threddsDataFactory = new DataFactory();
  private DateFormatter formatter = new DateFormatter();

  private boolean setUseRecordStructure = false;

  // debugging
  private JMenu debugFlagMenu;
  private DebugFlags debugFlags;
  private boolean debug = false, debugTab = false, debugCB = false;


  public ToolsUI(PreferencesExt prefs, JFrame parentFrame) {
    this.mainPrefs = prefs;
    this.parentFrame = parentFrame;

    // FileChooser is shared
    javax.swing.filechooser.FileFilter[] filters = new javax.swing.filechooser.FileFilter[2];
    filters[0] = new FileManager.HDF5ExtFilter();
    filters[1] = new FileManager.NetcdfExtFilter();
    fileChooser = new FileManager(parentFrame, null, filters, (PreferencesExt) prefs.node("FileManager"));

    // all the tabbed panes
    tabbedPane = new JTabbedPane(JTabbedPane.TOP);
    iospTabPane = new JTabbedPane(JTabbedPane.TOP);
    gribTabPane = new JTabbedPane(JTabbedPane.TOP);
    grib2TabPane = new JTabbedPane(JTabbedPane.TOP);
    grib1TabPane = new JTabbedPane(JTabbedPane.TOP);
    bufrTabPane = new JTabbedPane(JTabbedPane.TOP);
    ftTabPane = new JTabbedPane(JTabbedPane.TOP);
    fcTabPane = new JTabbedPane(JTabbedPane.TOP);
    fmrcTabPane = new JTabbedPane(JTabbedPane.TOP);
    hdf5TabPane = new JTabbedPane(JTabbedPane.TOP);
    ncmlTabPane = new JTabbedPane(JTabbedPane.TOP);

    // the widgets in the top level tabbed pane
    viewerPanel = new DatasetViewerPanel((PreferencesExt) mainPrefs.node("varTable"), false);
    tabbedPane.addTab("Viewer", viewerPanel);

    // all the other component are deferred construction for fast startup
    tabbedPane.addTab("Writer", new JLabel("Writer"));
    tabbedPane.addTab("NCDump", new JLabel("NCDump"));
    tabbedPane.addTab("Iosp", iospTabPane);
    tabbedPane.addTab("CoordSys", new JLabel("CoordSys"));
    tabbedPane.addTab("FeatureTypes", ftTabPane);
    tabbedPane.addTab("THREDDS", new JLabel("THREDDS"));
    tabbedPane.addTab("Fmrc", fmrcTabPane);
    tabbedPane.addTab("GeoTiff", new JLabel("GeoTiff"));
    tabbedPane.addTab("Units", new JLabel("Units"));
    tabbedPane.addTab("NcML", ncmlTabPane);
    tabbedPane.addTab("URLdump", new JLabel("URLdump"));
    tabbedPane.setSelectedIndex(0);
    tabbedPane.addChangeListener(new ChangeListener() {
      public void stateChanged(ChangeEvent e) {
        Component c = tabbedPane.getSelectedComponent();
        if (c instanceof JLabel) {
          int idx = tabbedPane.getSelectedIndex();
          String title = tabbedPane.getTitleAt(idx);
          makeComponent(tabbedPane, title);
        }
      }
    });

    setLayout(new BorderLayout());
    add(tabbedPane, BorderLayout.CENTER);

    // nested tab - iosp
    iospTabPane.addTab("BUFR", bufrTabPane);
    iospTabPane.addTab("GRIB", gribTabPane);
    iospTabPane.addTab("GRIB2", grib2TabPane);
    iospTabPane.addTab("GRIB1", grib1TabPane);
    iospTabPane.addTab("HDF5", hdf5TabPane);
    iospTabPane.addTab("HDF4", new JLabel("HDF4"));
    iospTabPane.addTab("NcStream", new JLabel("NcStream"));
    iospTabPane.addTab("CdmrFeature", new JLabel("CdmrFeature"));
    addListeners(iospTabPane);

    // nested-2 tab - bufr
    bufrTabPane.addTab("BUFR", new JLabel("BUFR"));
    bufrTabPane.addTab("BufrCdmIndex", new JLabel("BufrCdmIndex"));
    bufrTabPane.addTab("BUFRTableB", new JLabel("BUFRTableB"));
    bufrTabPane.addTab("BUFRTableD", new JLabel("BUFRTableD"));
    bufrTabPane.addTab("BUFR-CODES", new JLabel("BUFR-CODES"));
    bufrTabPane.addTab("BufrReports", new JLabel("BufrReports"));
    addListeners(bufrTabPane);

    // nested-2 tab - grib
    //gribTabPane.addTab("CdmIndex", new JLabel("CdmIndex"));
    gribTabPane.addTab("CdmIndex2", new JLabel("CdmIndex2"));
    gribTabPane.addTab("CdmIndexReport", new JLabel("CdmIndexReport"));
    gribTabPane.addTab("GribIndex", new JLabel("GribIndex"));
    gribTabPane.addTab("WMO-COMMON", new JLabel("WMO-COMMON"));
    gribTabPane.addTab("WMO-CODES", new JLabel("WMO-CODES"));
    gribTabPane.addTab("WMO-TEMPLATES", new JLabel("WMO-TEMPLATES"));
    gribTabPane.addTab("GRIB-Rename", new JLabel("GRIB-Rename"));
    gribTabPane.addTab("GRIB-Rewrite", new JLabel("GRIB-Rewrite"));
    addListeners(gribTabPane);

    // nested-2 tab - grib-2
    grib2TabPane.addTab("GRIB2collection", new JLabel("GRIB2collection"));
    grib2TabPane.addTab("GRIB2rectilyze", new JLabel("GRIB2rectilyze"));
    grib2TabPane.addTab("GRIB2-REPORT", new JLabel("GRIB2-REPORT"));
    grib2TabPane.addTab("GRIB2data", new JLabel("GRIB2data"));
    grib2TabPane.addTab("GRIB2-TABLES", new JLabel("GRIB2-TABLES"));
    addListeners(grib2TabPane);

    // nested-2 tab - grib-1
    grib1TabPane.addTab("GRIB1collection", new JLabel("GRIB1collection"));
    grib1TabPane.addTab("GRIB-FILES", new JLabel("GRIB-FILES"));
    grib1TabPane.addTab("GRIB1-REPORT", new JLabel("GRIB1-REPORT"));
    grib1TabPane.addTab("GRIB1data", new JLabel("GRIB1data"));
    grib1TabPane.addTab("GRIB1-TABLES", new JLabel("GRIB1-TABLES"));
    addListeners(grib1TabPane);

    // nested-2 tab - hdf5
    hdf5TabPane.addTab("HDF5-Objects", new JLabel("HDF5-Objects"));
    hdf5TabPane.addTab("HDF5-Data", new JLabel("HDF5-Data"));
    hdf5TabPane.addTab("Netcdf4-JNI", new JLabel("Netcdf4-JNI"));
    addListeners(hdf5TabPane);

    // nested tab - features
    ftTabPane.addTab("Grids", new JLabel("Grids"));
    ftTabPane.addTab("Coverages", new JLabel("Coverages"));
    ftTabPane.addTab("WMS", new JLabel("WMS"));
    ftTabPane.addTab("PointFeature", new JLabel("PointFeature"));
    ftTabPane.addTab("Images", new JLabel("Images"));
    ftTabPane.addTab("Radial", new JLabel("Radial"));
    ftTabPane.addTab("FeatureScan", new JLabel("FeatureScan"));
    ftTabPane.addTab("FeatureCollection", fcTabPane);
    addListeners(ftTabPane);

    // nested tab - feature collection
    fcTabPane.addTab("DirectoryPartition", new JLabel("DirectoryPartition"));
    // fcTabPane.addTab("PartitionReport", new JLabel("PartitionReport"));
    fcTabPane.addTab("CollectionSpec", new JLabel("CollectionSpec"));
    addListeners(fcTabPane);

    // nested tab - fmrc
    fmrcTabPane.addTab("Fmrc", new JLabel("Fmrc"));
    fmrcTabPane.addTab("Collections", new JLabel("Collections"));
    addListeners(fmrcTabPane);

    // nested tab - ncml
    ncmlTabPane.addTab("NcmlEditor", new JLabel("NcmlEditor"));
    ncmlTabPane.addTab("Aggregation", new JLabel("Aggregation"));
    addListeners(ncmlTabPane);

    // dynamic proxy for DebugFlags
    debugFlags = (DebugFlags) java.lang.reflect.Proxy.newProxyInstance(DebugFlags.class.getClassLoader(), new Class[]{DebugFlags.class}, new DebugProxyHandler());

    makeMenuBar();
    setDebugFlags();
  }

  private void addListeners(final JTabbedPane tabPane ) {
    tabPane.addChangeListener(new ChangeListener() {
      public void stateChanged(ChangeEvent e) {
        Component c = tabPane.getSelectedComponent();
        if (c instanceof JLabel) {
          int idx = tabPane.getSelectedIndex();
          String title = tabPane.getTitleAt(idx);
          makeComponent(tabPane, title);
        }
      }
    });
    tabPane.addComponentListener(new ComponentAdapter() {
      public void componentShown(ComponentEvent e) {
        Component c = tabPane.getSelectedComponent();
        if (c instanceof JLabel) {
          int idx = tabPane.getSelectedIndex();
          String title = tabPane.getTitleAt(idx);
          makeComponent(tabPane, title);
        }
      }
    });
  }

  // deferred creation of components to minimize startup
  private void makeComponent(JTabbedPane parent, String title) {
    if (parent == null) parent = tabbedPane;

    // find the correct index
    int n = parent.getTabCount();
    int idx;
    for (idx = 0; idx < n; idx++) {
      String cTitle = parent.getTitleAt(idx);
      if (cTitle.equals(title)) break;
    }
    if (idx >= n) {
      if (debugTab) System.out.println("Cant find " + title + " in " + parent);
      return;
    }

    Component c;
    switch (title) {
      case "Aggregation":
        aggPanel = new AggPanel((PreferencesExt) mainPrefs.node("NcMLAggregation"));
        c = aggPanel;

        break;
      case "BUFR":
        bufrPanel = new BufrPanel((PreferencesExt) mainPrefs.node("bufr"));
        c = bufrPanel;

        break;
      case "BUFRTableB":
        bufrTableBPanel = new BufrTableBPanel((PreferencesExt) mainPrefs.node("bufr2"));
        c = bufrTableBPanel;

        break;
      case "BUFRTableD":
        bufrTableDPanel = new BufrTableDPanel((PreferencesExt) mainPrefs.node("bufrD"));
        c = bufrTableDPanel;

        break;
      case "BufrReports": {
        PreferencesExt prefs = (PreferencesExt) mainPrefs.node("bufrReports");
        ReportPanel rp = new BufrReportPanel(prefs);
        bufrReportPanel = new ReportOpPanel(prefs, rp);
        c = bufrReportPanel;

        break;
      }
      case "BUFR-CODES":
        bufrCodePanel = new BufrCodePanel((PreferencesExt) mainPrefs.node("bufr-codes"));
        c = bufrCodePanel;

        break;
      case "CdmrFeature":
        cdmremotePanel = new CdmrFeature((PreferencesExt) mainPrefs.node("CdmrFeature"));
        c = cdmremotePanel;

        break;
      case "CollectionSpec":
        fcPanel = new CollectionSpecPanel((PreferencesExt) mainPrefs.node("collSpec"));
        c = fcPanel;

        break;
      case "DirectoryPartition":
        dirPartPanel = new DirectoryPartitionPanel((PreferencesExt) mainPrefs.node("dirPartition"));
        c = dirPartPanel;

        break;
      case "NcStream":
        ncStreamPanel = new NcStreamPanel((PreferencesExt) mainPrefs.node("NcStream"));
        c = ncStreamPanel;

        break;
      case "GRIB1collection":
        grib1CollectionPanel = new Grib1CollectionPanel((PreferencesExt) mainPrefs.node("grib1raw"));
        c = grib1CollectionPanel;

        break;
      case "GRIB1data":
        grib1DataPanel = new Grib1DataPanel((PreferencesExt) mainPrefs.node("grib1Data"));
        c = grib1DataPanel;

        break;
      case "GRIB-FILES":
        gribFilesPanel = new GribFilesPanel((PreferencesExt) mainPrefs.node("gribFiles"));
        c = gribFilesPanel;

        break;
      case "GRIB2collection":
        grib2CollectionPanel = new Grib2CollectionPanel((PreferencesExt) mainPrefs.node("gribNew"));
        c = grib2CollectionPanel;

        break;
      case "GRIB2data":
        grib2DataPanel = new Grib2DataPanel((PreferencesExt) mainPrefs.node("grib2Data"));
        c = grib2DataPanel;

        break;
      case "BufrCdmIndex":
        bufrCdmIndexPanel = new BufrCdmIndexPanel((PreferencesExt) mainPrefs.node("bufrCdmIdx"));
        c = bufrCdmIndexPanel;

    /* } else if (title.equals("CdmIndex")) {
      gribCdmIndexPanel = new GribCdmIndexPanel((PreferencesExt) mainPrefs.node("cdmIdx"));
      c = gribCdmIndexPanel; */

        break;
      case "CdmIndex2":
        cdmIndex2Panel = new CdmIndex2Panel((PreferencesExt) mainPrefs.node("cdmIdx2"));
        c = cdmIndex2Panel;

        break;
      case "CdmIndexReport": {
        PreferencesExt prefs = (PreferencesExt) mainPrefs.node("CdmIndexReport");
        ReportPanel rp = new CdmIndexReportPanel(prefs);
        cdmIndexReportPanel = new ReportOpPanel(prefs, rp);
        c = cdmIndexReportPanel;

        break;
      }
      case "GribIndex":
        gribIdxPanel = new GribIndexPanel((PreferencesExt) mainPrefs.node("gribIdx"));
        c = gribIdxPanel;

        break;
      case "GRIB1-REPORT": {
        PreferencesExt prefs = (PreferencesExt) mainPrefs.node("grib1Report");
        ReportPanel rp = new Grib1ReportPanel(prefs);
        grib1ReportPanel = new ReportOpPanel(prefs, rp);
        c = grib1ReportPanel;

        break;
      }
      case "GRIB2-REPORT": {
        PreferencesExt prefs = (PreferencesExt) mainPrefs.node("gribReport");
        ReportPanel rp = new Grib2ReportPanel(prefs);
        grib2ReportPanel = new ReportOpPanel(prefs, rp);
        c = grib2ReportPanel;

        break;
      }
      case "WMO-COMMON":
        wmoCommonCodePanel = new WmoCCPanel((PreferencesExt) mainPrefs.node("wmo-common"));
        c = wmoCommonCodePanel;

        break;
      case "WMO-CODES":
        gribCodePanel = new GribCodePanel((PreferencesExt) mainPrefs.node("wmo-codes"));
        c = gribCodePanel;

        break;
      case "WMO-TEMPLATES":
        gribTemplatePanel = new GribTemplatePanel((PreferencesExt) mainPrefs.node("wmo-templates"));
        c = gribTemplatePanel;

        break;
      case "GRIB1-TABLES":
        grib1TablePanel = new Grib1TablePanel((PreferencesExt) mainPrefs.node("grib1-tables"));
        c = grib1TablePanel;

        break;
      case "GRIB2-TABLES":
        grib2TablePanel = new Grib2TablePanel((PreferencesExt) mainPrefs.node("grib2-tables"));
        c = grib2TablePanel;

        break;
      case "GRIB-Rename":
        gribVariableRenamePanel = new GribRenamePanel((PreferencesExt) mainPrefs.node("grib-rename"));
        c = gribVariableRenamePanel;

        break;
      case "GRIB-Rewrite":
        gribRewritePanel = new GribRewritePanel((PreferencesExt) mainPrefs.node("grib-rewrite"));
        c = gribRewritePanel;

        break;
      case "CoordSys":
        coordSysPanel = new CoordSysPanel((PreferencesExt) mainPrefs.node("CoordSys"));
        c = coordSysPanel;

        break;
      case "FeatureScan":
        ftPanel = new FeatureScanPanel((PreferencesExt) mainPrefs.node("ftPanel"));
        c = ftPanel;

        break;
      case "GeoTiff":
        geotiffPanel = new GeotiffPanel((PreferencesExt) mainPrefs.node("WCS"));
        c = geotiffPanel;

        break;
      case "Grids":
        gridPanel = new GeoGridPanel((PreferencesExt) mainPrefs.node("grid"));
        c = gridPanel;

        break;
      case "Coverages":
        coveragePanel = new CoveragePanel((PreferencesExt) mainPrefs.node("coverage"));
        c = coveragePanel;

        break;
      case "HDF5-Objects":
        hdf5ObjectPanel = new Hdf5ObjectPanel((PreferencesExt) mainPrefs.node("hdf5"));
        c = hdf5ObjectPanel;

        break;
      case "HDF5-Data":
        hdf5DataPanel = new Hdf5DataPanel((PreferencesExt) mainPrefs.node("hdf5data"));
        c = hdf5DataPanel;

        break;
      case "Netcdf4-JNI":
        nc4viewer = new DatasetViewerPanel((PreferencesExt) mainPrefs.node("nc4viewer"), true);
        c = nc4viewer;

        break;
      case "HDF4":
        hdf4Panel = new Hdf4Panel((PreferencesExt) mainPrefs.node("hdf4"));
        c = hdf4Panel;

        break;
      case "Images":
        imagePanel = new ImagePanel((PreferencesExt) mainPrefs.node("images"));
        c = imagePanel;

        break;
      case "Fmrc":
        fmrcPanel = new FmrcPanel((PreferencesExt) mainPrefs.node("fmrc2"));
        c = fmrcPanel;

        break;
      case "Collections":
        fmrcCollectionPanel = new FmrcCollectionPanel((PreferencesExt) mainPrefs.node("collections"));
        c = fmrcCollectionPanel;

        break;
      case "NCDump":
        ncdumpPanel = new NCdumpPanel((PreferencesExt) mainPrefs.node("NCDump"));
        c = ncdumpPanel;

        break;
      case "NcmlEditor":
        ncmlEditorPanel = new NcmlEditorPanel((PreferencesExt) mainPrefs.node("NcmlEditor"));
        c = ncmlEditorPanel;

        break;
      case "PointFeature":
        pointFeaturePanel = new PointFeaturePanel((PreferencesExt) mainPrefs.node("pointFeature"));
        c = pointFeaturePanel;

        break;
      case "Radial":
        radialPanel = new RadialPanel((PreferencesExt) mainPrefs.node("radial"));
        c = radialPanel;

        break;
      case "StationRadial":
        stationRadialPanel = new StationRadialPanel((PreferencesExt) mainPrefs.node("stationRadar"));
        c = stationRadialPanel;

        break;
      case "THREDDS":
        threddsUI = new ThreddsUI(ToolsUI.this.parentFrame, (PreferencesExt) mainPrefs.node("thredds"));
        threddsUI.addPropertyChangeListener(new PropertyChangeListener() {
          public void propertyChange(PropertyChangeEvent e) {
            if (e.getPropertyName().equals("InvAccess")) {
              thredds.client.catalog.Access access = (thredds.client.catalog.Access) e.getNewValue();
              jumptoThreddsDatatype(access);
            }
            if (e.getPropertyName().equals("Dataset") || e.getPropertyName().equals("CoordSys") || e.getPropertyName().equals("File")) {
              thredds.client.catalog.Dataset ds = (thredds.client.catalog.Dataset) e.getNewValue();
              setThreddsDatatype(ds, e.getPropertyName());
            }
          }
        });

        c = threddsUI;

        break;
      case "Units":
        unitsPanel = new UnitsPanel((PreferencesExt) mainPrefs.node("units"));
        c = unitsPanel;

        break;
      case "URLdump":
        urlPanel = new URLDumpPane((PreferencesExt) mainPrefs.node("urlDump"));
        c = urlPanel;

        break;
      case "Viewer":
        c = viewerPanel;

        break;
      case "Writer":
        writerPanel = new DatasetWriterPanel((PreferencesExt) mainPrefs.node("writer"));
        c = writerPanel;

        break;
      case "WMS":
        wmsPanel = new WmsPanel((PreferencesExt) mainPrefs.node("wms"));
        c = wmsPanel;

        break;
      default:
        System.out.println("tabbedPane unknown component " + title);
        return;
    }

    parent.setComponentAt(idx, c);
    if (debugTab) System.out.println("tabbedPane changed " + title + " added ");
  }

  private void makeMenuBar() {
    JMenuBar mb = new JMenuBar();
    JRootPane rootPane = parentFrame.getRootPane();
    rootPane.setJMenuBar(mb);

    /// System menu
    JMenu sysMenu = new JMenu("System");
    sysMenu.setMnemonic('S');
    mb.add(sysMenu);
    //BAMutil.addActionToMenu( sysMenu, printAction);

    AbstractAction act = new AbstractAction() {
      public void actionPerformed(ActionEvent e) {
        MetadataManager.closeAll(); // shutdown bdb
      }
    };
    BAMutil.setActionProperties(act, null, "Close BDB database", false, 'S', -1);
    BAMutil.addActionToMenu(sysMenu, act);

    AbstractAction clearHttpStateAction = new AbstractAction() {
      public void actionPerformed(ActionEvent e) {
        // IGNORE HttpClientManager.clearState();
      }
    };
    BAMutil.setActionProperties(clearHttpStateAction, null, "Clear Http State", false, 'S', -1);
    BAMutil.addActionToMenu(sysMenu, clearHttpStateAction);

    AbstractAction showCacheAction = new AbstractAction() {
      public void actionPerformed(ActionEvent e) {
        Formatter f = new Formatter();
        f.format("RandomAccessFileCache contents%n");
        ucar.nc2.util.cache.FileCacheIF rafCache = ucar.unidata.io.RandomAccessFile.getGlobalFileCache();
        if (null != rafCache)
          rafCache.showCache(f);
        f.format("%nNetcdfFileCache contents%n");
         ucar.nc2.util.cache.FileCacheIF cache = NetcdfDataset.getNetcdfFileCache();
         if (null != cache)
           cache.showCache(f);
         viewerPanel.detailTA.setText(f.toString());
        viewerPanel.detailWindow.show();
      }
    };
    BAMutil.setActionProperties(showCacheAction, null, "Show Caches", false, 'S', -1);
    BAMutil.addActionToMenu(sysMenu, showCacheAction);

    AbstractAction clearRafCacheAction = new AbstractAction() {
      public void actionPerformed(ActionEvent e) {
        ucar.nc2.util.cache.FileCacheIF rafCache = ucar.unidata.io.RandomAccessFile.getGlobalFileCache();
        if (rafCache != null)
          rafCache.clearCache(true);
      }
    };
    BAMutil.setActionProperties(clearRafCacheAction, null, "Clear RandomAccessFileCache", false, 'C', -1);
    BAMutil.addActionToMenu(sysMenu, clearRafCacheAction);

    AbstractAction clearCacheAction = new AbstractAction() {
      public void actionPerformed(ActionEvent e) {
        ucar.nc2.util.cache.FileCacheIF cache = NetcdfDataset.getNetcdfFileCache();
        if (cache != null)
          cache.clearCache(true);
      }
    };
    BAMutil.setActionProperties(clearCacheAction, null, "Clear NetcdfDatasetCache", false, 'C', -1);
    BAMutil.addActionToMenu(sysMenu, clearCacheAction);

    AbstractAction enableCache = new AbstractAction() {
      public void actionPerformed(ActionEvent e) {
        Boolean state = (Boolean) getValue(BAMutil.STATE);
        if (state == isCacheInit) return;
        isCacheInit = state;
        if (isCacheInit) {
          ucar.nc2.util.cache.FileCacheIF cache = NetcdfDataset.getNetcdfFileCache();
          if (cache != null)
            cache.enable();
          else
            NetcdfDataset.initNetcdfFileCache(10, 20, 10 * 60);
        } else {
          ucar.nc2.util.cache.FileCacheIF cache = NetcdfDataset.getNetcdfFileCache();
          if (cache != null) cache.disable();
        }
      }
    };
    BAMutil.setActionPropertiesToggle(enableCache, null, "enable NetcdfDatasetCache", isCacheInit, 'N', -1);
    BAMutil.addActionToMenu(sysMenu, enableCache);

    AbstractAction showPropertiesAction = new AbstractAction() {
      public void actionPerformed(ActionEvent e) {
        viewerPanel.detailTA.setText("System Properties\n");
        Properties sysp = System.getProperties();
        java.util.Enumeration eprops = sysp.propertyNames();
        ArrayList<String> list = Collections.list(eprops);
        Collections.sort(list);

        for (Object aList : list) {
          String name = (String) aList;
          String value = System.getProperty(name);
          viewerPanel.detailTA.appendLine("  " + name + " = " + value);
        }
        viewerPanel.detailWindow.show();
      }
    };
    BAMutil.setActionProperties(showPropertiesAction, null, "System Properties", false, 'P', -1);
    BAMutil.addActionToMenu(sysMenu, showPropertiesAction);

    /* AbstractAction enableDiskCache = new AbstractAction() {
    public void actionPerformed(ActionEvent e) {
      Boolean state = (Boolean) getValue(BAMutil.STATE);
      if (state == isDiskCacheInit) return;
      isDiskCacheInit = state;
      if (isDiskCacheInit) {
        ucar.nc2.util.cache.FileCache cache = NetcdfDataset.getNetcdfFileCache();
        if (cache != null)
          cache.enable();
        else
          NetcdfDataset.initNetcdfFileCache(10,20,10*60);
      } else {
        ucar.nc2.util.cache.FileCache cache = NetcdfDataset.getNetcdfFileCache();
        if (cache != null) cache.disable();
      }
    }
  };
  BAMutil.setActionPropertiesToggle(enableDiskCache, null, "enable Aggregation DiskCache", isDiskCacheInit, 'N', -1);
  BAMutil.addActionToMenu(sysMenu, enableDiskCache); */

    /* AbstractAction showLoggingAction = new AbstractAction() {
      public void actionPerformed(ActionEvent e) {
        viewerPanel.detailTA.setText("Logging Information\n");
        static private org.slf4j.Logger logger = org.slf4j.LoggerFactory.getLogger(Level2VolumeScan.class);
        org.apache.commons.logging.LogFactory logf = org.apache.commons.logging.LogFactory.getFactory();
        org.apache.commons.logging.Log log = logf.getInstance(this.getClass());
        viewerPanel.detailTA.appendLine(" Log implementation class= " + log.getClass().getName());
        viewerPanel.detailTA.appendLine(" Log Attributes= ");
        String[] atts = logf.getAttributeNames();
        for (int i = 0; i < atts.length; i++) {
          viewerPanel.detailTA.appendLine("  " + atts[i]);
        }
        viewerPanel.detailWindow.show();
      }
    };
    BAMutil.setActionProperties(showLoggingAction, null, "Logging Information", false, 'L', -1);
    BAMutil.addActionToMenu(sysMenu, showLoggingAction);  */

    JMenu plafMenu = new JMenu("Look and Feel");
    plafMenu.setMnemonic('L');
    sysMenu.add(plafMenu);
    PLAF plaf = new PLAF(rootPane);
    plaf.addToMenu(plafMenu);

    AbstractAction exitAction = new AbstractAction() {
      public void actionPerformed(ActionEvent e) {
        exit();
      }
    };
    BAMutil.setActionProperties(exitAction, "Exit", "Exit", false, 'X', -1);
    BAMutil.addActionToMenu(sysMenu, exitAction);

    // Modes Menu
    JMenu modeMenu = new JMenu("Modes");
    modeMenu.setMnemonic('M');
    mb.add(modeMenu);
    makeModesMenu(modeMenu);

    // Debug Menu
    JMenu debugMenu = new JMenu("Debug");
    debugMenu.setMnemonic('D');
    mb.add(debugMenu);

    // the list of debug flags are in a pull-aside menu
    // they are dynamically discovered, and persisted
    debugFlagMenu = (JMenu) debugMenu.add(new JMenu("Debug Flags"));
    debugFlagMenu.addMenuListener(new MenuListener() {
      public void menuSelected(MenuEvent e) {
        setDebugFlags(); // let Debug know about the flag names
        ucar.util.prefs.ui.Debug.constructMenu(debugFlagMenu); // now construct the menu
      }

      public void menuDeselected(MenuEvent e) {
        setDebugFlags(); // transfer menu values
      }

      public void menuCanceled(MenuEvent e) {
      }
    });

    // this deletes all the flags, then they start accumulating again
    AbstractAction clearDebugFlagsAction = new AbstractAction() {
      public void actionPerformed(ActionEvent e) {
        ucar.util.prefs.ui.Debug.removeAll();
      }
    };
    BAMutil.setActionProperties(clearDebugFlagsAction, null, "Delete All Debug Flags", false, 'C', -1);
    BAMutil.addActionToMenu(debugMenu, clearDebugFlagsAction);

    JMenu helpMenu = new JMenu("Help");
    helpMenu.setMnemonic('H');
    mb.add(helpMenu);

    // "about" this application
    AbstractAction aboutAction = new AbstractAction() {
      public void actionPerformed(ActionEvent evt) {
        if (aboutWindow == null)
          aboutWindow = new AboutWindow();
        aboutWindow.setVisible(true);
      }
    };
    BAMutil.setActionProperties(aboutAction, null, "About", false, 'A', 0);
    BAMutil.addActionToMenu(helpMenu, aboutAction);

    AbstractAction logoAction = new AbstractAction() {
      public void actionPerformed(ActionEvent evt) {
        new MySplashScreen();
        /* final SplashScreen splash = SplashScreen.getSplashScreen();
               if (splash == null) {
                   System.out.println("SplashScreen.getSplashScreen() returned null");
                   return;
               }
               Graphics2D g = splash.createGraphics();
               if (g == null) {
                   System.out.println("g is null");
                   return;
               }
        Image image = Resource.getImage("/resources/nj22/ui/pix/ring2.jpg");
        g.drawImage(image, null, null);  */

      }
    };
    BAMutil.setActionProperties(logoAction, null, "Logo", false, 'L', 0);
    BAMutil.addActionToMenu(helpMenu, logoAction);
  }

  public void setDebugFlags() {
    if (debug) System.out.println("checkDebugFlags ");
    NetcdfFile.setDebugFlags(debugFlags);
    ucar.nc2.iosp.hdf5.H5iosp.setDebugFlags(debugFlags);
    ucar.nc2.ncml.NcMLReader.setDebugFlags(debugFlags);
    ucar.nc2.dods.DODSNetcdfFile.setDebugFlags(debugFlags);
    CdmRemote.setDebugFlags(debugFlags);
    Nc4Iosp.setDebugFlags(debugFlags);
    DataFactory.setDebugFlags(debugFlags);

    ucar.nc2.FileWriter2.setDebugFlags(debugFlags);
    ucar.nc2.ft.point.standard.PointDatasetStandardFactory.setDebugFlags(debugFlags);
    ucar.nc2.grib.collection.GribIosp.setDebugFlags(debugFlags);
  }

  /*public void setDebugOutputStream(boolean b) {
    // System.out.println("setDebugOutputStream "+b);
    if (b) {
      if (debugOS == null) debugOS = new PrintStream(debugPane.getOutputStream());
      NetcdfFile.setDebugOutputStream(debugOS);
    } else {
      NetcdfFile.setDebugOutputStream(System.out);
    }
  } */

  private void makeModesMenu(JMenu modeMenu) {
    AbstractAction a;

    JMenu ncMenu = new JMenu("NetcdfFile");
    modeMenu.add(ncMenu);

     /////////////////////////////////////
    a = new AbstractAction() {
      public void actionPerformed(ActionEvent e) {
        setUseRecordStructure = (Boolean) getValue(BAMutil.STATE);
      }
    };
    BAMutil.setActionPropertiesToggle(a, null, "nc3UseRecords", setUseRecordStructure, 'V', -1);
    BAMutil.addActionToMenu(ncMenu, a);

     /////////////////////////////////////
    JMenu dsMenu = new JMenu("NetcdfDataset");
    modeMenu.add(dsMenu);

    a = new AbstractAction() {
      public void actionPerformed(ActionEvent e) {
        Boolean state = (Boolean) getValue(BAMutil.STATE);
        CoordSysBuilder.setUseMaximalCoordSys(state);
      }
    };
    BAMutil.setActionPropertiesToggle(a, null, "set Use Maximal CoordSystem", CoordSysBuilder.getUseMaximalCoordSys(), 'N', -1);
    BAMutil.addActionToMenu(dsMenu, a);

    a = new AbstractAction() {
      public void actionPerformed(ActionEvent e) {
        Boolean state = (Boolean) getValue(BAMutil.STATE);
        NetcdfDataset.setUseNaNs(state);
      }
    };
    BAMutil.setActionPropertiesToggle(a, null, "set NaNs for missing values", NetcdfDataset.getUseNaNs(), 'N', -1);
    BAMutil.addActionToMenu(dsMenu, a);

    a = new AbstractAction() {
      public void actionPerformed(ActionEvent e) {
        Boolean state = (Boolean) getValue(BAMutil.STATE);
        NetcdfDataset.setFillValueIsMissing(state);
      }
    };
    BAMutil.setActionPropertiesToggle(a, null, "use _FillValue attribute for missing values",
            NetcdfDataset.getFillValueIsMissing(), 'F', -1);
    BAMutil.addActionToMenu(dsMenu, a);

    a = new AbstractAction() {
      public void actionPerformed(ActionEvent e) {
        Boolean state = (Boolean) getValue(BAMutil.STATE);
        NetcdfDataset.setInvalidDataIsMissing(state);
      }
    };
    BAMutil.setActionPropertiesToggle(a, null, "use valid_range attribute for missing values",
            NetcdfDataset.getInvalidDataIsMissing(), 'V', -1);
    BAMutil.addActionToMenu(dsMenu, a);

    a = new AbstractAction() {
      public void actionPerformed(ActionEvent e) {
        Boolean state = (Boolean) getValue(BAMutil.STATE);
        NetcdfDataset.setMissingDataIsMissing(state);
      }
    };
    BAMutil.setActionPropertiesToggle(a, null, "use missing_value attribute for missing values",
            NetcdfDataset.getMissingDataIsMissing(), 'M', -1);
    BAMutil.addActionToMenu(dsMenu, a);

    /////////////////////////////////////
    JMenu subMenu = new JMenu("GRIB");
    modeMenu.add(subMenu);
    a = new AbstractAction() {
      public void actionPerformed(ActionEvent e) {
        setGribDiskCache();
      }
    };
    BAMutil.setActionProperties(a, null, "set Grib disk cache...", false, 'G', -1);
    BAMutil.addActionToMenu(subMenu, a);

    a = new AbstractAction() {
      public void actionPerformed(ActionEvent e) {
        Boolean state = (Boolean) getValue(BAMutil.STATE);
        Grib1ParamTables.setStrict(state);
      }
    };
    boolean strictMode = Grib1ParamTables.isStrict();
    a.putValue(BAMutil.STATE, strictMode);
    BAMutil.setActionPropertiesToggle(a, null, "GRIB1 strict", strictMode, 'S', -1);
    BAMutil.addActionToMenu(subMenu, a);

    a = new AbstractAction() {
      public void actionPerformed(ActionEvent e) {
        Boolean state = (Boolean) getValue(BAMutil.STATE);
        GribData.setInterpolationMethod( state ? GribData.InterpolationMethod.cubic : GribData.InterpolationMethod.linear);
      }
    };
    boolean useCubic = GribData.getInterpolationMethod() == GribData.InterpolationMethod.cubic;
    a.putValue(BAMutil.STATE, useCubic);
    BAMutil.setActionPropertiesToggle(a, null, "Use Cubic Interpolation on Thin Grids", useCubic, 'I', -1);
    BAMutil.addActionToMenu(subMenu, a);

    //static public boolean useGenTypeDef = false, useTableVersionDef = true, intvMergeDef = true, useCenterDef = true;

    a = new AbstractAction() {
      public void actionPerformed(ActionEvent e) {
        FeatureCollectionConfig.useGenTypeDef = (Boolean) getValue(BAMutil.STATE);
      }
    };
    a.putValue(BAMutil.STATE, FeatureCollectionConfig.useGenTypeDef);
    BAMutil.setActionPropertiesToggle(a, null, "useGenType", FeatureCollectionConfig.useGenTypeDef, 'S', -1);
    BAMutil.addActionToMenu(subMenu, a);

    a = new AbstractAction() {
      public void actionPerformed(ActionEvent e) {
        FeatureCollectionConfig.useTableVersionDef = (Boolean) getValue(BAMutil.STATE);
      }
    };
    a.putValue(BAMutil.STATE, FeatureCollectionConfig.useTableVersionDef);
    BAMutil.setActionPropertiesToggle(a, null, "useTableVersion", FeatureCollectionConfig.useTableVersionDef, 'S', -1);
    BAMutil.addActionToMenu(subMenu, a);

    a = new AbstractAction() {
      public void actionPerformed(ActionEvent e) {
        FeatureCollectionConfig.intvMergeDef = (Boolean) getValue(BAMutil.STATE);
      }
    };
    a.putValue(BAMutil.STATE, FeatureCollectionConfig.intvMergeDef);
    BAMutil.setActionPropertiesToggle(a, null, "intvMerge", FeatureCollectionConfig.intvMergeDef, 'S', -1);
    BAMutil.addActionToMenu(subMenu, a);

    a = new AbstractAction() {
      public void actionPerformed(ActionEvent e) {
        FeatureCollectionConfig.useCenterDef = (Boolean) getValue(BAMutil.STATE);
      }
    };
    a.putValue(BAMutil.STATE, FeatureCollectionConfig.useCenterDef);
    BAMutil.setActionPropertiesToggle(a, null, "useCenter", FeatureCollectionConfig.useCenterDef, 'S', -1);
    BAMutil.addActionToMenu(subMenu, a);

    /////////////////////////////////////
    subMenu = new JMenu("FMRC");
    modeMenu.add(subMenu);

    a = new AbstractAction() {
      public void actionPerformed(ActionEvent e) {
        Boolean state = (Boolean) getValue(BAMutil.STATE);
        FeatureCollectionConfig.setRegularizeDefault(state);
      }
    };
    // ToolsUI default is to regularize the FMRC
    FeatureCollectionConfig.setRegularizeDefault(true);
    a.putValue(BAMutil.STATE, true);
    BAMutil.setActionPropertiesToggle(a, null, "regularize", true, 'R', -1);
    BAMutil.addActionToMenu(subMenu, a);

    a = new AbstractAction() {
      public void actionPerformed(ActionEvent e) {
        Boolean state = (Boolean) getValue(BAMutil.STATE);
        DataFactory.setPreferCdm(state);
      }
    };
    // ToolsUI default is to use cdmRemote access
    DataFactory.setPreferCdm(true);
    a.putValue(BAMutil.STATE, true);
    BAMutil.setActionPropertiesToggle(a, null, "preferCdm", true, 'P', -1);
    BAMutil.addActionToMenu(subMenu, a);
  }

  DiskCache2Form diskCache2Form = null;
  private void setGribDiskCache() {
    if (diskCache2Form == null) {
      diskCache2Form = new DiskCache2Form(parentFrame, GribIndexCache.getDiskCache2());
    }
    diskCache2Form.setVisible(true);
  }

  public void save() {
    fileChooser.save();
    if (aggPanel != null) aggPanel.save();
    if (bufrFileChooser != null) bufrFileChooser.save();
    if (bufrPanel != null) bufrPanel.save();
    if (bufrTableBPanel != null) bufrTableBPanel.save();
    if (bufrTableDPanel != null) bufrTableDPanel.save();
    if (bufrReportPanel != null) bufrReportPanel.save();
    if (bufrCodePanel != null) bufrCodePanel.save();
    if (coordSysPanel != null) coordSysPanel.save();
    if (coveragePanel != null) coveragePanel.save();
    if (cdmIndex2Panel != null) cdmIndex2Panel.save();
    if (cdmIndexReportPanel != null) cdmIndexReportPanel.save();
    if (cdmremotePanel != null) cdmremotePanel.save();
    if (dirPartPanel != null) dirPartPanel.save();
    if (bufrCdmIndexPanel != null) bufrCdmIndexPanel.save();
    //if (gribCdmIndexPanel != null) gribCdmIndexPanel.save();
    if (fmrcCollectionPanel != null) fmrcCollectionPanel.save();
    if (fcPanel != null) fcPanel.save();
    if (ftPanel != null) ftPanel.save();
    if (fmrcPanel != null) fmrcPanel.save();
    if (geotiffPanel != null) geotiffPanel.save();
    if (gribFilesPanel != null) gribFilesPanel.save();
    if (grib2CollectionPanel != null) grib2CollectionPanel.save();
    // if (grib2RectilyzePanel != null) grib2RectilyzePanel.save();
    if (grib2DataPanel != null) grib2DataPanel.save();
    if (grib1DataPanel != null) grib1DataPanel.save();
    if (gribCodePanel != null) gribCodePanel.save();
    if (gribIdxPanel != null) gribIdxPanel.save();
    if (gribTemplatePanel != null) gribTemplatePanel.save();
    if (grib1CollectionPanel != null) grib1CollectionPanel.save();
    if (grib1ReportPanel != null) grib1ReportPanel.save();
    if (grib2ReportPanel != null) grib2ReportPanel.save();
    if (grib1TablePanel != null) grib1TablePanel.save();
    if (grib2TablePanel != null) grib2TablePanel.save();
    if (gribVariableRenamePanel != null) gribVariableRenamePanel.save();
    if (gribRewritePanel != null) gribRewritePanel.save();
    if (gridPanel != null) gridPanel.save();
    if (hdf5ObjectPanel != null) hdf5ObjectPanel.save();
    if (hdf5DataPanel != null) hdf5DataPanel.save();
    if (hdf4Panel != null) hdf4Panel.save();
    if (imagePanel != null) imagePanel.save();
    if (ncdumpPanel != null) ncdumpPanel.save();
    if (ncdumpPanel != null) ncdumpPanel.save();
    if (nc4viewer != null) nc4viewer.save();
    if (ncmlEditorPanel != null) ncmlEditorPanel.save();
    if (pointFeaturePanel != null) pointFeaturePanel.save();
    //if (pointObsPanel != null) pointObsPanel.save();
    if (radialPanel != null) radialPanel.save();
    // if (stationObsPanel != null) stationObsPanel.save();
    if (stationRadialPanel != null) stationRadialPanel.save();
    // if (trajTablePanel != null) trajTablePanel.save();
    if (threddsUI != null) threddsUI.storePersistentData();
    if (unitsPanel != null) unitsPanel.save();
    if (urlPanel != null) urlPanel.save();
    if (viewerPanel != null) viewerPanel.save();
    if (writerPanel != null) writerPanel.save();
    if (wmoCommonCodePanel != null) wmoCommonCodePanel.save();
    if (wmsPanel != null) wmsPanel.save();
  }

  //////////////////////////////////////////////////////////////////////////////////

  private void openNetcdfFile(String datasetName) {
    makeComponent(tabbedPane, "Viewer");
    viewerPanel.doit(datasetName);
    tabbedPane.setSelectedComponent(viewerPanel);
  }

  private void openNetcdfFile(NetcdfFile ncfile) {
    makeComponent(tabbedPane, "Viewer");
    viewerPanel.setDataset(ncfile);
    tabbedPane.setSelectedComponent(viewerPanel);
  }

  private void openCoordSystems(String datasetName) {
    makeComponent(tabbedPane, "CoordSys");
    coordSysPanel.doit(datasetName);
    tabbedPane.setSelectedComponent(coordSysPanel);
  }

  private void openCoordSystems(NetcdfDataset dataset) {
    makeComponent(tabbedPane, "CoordSys");
    coordSysPanel.setDataset(dataset);
    tabbedPane.setSelectedComponent(coordSysPanel);
  }

  private void openNcML(String datasetName) {
    makeComponent(ncmlTabPane, "NcmlEditor");
    ncmlEditorPanel.doit(datasetName);
    tabbedPane.setSelectedComponent(ncmlTabPane);
    ncmlTabPane.setSelectedComponent(ncmlEditorPanel);
  }

  private void openPointFeatureDataset(String datasetName) {
    makeComponent(ftTabPane, "PointFeature");
    pointFeaturePanel.setPointFeatureDataset(null, datasetName);
    tabbedPane.setSelectedComponent(ftTabPane);
    ftTabPane.setSelectedComponent(pointFeaturePanel);
  }

  private void openGrib1Collection(String collection) {
    makeComponent(grib1TabPane, "GRIB1collection");  // LOOK - does this aleays make component ?
    grib1CollectionPanel.setCollection(collection);
    tabbedPane.setSelectedComponent(iospTabPane);
    iospTabPane.setSelectedComponent(grib1TabPane);
    grib1TabPane.setSelectedComponent(grib1CollectionPanel);
  }

  private void openGrib2Collection(String collection) {
    makeComponent(grib2TabPane, "GRIB2collection");
    grib2CollectionPanel.setCollection(collection);
    tabbedPane.setSelectedComponent(iospTabPane);
    iospTabPane.setSelectedComponent(grib2TabPane);
    grib2TabPane.setSelectedComponent(grib2CollectionPanel);
  }

  private void openGrib2Data(String datasetName) {
    makeComponent(grib2TabPane, "GRIB2data");
    grib2DataPanel.doit(datasetName);
    tabbedPane.setSelectedComponent(iospTabPane);
    iospTabPane.setSelectedComponent(grib2TabPane);
    grib2TabPane.setSelectedComponent(grib2DataPanel);
  }

  private void openGrib1Data(String datasetName) {
    makeComponent(grib1TabPane, "GRIB1data");
    grib1DataPanel.doit(datasetName);
    tabbedPane.setSelectedComponent(iospTabPane);
    iospTabPane.setSelectedComponent(grib1TabPane);
    grib1TabPane.setSelectedComponent(grib1DataPanel);
  }

  private void openGridDataset(String datasetName) {
    makeComponent(ftTabPane, "Grids");
    gridPanel.doit(datasetName);
    tabbedPane.setSelectedComponent(ftTabPane);
    ftTabPane.setSelectedComponent(gridPanel);
  }

  private void openCoverageDataset(String datasetName) {
    makeComponent(ftTabPane, "Coverages");
    coveragePanel.doit(datasetName);
    tabbedPane.setSelectedComponent(ftTabPane);
    ftTabPane.setSelectedComponent(coveragePanel);
  }

  private void openGridDataset(NetcdfDataset dataset) {
    makeComponent(ftTabPane, "Grids");
    gridPanel.setDataset(dataset);
    tabbedPane.setSelectedComponent(ftTabPane);
    ftTabPane.setSelectedComponent(gridPanel);
  }

  private void openGridDataset(GridDataset dataset) {
    makeComponent(ftTabPane, "Grids");
    gridPanel.setDataset(dataset);
    tabbedPane.setSelectedComponent(ftTabPane);
    ftTabPane.setSelectedComponent(gridPanel);
  }

  private void openRadialDataset(String datasetName) {
    makeComponent(ftTabPane, "Radial");
    radialPanel.doit(datasetName);
    tabbedPane.setSelectedComponent(ftTabPane);
    ftTabPane.setSelectedComponent(radialPanel);
  }

  private void openWMSDataset(String datasetName) {
    makeComponent(ftTabPane, "WMS");
    wmsPanel.doit(datasetName);
    tabbedPane.setSelectedComponent(ftTabPane);
    ftTabPane.setSelectedComponent(wmsPanel);
  }

  // jump to the appropriate tab based on datatype of InvDataset

  private void setThreddsDatatype(thredds.client.catalog.Dataset invDataset, String wants) {
    if (invDataset == null) return;

    boolean wantsViewer = wants.equals("File");
    boolean wantsCoordSys = wants.equals("CoordSys");

    try {
      // just open as a NetcdfDataset
      if (wantsViewer) {
        openNetcdfFile(threddsDataFactory.openDataset(invDataset, true, null, null));
        return;
      }

      if (wantsCoordSys) {
        NetcdfDataset ncd = threddsDataFactory.openDataset(invDataset, true, null, null);
        ncd.enhance(); // make sure its enhanced
        openCoordSystems(ncd);
        return;
      }

      // otherwise do the datatype thing
      DataFactory.Result threddsData = threddsDataFactory.openFeatureDataset(invDataset, null);
      if (threddsData == null) {
        JOptionPane.showMessageDialog(null, "Unknown datatype");
        return;
      }
      jumptoThreddsDatatype(threddsData);

    } catch (IOException ioe) {
      JOptionPane.showMessageDialog(null, "Error on setThreddsDatatype = " + ioe.getMessage());
      ioe.printStackTrace();
    }

  }

  // jump to the appropriate tab based on datatype of InvAccess
  private void jumptoThreddsDatatype(thredds.client.catalog.Access invAccess) {
    if (invAccess == null) return;

    thredds.client.catalog.Service s = invAccess.getService();
    if (s.getType() == thredds.client.catalog.ServiceType.HTTPServer) {
      downloadFile(invAccess.getStandardUrlName());
      return;
    }

    if (s.getType() == thredds.client.catalog.ServiceType.WMS) {
      openWMSDataset(invAccess.getStandardUrlName());
      return;
    }

    thredds.client.catalog.Dataset ds = invAccess.getDataset();
    if (ds.getFeatureType() == null) {
      // if no feature type, just open as a NetcdfDataset
      try {
        openNetcdfFile(threddsDataFactory.openDataset(invAccess, true, null, null));
      } catch (IOException ioe) {
        JOptionPane.showMessageDialog(null, "Error on setThreddsDatatype = " + ioe.getMessage());
      }
      return;
    }

    try {
      DataFactory.Result threddsData = threddsDataFactory.openFeatureDataset(invAccess, null);
      jumptoThreddsDatatype(threddsData);

    } catch (IOException ioe) {
      ioe.printStackTrace();
      JOptionPane.showMessageDialog(null, "Error on setThreddsDatatype = " + ioe.getMessage());
    }

  }

  // jump to the appropriate tab based on datatype of threddsData
  private void jumptoThreddsDatatype(DataFactory.Result threddsData) {

    if (threddsData.fatalError) {
      JOptionPane.showMessageDialog(this, "Cant open dataset=" + threddsData.errLog);
      return;
    }

    if (threddsData.featureType == FeatureType.GRID) {
      makeComponent(ftTabPane, "Grids");
      gridPanel.setDataset((NetcdfDataset) threddsData.featureDataset.getNetcdfFile());
      tabbedPane.setSelectedComponent(ftTabPane);
      ftTabPane.setSelectedComponent(gridPanel);

    } else if (threddsData.featureType == FeatureType.IMAGE) {
      makeComponent(ftTabPane, "Images");
      imagePanel.setImageLocation(threddsData.imageURL);
      tabbedPane.setSelectedComponent(ftTabPane);
      ftTabPane.setSelectedComponent(imagePanel);

    } else if (threddsData.featureType == FeatureType.RADIAL) {
      makeComponent(ftTabPane, "Radial");
      radialPanel.setDataset((RadialDatasetSweep) threddsData.featureDataset);
      tabbedPane.setSelectedComponent(ftTabPane);
      ftTabPane.setSelectedComponent(radialPanel);

    } else if (threddsData.featureType.isPointFeatureType()) {
      makeComponent(ftTabPane, "PointFeature");
      pointFeaturePanel.setPointFeatureDataset((PointDatasetImpl) threddsData.featureDataset);
      tabbedPane.setSelectedComponent(ftTabPane);
      ftTabPane.setSelectedComponent(pointFeaturePanel);

    } else if (threddsData.featureType == FeatureType.STATION_RADIAL) {
      makeComponent(ftTabPane, "StationRadial");
      stationRadialPanel.setStationRadialDataset(threddsData.featureDataset);
      tabbedPane.setSelectedComponent(ftTabPane);
      ftTabPane.setSelectedComponent(stationRadialPanel);

    }
  }


  private NetcdfFile openFile(String location, boolean addCoords, CancelTask task) {
    NetcdfFile ncfile = null;
    try {
      if (addCoords)
        ncfile = NetcdfDataset.acquireDataset(location, task);
      else
        ncfile = NetcdfDataset.acquireFile(location, task);

      if (ncfile == null)
        JOptionPane.showMessageDialog(null, "NetcdfDataset.open cant open " + location);
      else if (setUseRecordStructure)
        ncfile.sendIospMessage(NetcdfFile.IOSP_MESSAGE_ADD_RECORD_STRUCTURE);

    } catch (IOException ioe) {
      String message = ioe.getMessage();
      if ((null == message) && (ioe instanceof EOFException))
        message = "Premature End of File";
      JOptionPane.showMessageDialog(null, "NetcdfDataset.open cant open " + location + "\n" + message);
      if (!(ioe instanceof FileNotFoundException))
        ioe.printStackTrace();

      ncfile = null;

    } catch (Exception e) {
      JOptionPane.showMessageDialog(null, "NetcdfDataset.open cant open " + location + "\n" + e.getMessage());
      log.error("NetcdfDataset.open cant open " + location, e);
      e.printStackTrace();

      try {
        if (ncfile != null) ncfile.close();
      } catch (IOException ee) {
        System.out.printf("close failed%n");
      }
      ncfile = null;
    }

    return ncfile;
  }

  private String downloadStatus = null;

  private void downloadFile(String urlString) {
    int pos = urlString.lastIndexOf('/');
    String defFilename = (pos >= 0) ? urlString.substring(pos) : urlString;
    String fileOutName = fileChooser.chooseFilename(defFilename);
    if (fileOutName == null) return;
    String[] values = new String[2];
    values[0] = fileOutName;
    values[1] = urlString;

    // put in background thread with a ProgressMonitor window
    GetDataRunnable runner = new GetDataRunnable() {
      public void run(Object o) {
        String[] values = (String[]) o;
        BufferedOutputStream out;

        try ( FileOutputStream fos = new FileOutputStream(values[0])) {
          out = new BufferedOutputStream(fos, 60000);
          IO.copyUrlB(values[1], out, 60000);
          downloadStatus = values[1] + " written to " + values[0];

        } catch (IOException ioe) {
          downloadStatus = "Error opening " + values[0] + " and reading " + values[1] + "\n" + ioe.getMessage();
        }
      }
    };

    GetDataTask task = new GetDataTask(runner, urlString, values);
    ProgressMonitor pm = new ProgressMonitor(task);
    pm.addActionListener(new ActionListener() {
      public void actionPerformed(ActionEvent e) {
        JOptionPane.showMessageDialog(null, e.getActionCommand() + "\n" + downloadStatus);
        downloadStatus = null;
      }
    });
    pm.start(this, "Download", 30);
  }

  /////////////////////////////////////////////////////////////////////////////////////////////////////////////
  // the panel contents

  // abstract superclass
  // subclasses must implement process()

  private abstract class OpPanel extends JPanel {
    PreferencesExt prefs;
    ComboBox cb;
    JPanel buttPanel, topPanel;
    AbstractButton coordButt = null;
    StopButton stopButton;

    boolean addCoords, defer, busy;
    long lastEvent = -1;
    boolean eventOK = true;

    IndependentWindow detailWindow;
    TextHistoryPane detailTA;

    OpPanel(PreferencesExt prefs, String command) {
      this(prefs, command, true, true);
    }

    OpPanel(PreferencesExt prefs, String command, boolean addFileButton, boolean addCoordButton) {
      this(prefs, command, true, addFileButton, addCoordButton);
    }

    OpPanel(PreferencesExt prefs, String command, boolean addComboBox, boolean addFileButton, boolean addCoordButton) {
      this.prefs = prefs;
      buttPanel = new JPanel(new FlowLayout(FlowLayout.LEFT, 5, 0));

      cb = new ComboBox(prefs);
      cb.addActionListener(new ActionListener() {
        public void actionPerformed(ActionEvent e) {
          if (debugCB)
            System.out.println(" doit " + cb.getSelectedItem() + " cmd=" + e.getActionCommand() + " when=" + e.getWhen() + " class=" + OpPanel.this.getClass().getName());

          // eliminate multiple events from same selection
          if (eventOK) { //  && (e.getWhen() > lastEvent + 10000)) { // not sure of units - must be nanosecs - ?? platform dependednt ??
            doit(cb.getSelectedItem());
            lastEvent = e.getWhen();
          }
        }
      });

      AbstractAction closeAction = new AbstractAction() {
        public void actionPerformed(ActionEvent e) {
          try {
            closeOpenFiles();
          } catch (IOException e1) {
            System.out.printf("close failed");
          }
        }
      };
      BAMutil.setActionProperties(closeAction, "Close", "release files", false, 'L', -1);
      BAMutil.addActionToContainer(buttPanel, closeAction);

      if (addFileButton) {
        AbstractAction fileAction = new AbstractAction() {
          public void actionPerformed(ActionEvent e) {
            String filename = fileChooser.chooseFilename();
            if (filename == null) return;
            cb.setSelectedItem(filename);
          }
        };
        BAMutil.setActionProperties(fileAction, "FileChooser", "open Local dataset...", false, 'L', -1);
        BAMutil.addActionToContainer(buttPanel, fileAction);
      }

      if (addCoordButton) {
        AbstractAction coordAction = new AbstractAction() {
          public void actionPerformed(ActionEvent e) {
            addCoords = (Boolean) getValue(BAMutil.STATE);
            String tooltip = addCoords ? "add Coordinates is ON" : "add Coordinates is OFF";
            coordButt.setToolTipText(tooltip);
            //doit( cb.getSelectedItem()); // called from cb action listener
          }
        };
        addCoords = prefs.getBoolean("coordState", false);
        String tooltip2 = addCoords ? "add Coordinates is ON" : "add Coordinates is OFF";
        BAMutil.setActionProperties(coordAction, "addCoords", tooltip2, true, 'C', -1);
        coordAction.putValue(BAMutil.STATE, Boolean.valueOf(addCoords));
        coordButt = BAMutil.addActionToContainer(buttPanel, coordAction);
      }

      if (this instanceof GetDataRunnable) {
        stopButton = new StopButton("Stop");
        buttPanel.add(stopButton);
      }

      topPanel = new JPanel(new BorderLayout());
      if (addComboBox) {
        topPanel.add(new JLabel(command), BorderLayout.WEST);
        topPanel.add(cb, BorderLayout.CENTER);
        topPanel.add(buttPanel, BorderLayout.EAST);
      } else {
        topPanel.add(buttPanel, BorderLayout.EAST);
      }

      setLayout(new BorderLayout());
      add(topPanel, BorderLayout.NORTH);

      detailTA = new TextHistoryPane();
      detailTA.setFont(new Font("Monospaced", Font.PLAIN, 12));
      detailWindow = new IndependentWindow("Details", BAMutil.getImage("netcdfUI"), new JScrollPane(detailTA));
      Rectangle bounds = (Rectangle) prefs.getBean(FRAME_SIZE, new Rectangle(200, 50, 500, 700));
      detailWindow.setBounds(bounds);
    }

    void doit(Object command) {
      if (busy) return;
      if (command == null) return;
      if (command instanceof String)
        command = ((String) command).trim();
      if (debug) System.out.println(getClass().getName() + " process=" + command);

      busy = true;
      if (process(command)) {
        if (!defer) cb.addItem(command);
      }
      busy = false;
    }

    abstract boolean process(Object command);

    void closeOpenFiles() throws IOException {
    }

    void save() {
      cb.save();
      if (coordButt != null) prefs.putBoolean("coordState", coordButt.getModel().isSelected());
      if (detailWindow != null) prefs.putBeanObject(FRAME_SIZE, detailWindow.getBounds());
    }

    void setSelectedItem(Object item) {
      eventOK = false;
      cb.addItem(item);
      eventOK = true;
    }
  }

  private class NCdumpPanel extends OpPanel implements GetDataRunnable {
    private GetDataTask task;
    NetcdfFile ncfile = null;
    String filename = null;
    String command = null;
    String result;
    TextHistoryPane ta;

    NCdumpPanel(PreferencesExt prefs) {
      super(prefs, "command:");

      ta = new TextHistoryPane(true);
      add(ta, BorderLayout.CENTER);

      stopButton.addActionListener(new ActionListener() {
        public void actionPerformed(ActionEvent e) {
          if (task.isSuccess())
            ta.setText(result);
          else
            ta.setText(task.errMsg);

          if (task.isCancel())
            ta.appendLine("\n***Cancelled by User");

          ta.gotoTop();

          if (task.isSuccess() && !task.isCancel())
            cb.setSelectedItem(filename);
        }
      });
    }

    void closeOpenFiles() throws IOException {
      if (ncfile != null) ncfile.close();
      ncfile = null;
    }


    boolean process(Object o) {
      int pos;
      String input = ((String) o).trim();

      // deal with possibility of blanks in the filename
      if ((input.indexOf('"') == 0) && ((pos = input.indexOf('"', 1)) > 0)) {
        filename = input.substring(1, pos);
        command = input.substring(pos + 1);

      } else if ((input.indexOf('\'') == 0) && ((pos = input.indexOf('\'', 1)) > 0)) {
        filename = input.substring(1, pos);
        command = input.substring(pos + 1);

      } else {
        pos = input.indexOf(' ');
        if (pos > 0) {
          filename = input.substring(0, pos);
          command = input.substring(pos);
        } else {
          filename = input;
          command = null;
        }
      }

      task = new GetDataTask(this, filename, null);
      stopButton.startProgressMonitorTask(task);

      //defer = true;
      return true;
    }

    public void run(Object o) throws IOException {
      try {
        if (addCoords)
          ncfile = NetcdfDataset.openDataset(filename, true, null);
        else
          ncfile = NetcdfDataset.openFile(filename, null);

        StringWriter writer = new StringWriter(50000);
        NCdumpW.print(ncfile, command, writer, task);
        result = writer.toString();

      } finally {
        try {
          if (ncfile != null) ncfile.close();
          ncfile = null;
        } catch (IOException ioe) {
          System.out.printf("Error closing %n");
        }
      }
    }

    // allow calling from outside
    void setNetcdfFile(NetcdfFile ncf) {
      this.ncfile = ncf;
      this.filename = ncf.getLocation();

      GetDataRunnable runner = new GetDataRunnable() {
        public void run(Object o) throws IOException {
          StringWriter writer = new StringWriter(50000);
          NCdumpW.print(ncfile, command, writer, task);
          result = writer.toString();
        }
      };
      task = new GetDataTask(runner, filename, null);
      stopButton.startProgressMonitorTask(task);
    }
  }

  private class UnitsPanel extends JPanel {
    PreferencesExt prefs;
    JSplitPane split, split2;
    UnitDatasetCheck unitDataset;
    UnitConvert unitConvert;
    DateFormatMark dateFormatMark;

    UnitsPanel(PreferencesExt prefs) {
      super();
      this.prefs = prefs;
      unitDataset = new UnitDatasetCheck((PreferencesExt) prefs.node("unitDataset"));
      unitConvert = new UnitConvert((PreferencesExt) prefs.node("unitConvert"));
      dateFormatMark = new DateFormatMark((PreferencesExt) prefs.node("dateFormatMark"));

      split2 = new JSplitPane(JSplitPane.VERTICAL_SPLIT, unitConvert, dateFormatMark);
      split2.setDividerLocation(prefs.getInt("splitPos2", 500));

      split = new JSplitPane(JSplitPane.HORIZONTAL_SPLIT, new JScrollPane(unitDataset), split2);
      split.setDividerLocation(prefs.getInt("splitPos", 500));

      setLayout(new BorderLayout());
      add(split, BorderLayout.CENTER);
    }

    void save() {
      prefs.putInt("splitPos", split.getDividerLocation());
      prefs.putInt("splitPos2", split2.getDividerLocation());
      unitConvert.save();
      unitDataset.save();
    }
  }


  private class UnitDatasetCheck extends OpPanel {
    TextHistoryPane ta;

    UnitDatasetCheck(PreferencesExt p) {
      super(p, "dataset:");
      ta = new TextHistoryPane(true);
      add(ta, BorderLayout.CENTER);
    }

    boolean process(Object o) {
      String command = (String) o;
      boolean err = false;

      try (NetcdfFile ncfile = NetcdfDataset.openDataset(command, addCoords, null)) {

        ta.setText("Variables for " + command + ":");
        for (Variable o1 : ncfile.getVariables()) {
          VariableEnhanced vs = (VariableEnhanced) o1;
          String units = vs.getUnitsString();
          StringBuilder sb = new StringBuilder();
          sb.append("   ").append(vs.getShortName()).append(" has unit= <").append(units).append(">");
          if (units != null) {
            try {
              SimpleUnit su = SimpleUnit.factoryWithExceptions(units);
              sb.append(" unit convert = ").append(su.toString());
              if (su.isUnknownUnit())
                sb.append(" UNKNOWN UNIT");

            } catch (Exception ioe) {
              sb.append(" unit convert failed ");
              sb.insert(0, "**** Fail ");
            }
          }

          ta.appendLine(sb.toString());
        }

      } catch (FileNotFoundException ioe) {
        ta.setText("Failed to open <" + command + ">");
        err = true;

      } catch (IOException ioe) {
        ioe.printStackTrace();
        err = true;
      }

      return !err;
    }

    void closeOpenFiles() throws IOException {
      ta.clear();
    }

  }


  private class UnitConvert extends OpPanel {
    TextHistoryPane ta;

    UnitConvert(PreferencesExt prefs) {
      super(prefs, "unit:", false, false);

      ta = new TextHistoryPane(true);
      add(ta, BorderLayout.CENTER);

      JButton compareButton = new JButton("Compare");
      compareButton.addActionListener(new ActionListener() {
        public void actionPerformed(ActionEvent e) {
          compare(cb.getSelectedItem());
        }
      });
      buttPanel.add(compareButton);

      JButton dateButton = new JButton("UdunitDate");
      dateButton.addActionListener(new ActionListener() {
        public void actionPerformed(ActionEvent e) {
          checkUdunits(cb.getSelectedItem());
        }
      });
      buttPanel.add(dateButton);

      JButton cdateButton = new JButton("CalendarDate");
      cdateButton.addActionListener(new ActionListener() {
        public void actionPerformed(ActionEvent e) {
          checkCalendarDate(cb.getSelectedItem());
        }
      });
      buttPanel.add(cdateButton);
    }

    boolean process(Object o) {
      String command = (String) o;
      try {
        SimpleUnit su = SimpleUnit.factoryWithExceptions(command);
        ta.setText("parse=" + command + "\n");
        ta.appendLine("SimpleUnit.toString()          =" + su.toString() + "\n");
        ta.appendLine("SimpleUnit.getCanonicalString  =" + su.getCanonicalString());
        ta.appendLine("SimpleUnit.getImplementingClass= " + su.getImplementingClass());
        ta.appendLine("SimpleUnit.isUnknownUnit       = " + su.isUnknownUnit());

        return true;

      } catch (Exception e) {

        if (Debug.isSet("Xdeveloper")) {
          StringWriter sw = new StringWriter(10000);
          e.printStackTrace(new PrintWriter(sw));
          ta.setText(sw.toString());
        } else {
          ta.setText(e.getClass().getName() + ":" + e.getMessage() + "\n" + command);
        }
        return false;
      }
    }

    void closeOpenFiles() {
    }

    void compare(Object o) {
      String command = (String) o;
      StringTokenizer stoke = new StringTokenizer(command);
      List<String> list = new ArrayList<>();
      while (stoke.hasMoreTokens())
        list.add(stoke.nextToken());

      try {
        String unitS1 = list.get(0);
        String unitS2 = list.get(1);
        SimpleUnit su1 = SimpleUnit.factoryWithExceptions(unitS1);
        SimpleUnit su2 = SimpleUnit.factoryWithExceptions(unitS2);
        ta.setText("<" + su1.toString() + "> isConvertable to <" + su2.toString() + ">=" +
                SimpleUnit.isCompatibleWithExceptions(unitS1, unitS2));

      } catch (Exception e) {

        if (Debug.isSet("Xdeveloper")) {
           StringWriter sw = new StringWriter(10000);
           e.printStackTrace(new PrintWriter(sw));
           ta.setText(sw.toString());
        } else {
          ta.setText(e.getClass().getName() + ":" + e.getMessage() + "\n" + command);
        }

      }
    }

    void checkUdunits(Object o) {
      String command = (String) o;

      boolean isDate = false;
      try {
        DateUnit du = new DateUnit(command);
        ta.appendLine("\nFrom udunits:\n <" + command + "> isDateUnit = " + du);
        Date d = du.getDate();
        ta.appendLine("getStandardDateString = " + formatter.toDateTimeString(d));
        ta.appendLine("getDateOrigin = " + formatter.toDateTimeString(du.getDateOrigin()));
        isDate = true;

        Date d2 = DateUnit.getStandardOrISO(command);
        if (d2 == null)
          ta.appendLine("\nDateUnit.getStandardOrISO = false");
        else
          ta.appendLine("\nDateUnit.getStandardOrISO = " + formatter.toDateTimeString(d2));

      } catch (Exception e) {
        // ok to fall through
      }
      ta.appendLine("isDate = " + isDate);

      if (!isDate) {
        try {
          SimpleUnit su = SimpleUnit.factory(command);
          boolean isTime = su instanceof TimeUnit;
          ta.setText("<" + command + "> isTimeUnit= " + isTime);
          if (isTime) {
            TimeUnit du = (TimeUnit) su;
            ta.appendLine("\nTimeUnit = " + du);
          }

        } catch (Exception e) {
          if (Debug.isSet("Xdeveloper")) {
           StringWriter sw = new StringWriter(10000);
           e.printStackTrace(new PrintWriter(sw));
           ta.setText(sw.toString());
          } else {
            ta.setText(e.getClass().getName() + ":" + e.getMessage() + "\n" + command);
          }
        }
      }
    }

    void checkCalendarDate(Object o) {
      String command = (String) o;

      try {
        ta.setText("\nParse CalendarDate: <" + command + ">\n");
        CalendarDate cd = CalendarDate.parseUdunits(null, command);
        ta.appendLine("CalendarDate = " + cd);
      } catch (Throwable t) {
        ta.appendLine("not a CalendarDateUnit= " + t.getMessage());
      }

      try {
        /* int pos = command.indexOf(' ');
        if (pos < 0) return;
        String valString = command.substring(0, pos).trim();
        String unitString = command.substring(pos+1).trim();  */

        ta.appendLine("\nParse CalendarDateUnit: <" + command + ">\n");

        CalendarDateUnit cdu = CalendarDateUnit.of(null, command);
        ta.appendLine("CalendarDateUnit = " + cdu);
        ta.appendLine(" Calendar        = " + cdu.getCalendar());
        ta.appendLine(" PeriodField     = " + cdu.getTimeUnit().getField());
        ta.appendLine(" PeriodValue     = " + cdu.getTimeUnit().getValue());
        ta.appendLine(" Base            = " + cdu.getBaseCalendarDate());
        ta.appendLine(" isCalendarField = " + cdu.isCalendarField());

      } catch (Exception e) {
        ta.appendLine("not a CalendarDateUnit= " + e.getMessage());

        try {
          String[] s = command.split("%");
          if (s.length == 2) {
            Double val = Double.parseDouble(s[0].trim());
            ta.appendLine("\nval= " + val + " unit=" + s[1]);
            CalendarDateUnit cdu = CalendarDateUnit.of(null, s[1].trim());
            ta.appendLine("CalendarDateUnit= " + cdu);
            CalendarDate cd = cdu.makeCalendarDate(val);
            ta.appendLine(" CalendarDate = " + cd);
            Date d = cd.toDate();
            ta.appendLine(" Date.toString() = " + d);
            DateFormatter format = new DateFormatter();
            ta.appendLine(" DateFormatter= " + format.toDateTimeString(cd.toDate()));
          }
        } catch (Exception ee) {
          ta.appendLine("Failed on CalendarDateUnit " + ee.getMessage());
        }
      }

    }
  }

  private class DateFormatMark extends OpPanel {
    ComboBox testCB;
    DateFormatter dateFormatter = new DateFormatter();
    TextHistoryPane ta;

    DateFormatMark(PreferencesExt prefs) {
      super(prefs, "dateFormatMark:", false, false);

      ta = new TextHistoryPane(true);
      add(ta, BorderLayout.CENTER);

      testCB = new ComboBox(prefs);
      buttPanel.add(testCB);

      JButton compareButton = new JButton("Apply");
      compareButton.addActionListener(new ActionListener() {
        public void actionPerformed(ActionEvent e) {
          apply(cb.getSelectedItem(), testCB.getSelectedItem());
        }
      });
      buttPanel.add(compareButton);
    }

    boolean process(Object o) {
      return false;
    }

    void closeOpenFiles() {
    }

    void apply(Object mark, Object testo) {
      String dateFormatMark = (String) mark;
      String filename = (String) testo;
      try {
        Date coordValueDate = DateFromString.getDateUsingDemarkatedCount(filename, dateFormatMark, '#');
        String coordValue = dateFormatter.toDateTimeStringISO(coordValueDate);
        ta.setText("got date= " + coordValue);

      } catch (Exception e) {
        StringWriter sw = new StringWriter(5000);
        e.printStackTrace(new PrintWriter(sw));
        ta.setText(sw.toString());
      }
    }
  }


  /////////////////////////////////////////////////////////////////////
  private class CoordSysPanel extends OpPanel {
    NetcdfDataset ds = null;
    CoordSysTable coordSysTable;

    void closeOpenFiles() throws IOException {
      if (ds != null) ds.close();
      ds = null;
      coordSysTable.clear();
    }

    CoordSysPanel(PreferencesExt p) {
      super(p, "dataset:", true, false);
      coordSysTable = new CoordSysTable(prefs, buttPanel);
      add(coordSysTable, BorderLayout.CENTER);

      AbstractButton infoButton = BAMutil.makeButtcon("Information", "Parse Info", false);
      infoButton.addActionListener(new ActionListener() {
        public void actionPerformed(ActionEvent e) {
          if (ds != null) {
            try (NetcdfDatasetInfo info = new NetcdfDatasetInfo( ds)) {
              detailTA.setText(info.writeXML());
              detailTA.appendLine("----------------------");
              detailTA.appendLine(info.getParseInfo());
              detailTA.gotoTop();

            } catch (IOException e1) {
              StringWriter sw = new StringWriter(5000);
              e1.printStackTrace(new PrintWriter(sw));
              detailTA.setText(sw.toString());
            }
            detailWindow.show();
          }
        }
      });
      buttPanel.add(infoButton);

      JButton dsButton = new JButton("Object dump");
      dsButton.addActionListener(new ActionListener() {
        public void actionPerformed(ActionEvent e) {
          if (ds != null) {
            StringWriter sw = new StringWriter(5000);
            NetcdfDataset.debugDump(new PrintWriter(sw), ds);
            detailTA.setText(sw.toString());
            detailTA.gotoTop();
            detailWindow.show();
          }
        }
      });
      buttPanel.add(dsButton);
    }

    boolean process(Object o) {
      String command = (String) o;
      boolean err = false;

      // close previous file
      try {
        if (ds != null) ds.close();
      } catch (IOException ioe) {
        System.out.printf("close failed %n");
      }

      Object spiObject = null;
      try {
        ds = NetcdfDataset.openDataset(command, true, -1, null, spiObject);
        if (ds == null) {
          JOptionPane.showMessageDialog(null, "Failed to open <" + command + ">");
        } else {
          coordSysTable.setDataset(ds);
        }

      } catch (FileNotFoundException ioe) {
        JOptionPane.showMessageDialog(null, "NetcdfDataset cant open " + command + "\n" + ioe.getMessage());
        err = true;

      } catch (Exception e) {
        StringWriter sw = new StringWriter(5000);
        e.printStackTrace(new PrintWriter(sw));
        detailTA.setText(sw.toString());
        detailWindow.show();
        err = true;
      }

      return !err;
    }

    void setDataset(NetcdfDataset ncd) {
      try {
        if (ds != null) ds.close();
        ds = null;
      } catch (IOException ioe) {
        System.out.printf("close failed %n");
      }
      ds = ncd;

      coordSysTable.setDataset(ds);
      setSelectedItem(ds.getLocation());
    }


    void save() {
      coordSysTable.save();
      super.save();
    }

  }

  /////////////////////////////////////////////////////////////////////
  private class AggPanel extends OpPanel {
    AggTable aggTable;
    NetcdfDataset ncd;

    void closeOpenFiles() throws IOException {
      if (ncd != null) ncd.close();
      ncd = null;
    }

    AggPanel(PreferencesExt p) {
      super(p, "file:", true, false);
      aggTable = new AggTable(prefs, buttPanel);
      aggTable.addPropertyChangeListener(new java.beans.PropertyChangeListener() {
        public void propertyChange(java.beans.PropertyChangeEvent e) {

          if (e.getPropertyName().equals("openNetcdfFile")) {
            NetcdfFile ncfile = (NetcdfFile) e.getNewValue();
            if (ncfile != null) openNetcdfFile(ncfile);

          } else if (e.getPropertyName().equals("openCoordSystems")) {
            NetcdfFile ncfile = (NetcdfFile) e.getNewValue();
            if (ncfile == null) return;
            try {
              NetcdfDataset ncd = NetcdfDataset.wrap(ncfile, NetcdfDataset.getDefaultEnhanceMode());
              openCoordSystems(ncd);
            } catch (IOException e1) {
              e1.printStackTrace();
            }

          } else if (e.getPropertyName().equals("openGridDataset")) {
            NetcdfFile ncfile = (NetcdfFile) e.getNewValue();
            if (ncfile == null) return;
            try {
              NetcdfDataset ncd = NetcdfDataset.wrap(ncfile, NetcdfDataset.getDefaultEnhanceMode());
              openGridDataset(ncd);
            } catch (IOException e1) {
              e1.printStackTrace();
            }
          }
        }
      });

      add(aggTable, BorderLayout.CENTER);
    }

    boolean process(Object o) {
      String command = (String) o;
      boolean err = false;

      try {
        if (ncd != null) {
          try {
            ncd.close();
          } catch (IOException ioe) {
            ioe.printStackTrace();
          }
        }

        ncd = NetcdfDataset.openDataset(command);
        aggTable.setAggDataset(ncd);

      } catch (FileNotFoundException ioe) {
        JOptionPane.showMessageDialog(null, "NetcdfDataset cant open " + command + "\n" + ioe.getMessage());
        err = true;

      } catch (Throwable e) {
        e.printStackTrace();
        StringWriter sw = new StringWriter(5000);
        e.printStackTrace(new PrintWriter(sw));
        detailTA.setText(sw.toString());
        detailTA.gotoTop();
        detailWindow.show();
        err = true;
      }

      return !err;
    }

    void save() {
      aggTable.save();
      super.save();
    }

  }


  /////////////////////////////////////////////////////////////////////
  private class BufrPanel extends OpPanel {
    ucar.unidata.io.RandomAccessFile raf = null;
    BufrMessageViewer bufrTable;

    void closeOpenFiles() throws IOException {
      if (raf != null) raf.close();
      raf = null;
    }

    BufrPanel(PreferencesExt p) {
      super(p, "file:", true, false);
      bufrTable = new BufrMessageViewer(prefs, buttPanel);
      add(bufrTable, BorderLayout.CENTER);
    }

    boolean process(Object o) {
      String command = (String) o;
      boolean err = false;

      try {
        if (raf != null)
          raf.close();
        raf = new ucar.unidata.io.RandomAccessFile(command, "r");

        bufrTable.setBufrFile(raf);

      } catch (FileNotFoundException ioe) {
        JOptionPane.showMessageDialog(null, "NetcdfDataset cant open " + command + "\n" + ioe.getMessage());
        err = true;

      } catch (Exception e) {
        e.printStackTrace();
        StringWriter sw = new StringWriter(5000);
        e.printStackTrace(new PrintWriter(sw));
        detailTA.setText(sw.toString());
        detailWindow.show();
        err = true;
      }

      return !err;
    }

    void save() {
      bufrTable.save();
      super.save();
    }

  }

  /////////////////////////////////////////////////////////////////////
  private FileManager bufrFileChooser = null;

  private void initBufrFileChooser() {
    bufrFileChooser = new FileManager(parentFrame, null, null, (PreferencesExt) prefs.node("bufrFileManager"));
  }

  private class BufrTableBPanel extends OpPanel {
    BufrTableBViewer bufrTable;
    JComboBox<BufrTables.Format> modes;
    JComboBox<BufrTables.TableConfig> tables;

    BufrTableBPanel(PreferencesExt p) {
      super(p, "tableB:", false, false);

      AbstractAction fileAction = new AbstractAction() {
        public void actionPerformed(ActionEvent e) {
          if (bufrFileChooser == null) initBufrFileChooser();
          String filename = bufrFileChooser.chooseFilename();
          if (filename == null) return;
          cb.setSelectedItem(filename);
        }
      };
      BAMutil.setActionProperties(fileAction, "FileChooser", "open Local table...", false, 'L', -1);
      BAMutil.addActionToContainer(buttPanel, fileAction);

      modes = new JComboBox<>(BufrTables.Format.values());
      buttPanel.add(modes);

      JButton accept = new JButton("Accept");
      buttPanel.add(accept);
      accept.addActionListener(new ActionListener() {
        public void actionPerformed(ActionEvent e) {
          accept();
        }
      });

      tables = new JComboBox<>(BufrTables.getTableConfigsAsArray());
      buttPanel.add(tables);
      tables.addActionListener(new ActionListener() {
        public void actionPerformed(ActionEvent e) {
          acceptTable((BufrTables.TableConfig) tables.getSelectedItem());
        }
      });

      bufrTable = new BufrTableBViewer(prefs, buttPanel);
      add(bufrTable, BorderLayout.CENTER);
    }

    boolean process(Object command) {
      return true;
    }

    void closeOpenFiles() {
    }

    void accept() {
      String command = (String) cb.getSelectedItem();

      try {
        Object format = modes.getSelectedItem();
        bufrTable.setBufrTableB(command, (BufrTables.Format) format);

      } catch (FileNotFoundException ioe) {
        JOptionPane.showMessageDialog(null, "BufrTableViewer cant open " + command + "\n" + ioe.getMessage());
        detailTA.setText("Failed to open <" + command + ">\n" + ioe.getMessage());
        detailTA.setVisible(true);

      } catch (Exception e) {
        e.printStackTrace();
        StringWriter sw = new StringWriter(5000);
        e.printStackTrace(new PrintWriter(sw));
        detailTA.setText(sw.toString());
        detailTA.setVisible(true);
      }

    }

    void acceptTable(BufrTables.TableConfig tc) {

      try {
        bufrTable.setBufrTableB(tc.getTableBname(), tc.getTableBformat());

      } catch (FileNotFoundException ioe) {
        JOptionPane.showMessageDialog(null, "BufrTableViewer cant open " + tc + "\n" + ioe.getMessage());
        detailTA.setText("Failed to open <" + tc + ">\n" + ioe.getMessage());
        detailTA.setVisible(true);

      } catch (Exception e) {
        e.printStackTrace();
        StringWriter sw = new StringWriter(5000);
        e.printStackTrace(new PrintWriter(sw));
        detailTA.setText(sw.toString());
        detailTA.setVisible(true);
      }

    }

    void save() {
      bufrTable.save();
      super.save();
    }

  }

  /////////////////////////////////////////////////////////////////////
  private class BufrTableDPanel extends OpPanel {
    BufrTableDViewer bufrTable;
    JComboBox<BufrTables.Format> modes;
    JComboBox<BufrTables.TableConfig> tables;

    BufrTableDPanel(PreferencesExt p) {
      super(p, "tableD:", false, false);

      AbstractAction fileAction = new AbstractAction() {
        public void actionPerformed(ActionEvent e) {
          if (bufrFileChooser == null) initBufrFileChooser();
          String filename = bufrFileChooser.chooseFilename();
          if (filename == null) return;
          cb.setSelectedItem(filename);
        }
      };
      BAMutil.setActionProperties(fileAction, "FileChooser", "open Local table...", false, 'L', -1);
      BAMutil.addActionToContainer(buttPanel, fileAction);

      modes = new JComboBox<>(BufrTables.Format.values());
      buttPanel.add(modes);

      JButton accept = new JButton("Accept");
      buttPanel.add(accept);
      accept.addActionListener(new ActionListener() {
        public void actionPerformed(ActionEvent e) {
          accept();
        }
      });

      tables = new JComboBox<>(BufrTables.getTableConfigsAsArray());
      buttPanel.add(tables);
      tables.addActionListener(new ActionListener() {
        public void actionPerformed(ActionEvent e) {
          acceptTable((BufrTables.TableConfig) tables.getSelectedItem());
        }
      });


      bufrTable = new BufrTableDViewer(prefs, buttPanel);
      add(bufrTable, BorderLayout.CENTER);
    }

    boolean process(Object command) {
      return true;
    }

    void closeOpenFiles() {
    }

    void accept() {
      String command = (String) cb.getSelectedItem();
      if (command == null) return;

      try {
        Object mode = modes.getSelectedItem();
        bufrTable.setBufrTableD(command, (BufrTables.Format) mode);

      } catch (FileNotFoundException ioe) {
        JOptionPane.showMessageDialog(null, "BufrTableViewer cant open " + command + "\n" + ioe.getMessage());
        detailTA.setText("Failed to open <" + command + ">\n" + ioe.getMessage());
        detailTA.setVisible(true);

      } catch (Exception e) {
        e.printStackTrace();
        StringWriter sw = new StringWriter(5000);
        e.printStackTrace(new PrintWriter(sw));
        detailTA.setText(sw.toString());
        detailTA.setVisible(true);
      }

    }

    void acceptTable(BufrTables.TableConfig tc) {

      try {
        bufrTable.setBufrTableD(tc.getTableDname(), tc.getTableDformat());

      } catch (FileNotFoundException ioe) {
        JOptionPane.showMessageDialog(null, "BufrTableViewer cant open " + tc + "\n" + ioe.getMessage());
        detailTA.setText("Failed to open <" + tc + ">\n" + ioe.getMessage());
        detailTA.setVisible(true);

      } catch (Exception e) {
        e.printStackTrace();
        StringWriter sw = new StringWriter(5000);
        e.printStackTrace(new PrintWriter(sw));
        detailTA.setText(sw.toString());
        detailTA.setVisible(true);
      }

    }

    void save() {
      bufrTable.save();
      super.save();
    }

  }

  ////////////////////////////////////////////////////////////////////////
  /* private class BufrReportPanel extends OpPanel {
    ucar.nc2.ui.BufrReportPanel reportPanel;
    boolean useIndex = true;
    JComboBox reports;

    BufrReportPanel(PreferencesExt p) {
      super(p, "collection:", true, false);
      reportPanel = new ucar.nc2.ui.BufrReportPanel(prefs, buttPanel);
      add(reportPanel, BorderLayout.CENTER);

      reports = new JComboBox(ucar.nc2.ui.BufrReportPanel.Report.values());
      buttPanel.add(reports);

      AbstractAction useIndexButt = new AbstractAction() {
        public void actionPerformed(ActionEvent e) {
          Boolean state = (Boolean) getValue(BAMutil.STATE);
          useIndex = state.booleanValue();
        }
      };
      useIndexButt.putValue(BAMutil.STATE, useIndex);
      BAMutil.setActionProperties(useIndexButt, "Doit", "use default table", true, 'C', -1);
      BAMutil.addActionToContainer(buttPanel, useIndexButt);

      AbstractAction doitButt = new AbstractAction() {
        public void actionPerformed(ActionEvent e) {
          process();
        }
      };
      BAMutil.setActionProperties(doitButt, "alien", "make report", false, 'C', -1);
      BAMutil.addActionToContainer(buttPanel, doitButt);
    }

    boolean process(Object o) {
      return reportPanel.setCollection((String) o);
    }

    boolean process() {
      boolean err = false;
      String command = (String) cb.getSelectedItem();

      ByteArrayOutputStream bos = new ByteArrayOutputStream(10000);
      try {
        reportPanel.doReport(command, useIndex, (ucar.nc2.ui.BufrReportPanel.Report) reports.getSelectedItem());

      } catch (IOException ioe) {
        JOptionPane.showMessageDialog(null, "Grib2ReportPanel cant open " + command + "\n" + ioe.getMessage());
        ioe.printStackTrace();
        err = true;

      } catch (Exception e) {
        e.printStackTrace();
        e.printStackTrace(new PrintStream(bos));
        detailTA.setText(bos.toString());
        detailWindow.show();
        err = true;
      }

      return !err;
    }

    void save() {
      reportPanel.save();
      super.save();
    }

  } */

  /////////////////////////////////////////////////////////////////////
  private class GribFilesPanel extends OpPanel {
    ucar.nc2.ui.grib.GribFilesPanel gribTable;

    void closeOpenFiles() throws IOException {
    }

    GribFilesPanel(PreferencesExt p) {
      super(p, "collection:", true, false);
      gribTable = new ucar.nc2.ui.grib.GribFilesPanel(prefs);
      add(gribTable, BorderLayout.CENTER);
      gribTable.addPropertyChangeListener(new java.beans.PropertyChangeListener() {
        public void propertyChange(java.beans.PropertyChangeEvent e) {
          if (e.getPropertyName().equals("openGrib1Collection")) {
            String filename = (String) e.getNewValue();
            openGrib1Collection(filename);
          }
        }
      });

      AbstractButton showButt = BAMutil.makeButtcon("Information", "Show Collection", false);
      showButt.addActionListener(new ActionListener() {
        public void actionPerformed(ActionEvent e) {
          Formatter f = new Formatter();
          gribTable.showCollection(f);
          detailTA.setText(f.toString());
          detailTA.gotoTop();
          detailWindow.show();
        }
      });
      buttPanel.add(showButt);
    }

    boolean process(Object o) {
      String command = (String) o;
      boolean err = false;

      try {
        gribTable.setCollection(command);

      } catch (FileNotFoundException ioe) {
        JOptionPane.showMessageDialog(null, "NetcdfDataset cant open " + command + "\n" + ioe.getMessage());
        err = true;

      } catch (Exception e) {
        e.printStackTrace();
        StringWriter sw = new StringWriter(5000);
        e.printStackTrace(new PrintWriter(sw));
        detailTA.setText(sw.toString());
        detailWindow.show();
        err = true;
      }

      return !err;
    }

    void save() {
      gribTable.save();
      super.save();
    }

  }

  /////////////////////////////////////////////////////////////////////
  // GRIB2
  private class Grib2CollectionPanel extends OpPanel {
    ucar.nc2.ui.grib.Grib2CollectionPanel gribTable;

    void closeOpenFiles() throws IOException {
      gribTable.closeOpenFiles();
    }

    Grib2CollectionPanel(PreferencesExt p) {
      super(p, "collection:", true, false);
      gribTable = new ucar.nc2.ui.grib.Grib2CollectionPanel(prefs, buttPanel);
      add(gribTable, BorderLayout.CENTER);

      gribTable.addPropertyChangeListener(new java.beans.PropertyChangeListener() {
        public void propertyChange(java.beans.PropertyChangeEvent e) {
          if (e.getPropertyName().equals("openGrib2Collection")) {
            String collectionName = (String) e.getNewValue();
            openGrib2Collection(collectionName);
          }
        }
      });

      AbstractButton showButt = BAMutil.makeButtcon("Information", "Show Collection", false);
      showButt.addActionListener(new ActionListener() {
        public void actionPerformed(ActionEvent e) {
          Formatter f = new Formatter();
          gribTable.showCollection(f);
          detailTA.setText(f.toString());
          detailTA.gotoTop();
          detailWindow.show();
        }
      });
      buttPanel.add(showButt);

      AbstractButton infoButton = BAMutil.makeButtcon("Information", "Check Problems", false);
      infoButton.addActionListener(new ActionListener() {
        public void actionPerformed(ActionEvent e) {
          Formatter f = new Formatter();
          gribTable.checkProblems(f);
          detailTA.setText(f.toString());
          detailTA.gotoTop();
          detailWindow.show();
        }
      });
      buttPanel.add(infoButton);

      AbstractButton gdsButton = BAMutil.makeButtcon("Information", "Show GDS use", false);
      gdsButton.addActionListener(new ActionListener() {
        public void actionPerformed(ActionEvent e) {
          Formatter f = new Formatter();
          gribTable.showGDSuse(f);
          detailTA.setText(f.toString());
          detailTA.gotoTop();
          detailWindow.show();
        }
      });
      buttPanel.add(gdsButton);

      AbstractButton writeButton = BAMutil.makeButtcon("netcdf", "Write index", false);
      writeButton.addActionListener(new ActionListener() {
        public void actionPerformed(ActionEvent e) {
          Formatter f = new Formatter();
          try {
            if (!gribTable.writeIndex(f)) return;
          } catch (IOException e1) {
            e1.printStackTrace();
          }
          detailTA.setText(f.toString());
          detailTA.gotoTop();
          detailWindow.show();
        }
      });
      buttPanel.add(writeButton);
    }

    void setCollection(String collection) {
      if (process(collection)) {
        if (!defer) cb.addItem(collection);
      }
    }

    boolean process(Object o) {
      String command = (String) o;
      boolean err = false;

      try {
        gribTable.setCollection(command);

      } catch (FileNotFoundException ioe) {
        JOptionPane.showMessageDialog(null, "NetcdfDataset cant open " + command + "\n" + ioe.getMessage());
        err = true;

      } catch (Exception e) {
        e.printStackTrace();
        StringWriter sw = new StringWriter(5000);
        e.printStackTrace(new PrintWriter(sw));
        detailTA.setText(sw.toString());
        detailWindow.show();
        err = true;
      }

      return !err;
    }

    void save() {
      gribTable.save();
      super.save();
    }

  }

  /////////////////////////////////////////////////////////////////////

  /////////////////////////////////////////////////////////////////////
  /* private class Grib2RectilyzePanel extends OpPanel {
    ucar.nc2.ui.Grib2RectilyzePanel gribTable;

    void closeOpenFiles() throws IOException {
      gribTable.closeOpenFiles();
    }

    Grib2RectilyzePanel(PreferencesExt p) {
      super(p, "collection:", false, false);
      gribTable = new ucar.nc2.ui.Grib2RectilyzePanel(prefs, buttPanel);
      add(gribTable, BorderLayout.CENTER);

      AbstractAction fileAction = new AbstractAction() {
        public void actionPerformed(ActionEvent e) {
          String filename = fileChooser.chooseFilename();
          if (filename == null) return;
          cb.setSelectedItem("file:"+filename);
        }
      };
      BAMutil.setActionProperties(fileAction, "FileChooser", "open Local dataset...", false, 'L', -1);
      BAMutil.addActionToContainer(buttPanel, fileAction);

      gribTable.addPropertyChangeListener(new java.beans.PropertyChangeListener() {
        public void propertyChange(java.beans.PropertyChangeEvent e) {
          if (e.getPropertyName().equals("openGrib2Collection")) {
            String collectionName = (String) e.getNewValue();
            openGrib2Collection(collectionName);
          }
        }
      });

      AbstractButton showButt = BAMutil.makeButtcon("Information", "Show Collection", false);
      showButt.addActionListener(new ActionListener() {
        public void actionPerformed(ActionEvent e) {
          Formatter f = new Formatter();
          gribTable.showCollection(f);
          detailTA.setText(f.toString());
          detailTA.gotoTop();
          detailWindow.show();
        }
      });
      buttPanel.add(showButt);

      AbstractButton aggButton = BAMutil.makeButtcon("V3", "Show Statistics", false);
      aggButton.addActionListener(new ActionListener() {
        public void actionPerformed(ActionEvent e) {
          Formatter f = new Formatter();
          try {
            gribTable.showStats(f);
          } catch (IOException e1) {
            e1.printStackTrace();
          }
          detailTA.setText(f.toString());
          detailTA.gotoTop();
          detailWindow.show();
        }
      });
      buttPanel.add(aggButton);

      AbstractButton writeButton = BAMutil.makeButtcon("netcdf", "Write index", false);
      writeButton.addActionListener(new ActionListener() {
        public void actionPerformed(ActionEvent e) {
          Formatter f = new Formatter();
          try {
            if (!gribTable.writeIndex(f)) return;
          } catch (IOException e1) {
            e1.printStackTrace();
          }
          detailTA.setText(f.toString());
          detailTA.gotoTop();
          detailWindow.show();
        }
      });
      buttPanel.add(writeButton);
    }

    void setCollection(String collection) {
      if (process(collection)) {
        if (!defer) cb.addItem(collection);
      }
    }

    boolean process(Object o) {
      String command = (String) o;
      boolean err = false;

      ByteArrayOutputStream bos = new ByteArrayOutputStream(10000);
      try {
        gribTable.setCollection(command);

      } catch (FileNotFoundException ioe) {
        JOptionPane.showMessageDialog(null, "NetcdfDataset cant open " + command + "\n" + ioe.getMessage());
        err = true;

      } catch (Exception e) {
        e.printStackTrace();
        e.printStackTrace(new PrintStream(bos));
        detailTA.setText(bos.toString());
        detailWindow.show();
        err = true;
      }

      return !err;
    }

    void save() {
      gribTable.save();
      super.save();
    }

  }  */

  /////////////////////////////////////////////////////////////////////
  private class Grib2DataPanel extends OpPanel {
    ucar.nc2.ui.grib.Grib2DataPanel gribTable;

    void closeOpenFiles() throws IOException {
    }

    Grib2DataPanel(PreferencesExt p) {
      super(p, "collection:", true, false);
      gribTable = new ucar.nc2.ui.grib.Grib2DataPanel(prefs);
      add(gribTable, BorderLayout.CENTER);

      gribTable.addPropertyChangeListener(new java.beans.PropertyChangeListener() {
        public void propertyChange(java.beans.PropertyChangeEvent e) {
          if (e.getPropertyName().equals("openGrib2Collection")) {
            String collectionName = (String) e.getNewValue();
            openGrib2Collection(collectionName);
          }
        }
      });

      AbstractButton infoButton = BAMutil.makeButtcon("Information", "Show Info", false);
      infoButton.addActionListener(new ActionListener() {
        public void actionPerformed(ActionEvent e) {
          Formatter f = new Formatter();
          gribTable.showInfo(f);
          detailTA.setText(f.toString());
          detailTA.gotoTop();
          detailWindow.show();
        }
      });
      buttPanel.add(infoButton);

      AbstractButton checkButton = BAMutil.makeButtcon("Information", "Check Problems", false);
      checkButton.addActionListener(new ActionListener() {
        public void actionPerformed(ActionEvent e) {
          Formatter f = new Formatter();
          gribTable.checkProblems(f);
          detailTA.setText(f.toString());
          detailTA.gotoTop();
          detailWindow.show();
        }
      });
      buttPanel.add(checkButton);
    }

    void setCollection(String collection) {
      if (process(collection)) {
        if (!defer) cb.addItem(collection);
      }
    }

    boolean process(Object o) {
      String command = (String) o;
      boolean err = false;

      try {
        gribTable.setCollection(command);

      } catch (FileNotFoundException ioe) {
        JOptionPane.showMessageDialog(null, "NetcdfDataset cant open " + command + "\n" + ioe.getMessage());
        err = true;

      } catch (Exception e) {
        e.printStackTrace();
        StringWriter sw = new StringWriter(5000);
        e.printStackTrace(new PrintWriter(sw));
        detailTA.setText(sw.toString());
        detailWindow.show();
        err = true;
      }

      return !err;
    }

    void save() {
      gribTable.save();
      super.save();
    }

  }

    /////////////////////////////////////////////////////////////////////
  private class Grib1DataPanel extends OpPanel {
    Grib1DataTable gribTable;

    void closeOpenFiles() throws IOException {
    }

      Grib1DataPanel(PreferencesExt p) {
      super(p, "collection:", true, false);
      gribTable = new Grib1DataTable(prefs);
      add(gribTable, BorderLayout.CENTER);

      gribTable.addPropertyChangeListener(new java.beans.PropertyChangeListener() {
        public void propertyChange(java.beans.PropertyChangeEvent e) {
          if (e.getPropertyName().equals("openGrib1Collection")) {
            String collectionName = (String) e.getNewValue();
            openGrib1Collection(collectionName);
          }
        }
      });

      AbstractButton infoButton = BAMutil.makeButtcon("Information", "Check Problems", false);
      infoButton.addActionListener(new ActionListener() {
        public void actionPerformed(ActionEvent e) {
          Formatter f = new Formatter();
          gribTable.checkProblems(f);
          detailTA.setText(f.toString());
          detailTA.gotoTop();
          detailWindow.show();
        }
      });
      buttPanel.add(infoButton);
    }

    void setCollection(String collection) {
      if (process(collection)) {
        if (!defer) cb.addItem(collection);
      }
    }

    boolean process(Object o) {
      String command = (String) o;
      boolean err = false;

      try {
        gribTable.setCollection(command);

      } catch (FileNotFoundException ioe) {
        JOptionPane.showMessageDialog(null, "NetcdfDataset cant open " + command + "\n" + ioe.getMessage());
        err = true;

      } catch (Exception e) {
        e.printStackTrace();
        StringWriter sw = new StringWriter(5000);
        e.printStackTrace(new PrintWriter(sw));
        detailTA.setText(sw.toString());
        detailWindow.show();
        err = true;
      }

      return !err;
    }

    void save() {
      gribTable.save();
      super.save();
    }

  }

  /////////////////////////////////////////////////////////////////////
  private class BufrCdmIndexPanel extends OpPanel {
    ucar.nc2.ui.BufrCdmIndexPanel table;

    void closeOpenFiles() throws IOException {
      //table.closeOpenFiles();
    }

    BufrCdmIndexPanel(PreferencesExt p) {
      super(p, "index file:", true, false);
      table = new ucar.nc2.ui.BufrCdmIndexPanel(prefs, buttPanel);
      add(table, BorderLayout.CENTER);
    }

    boolean process(Object o) {
      String command = (String) o;
      boolean err = false;

      try {
        table.setIndexFile(command);

      } catch (FileNotFoundException ioe) {
        JOptionPane.showMessageDialog(null, "BufrCdmIndexPanel cant open " + command + "\n" + ioe.getMessage());
        err = true;

      } catch (Exception e) {
        e.printStackTrace();
        StringWriter sw = new StringWriter(5000);
        e.printStackTrace(new PrintWriter(sw));
        detailTA.setText(sw.toString());
        detailWindow.show();
        err = true;
      }

      return !err;
    }

    void save() {
      table.save();
      super.save();
    }

  }

  /*
  /////////////////////////////////////////////////////////////////////
  private class GribCdmIndexPanel extends OpPanel {
    ucar.nc2.ui.GribCdmIndexPanel gribTable;

    void closeOpenFiles() throws IOException {
      gribTable.closeOpenFiles();
    }

    GribCdmIndexPanel(PreferencesExt p) {
      super(p, "index file:", true, false);
      gribTable = new ucar.nc2.ui.GribCdmIndexPanel(prefs, buttPanel);
      gribTable.addPropertyChangeListener(new PropertyChangeListener() {
        public void propertyChange(PropertyChangeEvent e) {
          if (e.getPropertyName().equals("openGrib2Collection")) {
            String collectionName = (String) e.getNewValue();
            openGrib2Collection(collectionName);
          }
        }
      });

      add(gribTable, BorderLayout.CENTER);
    }

    boolean process(Object o) {
      String command = (String) o;
      boolean err = false;

      ByteArrayOutputStream bos = new ByteArrayOutputStream(10000);
      try {
        gribTable.setIndexFile(Paths.get(command), null);

      } catch (FileNotFoundException ioe) {
        JOptionPane.showMessageDialog(null, "GribCdmIndexPanel cant open " + command + "\n" + ioe.getMessage());
        err = true;

      } catch (Exception e) {
        e.printStackTrace();
        e.printStackTrace(new PrintStream(bos));
        detailTA.setText(bos.toString());
        detailWindow.show();
        err = true;
      }

      return !err;
    }

    void save() {
      gribTable.save();
      super.save();
    }

  } */

    /////////////////////////////////////////////////////////////////////
  private class CdmIndex2Panel extends OpPanel {
    ucar.nc2.ui.CdmIndex2Panel indexPanel;

    void closeOpenFiles() throws IOException {
      indexPanel.clear();
    }

      CdmIndex2Panel(PreferencesExt p) {
      super(p, "index file:", true, false);
        indexPanel = new ucar.nc2.ui.CdmIndex2Panel(prefs, buttPanel);
        indexPanel.addPropertyChangeListener(new PropertyChangeListener() {
        public void propertyChange(PropertyChangeEvent e) {
          if (e.getPropertyName().equals("openGrib2Collection")) {
            String collectionName = (String) e.getNewValue();
            openGrib2Collection(collectionName);
          }
        }
      });

      add(indexPanel, BorderLayout.CENTER);
    }

    boolean process(Object o) {
      String command = (String) o;
      boolean err = false;

      try {
        indexPanel.setIndexFile(Paths.get(command), new FeatureCollectionConfig());

      } catch (FileNotFoundException ioe) {
        JOptionPane.showMessageDialog(null, "GribCdmIndexPanel cant open " + command + "\n" + ioe.getMessage());
        err = true;

      } catch (Throwable e) {
        e.printStackTrace();
        StringWriter sw = new StringWriter(5000);
        e.printStackTrace(new PrintWriter(sw));
        detailTA.setText(sw.toString());
        detailWindow.show();
        err = true;
      }

      return !err;
    }

    void save() {
      indexPanel.save();
      super.save();
    }

  }

 /////////////////////////////////////////////////////////////////////
  private class GribIndexPanel extends OpPanel {
    ucar.nc2.ui.grib.GribIndexPanel gribTable;

    void closeOpenFiles() throws IOException {
      gribTable.closeOpenFiles();
    }

   GribIndexPanel(PreferencesExt p) {
      super(p, "index file:", true, false);
      gribTable = new ucar.nc2.ui.grib.GribIndexPanel(prefs, buttPanel);
      add(gribTable, BorderLayout.CENTER);
    }

    boolean process(Object o) {
      String command = (String) o;
      boolean err = false;

      try {
        gribTable.setIndexFile(command);

      } catch (FileNotFoundException ioe) {
        JOptionPane.showMessageDialog(null, "NetcdfDataset cant open " + command + "\n" + ioe.getMessage());
        err = true;

      } catch (Exception e) {
        e.printStackTrace();
        StringWriter sw = new StringWriter(5000);
        e.printStackTrace(new PrintWriter(sw));
        detailTA.setText(sw.toString());
        detailWindow.show();
        err = true;
      }

      return !err;
    }

    void save() {
      gribTable.save();
      super.save();
    }

  }

  /////////////////////////////////////////////////////////////////////
  // raw grib access - dont go through the IOSP
  private class Grib1CollectionPanel extends OpPanel {
    //ucar.unidata.io.RandomAccessFile raf = null;
    ucar.nc2.ui.grib.Grib1CollectionPanel gribTable;

    void closeOpenFiles() throws IOException {
    }

    Grib1CollectionPanel(PreferencesExt p) {
      super(p, "collection:", true, false);
      gribTable = new ucar.nc2.ui.grib.Grib1CollectionPanel(buttPanel, prefs);
      add(gribTable, BorderLayout.CENTER);

      AbstractButton showButt = BAMutil.makeButtcon("Information", "Show Collection", false);
      showButt.addActionListener(new ActionListener() {
        public void actionPerformed(ActionEvent e) {
          Formatter f = new Formatter();
          gribTable.showCollection(f);
          detailTA.setText(f.toString());
          detailTA.gotoTop();
          detailWindow.show();
        }
      });
      buttPanel.add(showButt);

      AbstractButton writeButton = BAMutil.makeButtcon("netcdf", "Write index", false);
      writeButton.addActionListener(new ActionListener() {
        public void actionPerformed(ActionEvent e) {
          Formatter f = new Formatter();
          try {
            if (!gribTable.writeIndex(f)) return;
          } catch (IOException e1) {
            e1.printStackTrace();
          }
          detailTA.setText(f.toString());
          detailTA.gotoTop();
          detailWindow.show();
        }
      });
      buttPanel.add(writeButton);
    }

    void setCollection(String collection) {
      if (process(collection)) {
        if (!defer) cb.addItem(collection);
      }
    }

    boolean process(Object o) {
      String command = (String) o;
      boolean err = false;

      try {
        gribTable.setCollection(command);

      } catch (FileNotFoundException ioe) {
        JOptionPane.showMessageDialog(null, "NetcdfDataset cant open " + command + "\n" + ioe.getMessage());
        err = true;

      } catch (Exception e) {
        e.printStackTrace();
        StringWriter sw = new StringWriter(5000);
        e.printStackTrace(new PrintWriter(sw));
        detailTA.setText(sw.toString());
        detailWindow.show();
        err = true;
      }

      return !err;
    }

    void save() {
      gribTable.save();
      super.save();
    }

  }

  /////////////////////////////////////////////////////////////////////

  private class ReportOpPanel extends OpPanel {
    ucar.nc2.ui.ReportPanel reportPanel;
    boolean useIndex = true;
    boolean eachFile = false;
    boolean extra = false;
    JComboBox reports;

    ReportOpPanel(PreferencesExt p, ReportPanel reportPanel) {
      super(p, "collection:", true, false);
      this.reportPanel = reportPanel;
      add(reportPanel, BorderLayout.CENTER);
      reportPanel.addOptions(buttPanel);

      reports = new JComboBox(reportPanel.getOptions());
      buttPanel.add(reports);

      AbstractAction useIndexButt = new AbstractAction() {
        public void actionPerformed(ActionEvent e) {
          Boolean state = (Boolean) getValue(BAMutil.STATE);
          useIndex = state;
        }
      };
      useIndexButt.putValue(BAMutil.STATE, useIndex);
      BAMutil.setActionProperties(useIndexButt, "Doit", "use Index", true, 'C', -1);
      BAMutil.addActionToContainer(buttPanel, useIndexButt);

      AbstractAction eachFileButt = new AbstractAction() {
        public void actionPerformed(ActionEvent e) {
          Boolean state = (Boolean) getValue(BAMutil.STATE);
          eachFile = state;
        }
      };
      eachFileButt.putValue(BAMutil.STATE, eachFile);
      BAMutil.setActionProperties(eachFileButt, "Doit", "report on each file", true, 'E', -1);
      BAMutil.addActionToContainer(buttPanel, eachFileButt);

      AbstractAction extraButt = new AbstractAction() {
        public void actionPerformed(ActionEvent e) {
          Boolean state = (Boolean) getValue(BAMutil.STATE);
          extra = state;
        }
      };
      extraButt.putValue(BAMutil.STATE, extra);
      BAMutil.setActionProperties(extraButt, "Doit", "extra info", true, 'X', -1);
      BAMutil.addActionToContainer(buttPanel, extraButt);

      AbstractAction doitButt = new AbstractAction() {
        public void actionPerformed(ActionEvent e) {
          process();
        }
      };
      BAMutil.setActionProperties(doitButt, "alien", "make report", false, 'C', -1);
      BAMutil.addActionToContainer(buttPanel, doitButt);
    }

    void closeOpenFiles() {
    }

    boolean process(Object o) {
      return reportPanel.showCollection((String) o);
    }

    boolean process() {
      boolean err = false;
      String command = (String) cb.getSelectedItem();

      try {
        reportPanel.doReport(command, useIndex, eachFile, extra, reports.getSelectedItem());

      } catch (IOException ioe) {
        JOptionPane.showMessageDialog(null, "Grib2ReportPanel cant open " + command + "\n" + ioe.getMessage());
        ioe.printStackTrace();
        err = true;

      } catch (Exception e) {
        StringWriter sw = new StringWriter(5000);
        e.printStackTrace(new PrintWriter(sw));
        detailTA.setText(sw.toString());
        detailWindow.show();
        err = true;
      }

      return !err;
    }

    void save() {
      // reportPanel.save();
      super.save();
    }

  }

  /* private class Grib2ReportPanel extends OpPanel {
    ucar.nc2.ui.grib.Grib2ReportPanel gribReport;
    boolean useIndex = true;
    boolean eachFile = false;
    boolean extra = false;
    JComboBox reports;

    Grib2ReportPanel(PreferencesExt p) {
      super(p, "collection:", true, false);
      gribReport = new ucar.nc2.ui.grib.Grib2ReportPanel(prefs, buttPanel);
      add(gribReport, BorderLayout.CENTER);

      reports = new JComboBox(ucar.nc2.ui.grib.Grib2ReportPanel.Report.values());
      buttPanel.add(reports);

      AbstractAction useIndexButt = new AbstractAction() {
        public void actionPerformed(ActionEvent e) {
          Boolean state = (Boolean) getValue(BAMutil.STATE);
          useIndex = state.booleanValue();
        }
      };
      useIndexButt.putValue(BAMutil.STATE, useIndex);
      BAMutil.setActionProperties(useIndexButt, "Doit", "use Index", true, 'C', -1);
      BAMutil.addActionToContainer(buttPanel, useIndexButt);

      AbstractAction eachFileButt = new AbstractAction() {
        public void actionPerformed(ActionEvent e) {
          Boolean state = (Boolean) getValue(BAMutil.STATE);
          eachFile = state.booleanValue();
        }
      };
      eachFileButt.putValue(BAMutil.STATE, eachFile);
      BAMutil.setActionProperties(eachFileButt, "Doit", "report on each file", true, 'E', -1);
      BAMutil.addActionToContainer(buttPanel, eachFileButt);

      AbstractAction extraButt = new AbstractAction() {
        public void actionPerformed(ActionEvent e) {
          Boolean state = (Boolean) getValue(BAMutil.STATE);
          extra = state.booleanValue();
        }
      };
      extraButt.putValue(BAMutil.STATE, extra);
      BAMutil.setActionProperties(extraButt, "Doit", "extra info", true, 'X', -1);
      BAMutil.addActionToContainer(buttPanel, extraButt);

      AbstractAction doitButt = new AbstractAction() {
        public void actionPerformed(ActionEvent e) {
          process();
        }
      };
      BAMutil.setActionProperties(doitButt, "alien", "make report", false, 'C', -1);
      BAMutil.addActionToContainer(buttPanel, doitButt);
    }

    void closeOpenFiles() {
    }

    boolean process(Object o) {
      return gribReport.setCollection((String) o);
    }

    boolean process() {
      boolean err = false;
      String command = (String) cb.getSelectedItem();

      ByteArrayOutputStream bos = new ByteArrayOutputStream(10000);
      try {
        gribReport.doReport(command, useIndex, eachFile, extra, (ucar.nc2.ui.grib.Grib2ReportPanel.Report) reports.getSelectedItem());

      } catch (IOException ioe) {
        JOptionPane.showMessageDialog(null, "Grib2ReportPanel cant open " + command + "\n" + ioe.getMessage());
        ioe.printStackTrace();
        err = true;

      } catch (Exception e) {
        e.printStackTrace(new PrintStream(bos));
        detailTA.setText(bos.toString());
        detailWindow.show();
        err = true;
      }

      return !err;
    }

    void save() {
      gribReport.save();
      super.save();
    }

  } */

  /////////////////////////////////////////////////////////////////////

  /* private class Grib1ReportPanel extends OpPanel {
    ucar.nc2.ui.grib.Grib1ReportPanel gribReport;
    boolean useIndex = true;
    JComboBox reports;

    Grib1ReportPanel(PreferencesExt p) {
      super(p, "collection:", true, false);
      gribReport = new ucar.nc2.ui.grib.Grib1ReportPanel(prefs, buttPanel);
      add(gribReport, BorderLayout.CENTER);

      reports = new JComboBox(ucar.nc2.ui.grib.Grib1ReportPanel.Report.values());
      buttPanel.add(reports);

      AbstractAction useIndexButt = new AbstractAction() {
        public void actionPerformed(ActionEvent e) {
          Boolean state = (Boolean) getValue(BAMutil.STATE);
          useIndex = state.booleanValue();
        }
      };
      useIndexButt.putValue(BAMutil.STATE, useIndex);
      BAMutil.setActionProperties(useIndexButt, "Doit", "use default table", true, 'C', -1);
      BAMutil.addActionToContainer(buttPanel, useIndexButt);

      AbstractAction doitButt = new AbstractAction() {
        public void actionPerformed(ActionEvent e) {
          process();
        }
      };
      BAMutil.setActionProperties(doitButt, "alien", "make report", false, 'C', -1);
      BAMutil.addActionToContainer(buttPanel, doitButt);
    }

    boolean process(Object o) {
      return gribReport.setCollection((String) o);
    }

    boolean process() {
      boolean err = false;
      String command = (String) cb.getSelectedItem();

      ByteArrayOutputStream bos = new ByteArrayOutputStream(10000);
      try {
        gribReport.doReport(command, useIndex, (ucar.nc2.ui.grib.Grib1ReportPanel.Report) reports.getSelectedItem());

      } catch (IOException ioe) {
        JOptionPane.showMessageDialog(null, "Grib2ReportPanel cant open " + command + "\n" + ioe.getMessage());
        ioe.printStackTrace();
        err = true;

      } catch (Exception e) {
        e.printStackTrace();
        e.printStackTrace(new PrintStream(bos));
        detailTA.setText(bos.toString());
        detailWindow.show();
        err = true;
      }

      return !err;
    }

    void save() {
      gribReport.save();
      super.save();
    }

  }  */

 /////////////////////////////////////////////////////////////////////

  private class GribTemplatePanel extends OpPanel {
    GribWmoTemplatesPanel codeTable;

    GribTemplatePanel(PreferencesExt p) {
      super(p, "table:", false, false, false);

      final JComboBox<WmoTemplateTable.Version> modes = new JComboBox<>(WmoTemplateTable.Version.values());
      modes.setSelectedItem(WmoTemplateTable.standard);
      topPanel.add(modes, BorderLayout.CENTER);
      modes.addActionListener(new ActionListener() {
        public void actionPerformed(ActionEvent e) {
          codeTable.setTable((WmoTemplateTable.Version) modes.getSelectedItem());
        }
      });

      codeTable = new GribWmoTemplatesPanel(prefs, buttPanel);
      add(codeTable, BorderLayout.CENTER);
    }

    boolean process(Object command) {
      return true;
    }

    void save() {
      codeTable.save();
      super.save();
    }

    void closeOpenFiles() {
    }

  }

  /////////////////////////////////////////////////////////////////////

  private class GribCodePanel extends OpPanel {
    GribWmoCodesPanel codeTable;

    GribCodePanel(PreferencesExt p) {
      super(p, "table:", false, false, false);

      final JComboBox<WmoCodeTable.Version> modes = new JComboBox<>(WmoCodeTable.Version.values());
      modes.setSelectedItem(WmoCodeTable.standard);
      topPanel.add(modes, BorderLayout.CENTER);
      modes.addActionListener(new ActionListener() {
        public void actionPerformed(ActionEvent e) {
          codeTable.setTable((WmoCodeTable.Version) modes.getSelectedItem());
        }
      });

      codeTable = new GribWmoCodesPanel(prefs, buttPanel);
      add(codeTable, BorderLayout.CENTER);
    }

    boolean process(Object command) {
      return true;
    }

    void save() {
      codeTable.save();
      super.save();
    }

    void closeOpenFiles() {
    }
  }

  /////////////////////////////////////////////////////////////////////

  private class BufrCodePanel extends OpPanel {
    BufrWmoCodesPanel codeTable;

    BufrCodePanel(PreferencesExt p) {
      super(p, "table:", false, false, false);
      codeTable = new BufrWmoCodesPanel(prefs, buttPanel);
      add(codeTable, BorderLayout.CENTER);
    }

    boolean process(Object command) {
      return true;
    }

    void save() {
      codeTable.save();
      super.save();
    }

    void closeOpenFiles() {
    }
  }

  /////////////////////////////////////////////////////////////////////

  private class WmoCCPanel extends OpPanel {
    WmoCommonCodesPanel codeTable;

    WmoCCPanel(PreferencesExt p) {
      super(p, "table:", false, false);

      codeTable = new WmoCommonCodesPanel(prefs, buttPanel);
      add(codeTable, BorderLayout.CENTER);
    }

    boolean process(Object command) {
      return true;
    }

    void save() {
      codeTable.save();
      super.save();
    }

    void closeOpenFiles() {
    }
  }


  /////////////////////////////////////////////////////////////////////

  private class Grib1TablePanel extends OpPanel {
    Grib1TablesViewer codeTable;

    Grib1TablePanel(PreferencesExt p) {
      super(p, "table:", true, false);
      codeTable = new Grib1TablesViewer(prefs, buttPanel);
      add(codeTable, BorderLayout.CENTER);
    }

    boolean process(Object command) {
      try {
        codeTable.setTable((String) command);
        return true;
      } catch (IOException e) {
        return false;
      }
    }

    void save() {
      codeTable.save();
      super.save();
    }

    void closeOpenFiles() {
    }

  }


  /////////////////////////////////////////////////////////////////////

  private class Grib2TablePanel extends OpPanel {
    Grib2TableViewer2 codeTable;

    Grib2TablePanel(PreferencesExt p) {
      super(p, "table:", false, false);
      codeTable = new Grib2TableViewer2(prefs, buttPanel);
      add(codeTable, BorderLayout.CENTER);
    }

    boolean process(Object command) {
      return true;
    }

    void save() {
      codeTable.save();
      super.save();
    }

    void closeOpenFiles() {
    }
  }

  /////////////////////////////////////////////////////////////////////

  private class GribRenamePanel extends OpPanel {
    ucar.nc2.ui.grib.GribRenamePanel panel;

    GribRenamePanel(PreferencesExt p) {
      super(p, "matchNcepName: ", true, false, false);
      panel = new ucar.nc2.ui.grib.GribRenamePanel(prefs, buttPanel);
      add(panel, BorderLayout.CENTER);
    }

    boolean process(Object o) {
      return panel.matchNcepName((String) o);
    }

    void save() {
      panel.save();
      super.save();
    }

    void closeOpenFiles() {
    }

  }

    /////////////////////////////////////////////////////////////////////
  private class GribRewritePanel extends OpPanel {
    ucar.nc2.ui.grib.GribRewritePanel ftTable;
    final FileManager dirChooser;

      GribRewritePanel(PreferencesExt prefs) {
      super(prefs, "dir:", false, false);
      dirChooser = new FileManager(parentFrame, null, null, (PreferencesExt) prefs.node("FeatureScanFileManager"));
      ftTable = new ucar.nc2.ui.grib.GribRewritePanel(prefs, buttPanel);
      add(ftTable, BorderLayout.CENTER);

      ftTable.addPropertyChangeListener(new java.beans.PropertyChangeListener() {
        public void propertyChange(java.beans.PropertyChangeEvent e) {
          if (e.getPropertyName().equals("openNetcdfFile")) {
            String datasetName = (String) e.getNewValue();
            openNetcdfFile(datasetName);
          } else if (e.getPropertyName().equals("openGridDataset")) {
            String datasetName = (String) e.getNewValue();
            openGridDataset(datasetName);
          } else if (e.getPropertyName().equals("openGrib1Data")) {
            String datasetName = (String) e.getNewValue();
            openGrib1Data(datasetName);
          } else if (e.getPropertyName().equals("openGrib2Data")) {
             String datasetName = (String) e.getNewValue();
             openGrib2Data(datasetName);
           }
        }
      });

      dirChooser.getFileChooser().setFileSelectionMode(JFileChooser.FILES_AND_DIRECTORIES);
      dirChooser.setCurrentDirectory(prefs.get("currDir", "."));
      AbstractAction fileAction = new AbstractAction() {
        public void actionPerformed(ActionEvent e) {
          String filename = dirChooser.chooseFilename();
          if (filename == null) return;
          cb.setSelectedItem(filename);
        }
      };
      BAMutil.setActionProperties(fileAction, "FileChooser", "open Local dataset...", false, 'L', -1);
      BAMutil.addActionToContainer(buttPanel, fileAction);
    }

    boolean process(Object o) {
      String command = (String) o;
      return ftTable.setScanDirectory(command);
    }

    void closeOpenFiles() {
      ftTable.clear();
    }

    void save() {
      dirChooser.save();
      ftTable.save();
      prefs.put("currDir", dirChooser.getCurrentDirectory());
      super.save();
    }
  }

  /////////////////////////////////////////////////////////////////////
  private class Hdf5ObjectPanel extends OpPanel {
    ucar.unidata.io.RandomAccessFile raf = null;
    Hdf5ObjectTable hdf5Table;

    void closeOpenFiles() throws IOException {
      hdf5Table.closeOpenFiles();
    }

    Hdf5ObjectPanel(PreferencesExt p) {
      super(p, "file:", true, false);
      hdf5Table = new Hdf5ObjectTable(prefs);
      add(hdf5Table, BorderLayout.CENTER);

      AbstractButton infoButton = BAMutil.makeButtcon("Information", "Compact Representation", false);
      infoButton.addActionListener(new ActionListener() {
        public void actionPerformed(ActionEvent e) {
          Formatter f = new Formatter();
          try {
            hdf5Table.showInfo(f);

          } catch (IOException ioe) {
            StringWriter sw = new StringWriter(5000);
            ioe.printStackTrace(new PrintWriter(sw));
            detailTA.setText(sw.toString());
            detailWindow.show();
            return;
          }
          detailTA.setText(f.toString());
          detailTA.gotoTop();
          detailWindow.show();
        }
      });
      buttPanel.add(infoButton);

      AbstractButton infoButton2 = BAMutil.makeButtcon("Information", "Detail Info", false);
      infoButton2.addActionListener(new ActionListener() {
        public void actionPerformed(ActionEvent e) {
          Formatter f = new Formatter();
          try {
            hdf5Table.showInfo2(f);

          } catch (IOException ioe) {
            StringWriter sw = new StringWriter(5000);
            ioe.printStackTrace(new PrintWriter(sw));
            detailTA.setText(sw.toString());
            detailWindow.show();
            return;
          }
          detailTA.setText(f.toString());
          detailTA.gotoTop();
          detailWindow.show();
        }
      });
      buttPanel.add(infoButton2);

      AbstractButton eosdump = BAMutil.makeButtcon("alien", "Show EOS processing", false);
      eosdump.addActionListener(new ActionListener() {
        public void actionPerformed(ActionEvent e) {
          try {
            Formatter f = new Formatter();
            hdf5Table.getEosInfo(f);
            detailTA.setText(f.toString());
            detailWindow.show();
          } catch (IOException ioe) {
            StringWriter sw = new StringWriter(5000);
            ioe.printStackTrace(new PrintWriter(sw));
            detailTA.setText(sw.toString());
            detailWindow.show();
          }
        }
      });
      buttPanel.add(eosdump);

    }

    boolean process(Object o) {
      String command = (String) o;
      boolean err = false;

      try {
        if (raf != null)
          raf.close();
        raf = new ucar.unidata.io.RandomAccessFile(command, "r");

        hdf5Table.setHdf5File(raf);

      } catch (FileNotFoundException ioe) {
        JOptionPane.showMessageDialog(null, "Hdf5ObjectTable cant open " + command + "\n" + ioe.getMessage());
        err = true;

      } catch (Exception e) {
        StringWriter sw = new StringWriter(5000);
        e.printStackTrace(new PrintWriter(sw));
        detailTA.setText(sw.toString());
        detailWindow.show();
        err = true;
      }

      return !err;
    }

    void save() {
      hdf5Table.save();
      super.save();
    }

  }

    /////////////////////////////////////////////////////////////////////
  private class Hdf5DataPanel extends OpPanel {
    ucar.unidata.io.RandomAccessFile raf = null;
    Hdf5DataTable hdf5Table;

    void closeOpenFiles() throws IOException {
      hdf5Table.closeOpenFiles();
    }

    Hdf5DataPanel(PreferencesExt p) {
      super(p, "file:", true, false);
      hdf5Table = new Hdf5DataTable(prefs, buttPanel);
      add(hdf5Table, BorderLayout.CENTER);

      AbstractButton infoButton = BAMutil.makeButtcon("Information", "Detail Info", false);
      infoButton.addActionListener(new ActionListener() {
        public void actionPerformed(ActionEvent e) {
          Formatter f = new Formatter();
          try {
            hdf5Table.showInfo(f);

          } catch (IOException ioe) {
            StringWriter sw = new StringWriter(5000);
            ioe.printStackTrace(new PrintWriter(sw));
            detailTA.setText(sw.toString());
            detailWindow.show();
            return;
          }
          detailTA.setText(f.toString());
          detailTA.gotoTop();
          detailWindow.show();
        }
      });
      buttPanel.add(infoButton);
    }

    boolean process(Object o) {
      String command = (String) o;
      boolean err = false;

      try {
        if (raf != null)
          raf.close();
        raf = new ucar.unidata.io.RandomAccessFile(command, "r");

        hdf5Table.setHdf5File(raf);

      } catch (FileNotFoundException ioe) {
        JOptionPane.showMessageDialog(null, "Hdf5DataTable cant open " + command + "\n" + ioe.getMessage());
        err = true;

      } catch (Exception e) {
        StringWriter sw = new StringWriter(5000);
        e.printStackTrace(new PrintWriter(sw));
        detailTA.setText(sw.toString());
        detailWindow.show();
        err = true;
      }

      return !err;
    }

    void save() {
      hdf5Table.save();
      super.save();
    }

  }

  /////////////////////////////////////////////////////////////////////
  private class Hdf4Panel extends OpPanel {
    ucar.unidata.io.RandomAccessFile raf = null;
    Hdf4Table hdf4Table;

    void closeOpenFiles() throws IOException {
      hdf4Table.closeOpenFiles();
    }

    Hdf4Panel(PreferencesExt p) {
      super(p, "file:", true, false);
      hdf4Table = new Hdf4Table(prefs);
      add(hdf4Table, BorderLayout.CENTER);

      AbstractButton eosdump = BAMutil.makeButtcon("alien", "Show EOS processing", false);
      eosdump.addActionListener(new ActionListener() {
        public void actionPerformed(ActionEvent e) {
          try {
            Formatter f = new Formatter();
            hdf4Table.getEosInfo(f);
            detailTA.setText(f.toString());
            detailWindow.show();
          } catch (IOException ioe) {
            StringWriter sw = new StringWriter(5000);
            ioe.printStackTrace(new PrintWriter(sw));
            detailTA.setText(sw.toString());
            detailWindow.show();
          }
        }
      });
      buttPanel.add(eosdump);
    }

    boolean process(Object o) {
      String command = (String) o;
      boolean err = false;

      try {
        if (raf != null)
          raf.close();
        raf = new ucar.unidata.io.RandomAccessFile(command, "r");

        hdf4Table.setHdf4File(raf);

      } catch (FileNotFoundException ioe) {
        JOptionPane.showMessageDialog(null, "NetcdfDataset cant open " + command + "\n" + ioe.getMessage());
        err = true;

      } catch (Exception e) {
        StringWriter sw = new StringWriter(5000);
        e.printStackTrace(new PrintWriter(sw));
        detailTA.setText(sw.toString());
        detailWindow.show();
        err = true;
      }

      return !err;
    }

    void save() {
      hdf4Table.save();
      super.save();
    }

  }

  /////////////////////////////////////////////////////////////////////

  /* private class NcmlPanel extends OpPanel {
    NetcdfDataset ds = null;
    String ncmlLocation = null;
    AbstractButton gButt = null;
    boolean useG;

    void closeOpenFiles() throws IOException {
      if (ds != null) ds.close();
      ds = null;
    }

    NcmlPanel(PreferencesExt p) {
      super(p, "dataset:");

      AbstractAction gAction = new AbstractAction() {
        public void actionPerformed(ActionEvent e) {
          Boolean state = (Boolean) getValue(BAMutil.STATE);
          useG = state.booleanValue();
          String tooltip = useG ? "use NcML-G" : "dont use NcML-G";
          gButt.setToolTipText(tooltip);
          //doit( cb.getSelectedItem()); // called from cb action listener
        }
      };
      useG = prefs.getBoolean("gState", false);
      String tooltip2 = useG ? "use NcML-G" : "dont use NcML-G";
      BAMutil.setActionProperties(gAction, "G", tooltip2, true, 'G', -1);
      gAction.putValue(BAMutil.STATE, new Boolean(useG));
      gButt = BAMutil.addActionToContainer(buttPanel, gAction);

      AbstractAction saveAction = new AbstractAction() {
        public void actionPerformed(ActionEvent e) {
          String location = (ds == null) ? ncmlLocation : ds.getLocation();
          if (location == null) location = "test";
          int pos = location.lastIndexOf(".");
          if (pos > 0)
            location = location.substring(0, pos);
          String filename = fileChooser.chooseFilenameToSave(location + ".ncml");
          if (filename == null) return;
          doSave(ta.getText(), filename);
        }
      };
      BAMutil.setActionProperties(saveAction, "Save", "Save NcML", false, 'S', -1);
      BAMutil.addActionToContainer(buttPanel, saveAction);

      AbstractAction netcdfAction = new AbstractAction() {
        public void actionPerformed(ActionEvent e) {
          String location = (ds == null) ? ncmlLocation : ds.getLocation();
          if (location == null) location = "test";
          int pos = location.lastIndexOf(".");
          if (pos > 0)
            location = location.substring(0, pos);

          String filename = fileChooser.chooseFilenameToSave(location + ".nc");
          if (filename == null) return;
          doWriteNetCDF(ta.getText(), filename);
        }
      };
      BAMutil.setActionProperties(netcdfAction, "netcdf", "Write netCDF", false, 'N', -1);
      BAMutil.addActionToContainer(buttPanel, netcdfAction);

      AbstractAction transAction = new AbstractAction() {
        public void actionPerformed(ActionEvent e) {
          doTransform(ta.getText());
        }
      };
      BAMutil.setActionProperties(transAction, "Import", "read textArea through NcMLReader\n write NcML back out via resulting dataset", false, 'T', -1);
      BAMutil.addActionToContainer(buttPanel, transAction);
    }

    boolean process(Object o) {
      ncmlLocation = (String) o;
      if (ncmlLocation.endsWith(".xml") || ncmlLocation.endsWith(".ncml")) {
        if (!ncmlLocation.startsWith("http:") && !ncmlLocation.startsWith("file:"))
          ncmlLocation = "file:" + ncmlLocation;
        String text = IO.readURLcontents(ncmlLocation);

        ta.setText(text);
      } else {
        writeNcml(ncmlLocation);
      }
      return true;
    }

    boolean writeNcml(String location) {
      boolean err = false;

      try {
        if (ds != null) ds.close();
      } catch (IOException ioe) {
      }

      ByteArrayOutputStream bos = new ByteArrayOutputStream(10000);
      try {
        String result;
        ds = openDataset(location, addCoords, null);
        if (ds == null) {
          ta.setText("Failed to open <" + location + ">");
        } else {
          if (useG) {
            boolean showCoords = Debug.isSet("NcML/ncmlG-showCoords");
            ds.writeNcMLG(bos, showCoords, null);
            result = bos.toString();
          } else {
            result = new NcMLWriter().writeXML(ds);
          }
          ta.setText(result);
          ta.gotoTop();
        }

      } catch (FileNotFoundException ioe) {
        ta.setText("Failed to open <" + location + ">");
        err = true;

      } catch (Exception e) {
        e.printStackTrace();
        e.printStackTrace(new PrintStream(bos));
        ta.setText(bos.toString());
        err = true;
      }

      return !err;
    }

    void doWriteNetCDF(String text, String filename) {
      if (debugNcmlWrite) {
        System.out.println("filename=" + filename);
        System.out.println("text=" + text);
      }
      try {
        ByteArrayInputStream bis = new ByteArrayInputStream(text.getBytes());
        NcMLReader.writeNcMLToFile(bis, filename);
        JOptionPane.showMessageDialog(this, "File successfully written");
      } catch (Exception ioe) {
        JOptionPane.showMessageDialog(this, "ERROR: " + ioe.getMessage());
        ioe.printStackTrace();
      }
    }

    // read text from textArea through NcMLReader
    // then write it back out via resulting dataset
    void doTransform(String text) {
      try {
        StringReader reader = new StringReader(text);
        NetcdfDataset ncd = NcMLReader.readNcML(reader, null);
        ByteArrayOutputStream bos = new ByteArrayOutputStream(10000);
        ncd.writeNcML(bos, null);
        ta.setText(bos.toString());
        ta.gotoTop();
        JOptionPane.showMessageDialog(this, "File successfully transformed");

      } catch (IOException ioe) {
        JOptionPane.showMessageDialog(this, "ERROR: " + ioe.getMessage());
        ioe.printStackTrace();
      }
    }

    void doSave(String text, String filename) {
      if (debugNcmlWrite) {
        System.out.println("filename=" + filename);
        System.out.println("text=" + text);
      }

      try {
        IO.writeToFile(text, new File(filename));
        JOptionPane.showMessageDialog(this, "File successfully written");
      } catch (IOException ioe) {
        JOptionPane.showMessageDialog(this, "ERROR: " + ioe.getMessage());
        ioe.printStackTrace();
      }
      // saveNcmlDialog.setVisible(false);
    }

    void save() {
      super.save();
    }

  } */

  /////////////////////////////////////////////////////////////////////

  private class NcmlEditorPanel extends OpPanel {
    NcmlEditor editor;

    void closeOpenFiles() throws IOException {
      editor.closeOpenFiles();
    }

    NcmlEditorPanel(PreferencesExt p) {
      super(p, "dataset:", true, false);
      editor = new NcmlEditor(buttPanel, prefs);
      add(editor, BorderLayout.CENTER);
    }

    boolean process(Object o) {
      return editor.setNcml((String) o);
    }

    void save() {
      super.save();
      editor.save();
    }

  }


  ////////////////////////////////////////////////////////

  private class CdmrFeature extends OpPanel {
    CdmrFeaturePanel panel;

    CdmrFeature(PreferencesExt p) {
      super(p, "file:", true, false);
      panel = new CdmrFeaturePanel(prefs);
      add(panel, BorderLayout.CENTER);

      AbstractAction infoAction = new AbstractAction() {
        public void actionPerformed(ActionEvent e) {
          Formatter f = new Formatter();
          try {
            panel.showInfo(f);

          } catch (Exception ioe) {
            StringWriter sw = new StringWriter(5000);
            ioe.printStackTrace(new PrintWriter(sw));
            detailTA.setText(sw.toString());
            detailWindow.show();
            return;
          }
          detailTA.setText(f.toString());
          detailTA.gotoTop();
          detailWindow.show();
        }
      };
      BAMutil.setActionProperties(infoAction, "Information", "show Info", false, 'I', -1);
      BAMutil.addActionToContainer(buttPanel, infoAction);
    }

    boolean process(Object o) {
      String command = (String) o;
      boolean err = false;

      try {
        panel.setNcStream(command);

      } catch (FileNotFoundException ioe) {
        JOptionPane.showMessageDialog(null, "CdmremotePanel cant open " + command + "\n" + ioe.getMessage());
        err = true;

      } catch (Exception e) {
        StringWriter sw = new StringWriter(5000);
        e.printStackTrace(new PrintWriter(sw));
        detailTA.setText(sw.toString());
        detailWindow.show();
        err = true;
      }

      return !err;
    }

    void save() {
      panel.save();
      super.save();
    }

    void closeOpenFiles() throws IOException {
      panel.closeOpenFiles();
    }
  }

  ////////////////////////////////////////////////////////

  private class NcStreamPanel extends OpPanel {
    ucar.nc2.ui.NcStreamPanel panel;

    NcStreamPanel(PreferencesExt p) {
      super(p, "file:", true, false);
      panel = new ucar.nc2.ui.NcStreamPanel(prefs);
      add(panel, BorderLayout.CENTER);

      AbstractAction infoAction = new AbstractAction() {
        public void actionPerformed(ActionEvent e) {
          Formatter f = new Formatter();
          try {
            panel.showInfo(f);

          } catch (Exception ioe) {
            StringWriter sw = new StringWriter(5000);
            ioe.printStackTrace(new PrintWriter(sw));
            detailTA.setText(sw.toString());
            detailWindow.show();
            return;
          }
          detailTA.setText(f.toString());
          detailTA.gotoTop();
          detailWindow.show();
        }
      };
      BAMutil.setActionProperties(infoAction, "Information", "show Info", false, 'I', -1);
      BAMutil.addActionToContainer(buttPanel, infoAction);
    }

    boolean process(Object o) {
      String command = (String) o;
      boolean err = false;

      try {
        panel.setNcStreamFile(command);

      } catch (FileNotFoundException ioe) {
        JOptionPane.showMessageDialog(null, "CdmremotePanel cant open " + command + "\n" + ioe.getMessage());
        err = true;

      } catch (Exception e) {
        StringWriter sw = new StringWriter(5000);
        e.printStackTrace(new PrintWriter(sw));
        detailTA.setText(sw.toString());
        detailWindow.show();
        err = true;
      }

      return !err;
    }

    void save() {
      panel.save();
      super.save();
    }

    void closeOpenFiles() throws IOException {
      panel.closeOpenFiles();
    }

  }

  /////////////////////////////////////////////////////////////////////


  /* the old inventory stuff
  private class FmrcInvPanel extends OpPanel {
    private boolean useDefinition = false;
    private JComboBox defComboBox, catComboBox, dirComboBox, suffixCB;
    private IndependentWindow defWindow, catWindow;
    private IndependentWindow dirWindow;
    private AbstractButton defButt;
    private JSpinner catSpinner;

    FmrcInvPanel(PreferencesExt p) {
      super(p, "ForecastModelRun:", true, false);

      // allow to set a definition file for GRIB
      AbstractAction defineAction = new AbstractAction() {
        public void actionPerformed(ActionEvent e) {
          Boolean state = (Boolean) getValue(BAMutil.STATE);
          useDefinition = state.booleanValue();
          String tooltip = useDefinition ? "Use GRIB Definition File is ON" : "Use GRIB Definition File is OFF";
          defButt.setToolTipText(tooltip);
          if (useDefinition) {
            if (null == defComboBox) {
              defComboBox = new JComboBox(FmrcDefinition.getDefinitionFiles());
              defComboBox.setEditable(true);
              defWindow = new IndependentWindow("GRIB Definition File", null, defComboBox);
              defWindow.setLocationRelativeTo(defButt);
              defWindow.setLocation(0, 100);
            }
            defWindow.show();
          }
        }
      };
      String tooltip2 = useDefinition ? "Use GRIB Definition File is ON" : "Use GRIB Definition File is OFF";
      BAMutil.setActionProperties(defineAction, "dd", tooltip2, true, 'D', -1);
      defineAction.putValue(BAMutil.STATE, new Boolean(useDefinition));
      defButt = BAMutil.addActionToContainer(buttPanel, defineAction);

      // compare against the  definition file
      AbstractAction testDefAction = new AbstractAction() {
        public void actionPerformed(ActionEvent e) {
          if (!useDefinition) return;
          testDefinition();
        }
      };
      BAMutil.setActionProperties(testDefAction, "dd", "test file against current definition", false, 'T', -1);
      BAMutil.addActionToContainer(buttPanel, testDefAction);

      // make definition from catalog
      AbstractAction catAction = new AbstractAction() {
        public void actionPerformed(ActionEvent e) {
          if (null == catComboBox) {
            catComboBox = new JComboBox();
            catComboBox.setEditable(true);
            makeCatalogDefaults(catComboBox);
            catSpinner = new JSpinner();
            JButton accept = new JButton("Accept");
            JPanel catPanel = new JPanel(new BorderLayout());
            JPanel leftPanel = new JPanel();
            leftPanel.add(new JLabel("Num datasets:"));
            leftPanel.add(catSpinner);
            leftPanel.add(new JLabel("Catalog URL:"));
            catPanel.add(catComboBox, BorderLayout.CENTER);
            catPanel.add(leftPanel, BorderLayout.WEST);
            catPanel.add(accept, BorderLayout.EAST);

            accept.addActionListener(new ActionListener() {
              public void actionPerformed(ActionEvent e) {
                defineFromCatalog((String) catComboBox.getSelectedItem(), catSpinner.getValue());
              }
            });
            catWindow = new IndependentWindow("Catalogs", null, catPanel);
            catWindow.setLocationRelativeTo(defButt);
            catWindow.setLocation(100, 100);
          }
          catWindow.show();
        }
      };
      BAMutil.setActionProperties(catAction, "catalog", "make definition from catalog", false, 'C', -1);
      BAMutil.addActionToContainer(buttPanel, catAction);

      // make definition from files in a directory
      AbstractAction dirAction = new AbstractAction() {
        public void actionPerformed(ActionEvent e) {
          if (null == dirWindow) {
            dirComboBox = new JComboBox();
            dirComboBox.setEditable(true);
            suffixCB = new JComboBox();
            suffixCB.setEditable(true);
            JButton accept = new JButton("Accept");
            JPanel dirPanel = new JPanel(new BorderLayout());
            JPanel leftPanel = new JPanel();
            leftPanel.add(new JLabel("Suffix:"));
            leftPanel.add(suffixCB);
            leftPanel.add(new JLabel("Directory:"));
            dirPanel.add(leftPanel, BorderLayout.WEST);
            dirPanel.add(dirComboBox, BorderLayout.CENTER);
            dirPanel.add(accept, BorderLayout.EAST);

            accept.addActionListener(new ActionListener() {
              public void actionPerformed(ActionEvent e) {
                defineFromDirectory((String) dirComboBox.getSelectedItem(), (String) suffixCB.getSelectedItem());
              }
            });
            dirWindow = new IndependentWindow("Directory", null, dirPanel);
            dirWindow.setLocationRelativeTo(defButt);
            dirWindow.setLocation(100, 100);
          }
          dirWindow.show();
        }
      };
      BAMutil.setActionProperties(dirAction, "Dimension", "make definition from files in directory", false, 'D', -1);
      BAMutil.addActionToContainer(buttPanel, dirAction);

      // delete GRIB index
      AbstractAction deleteAction = new AbstractAction() {
        public void actionPerformed(ActionEvent e) {
          String currentFile = (String) cb.getSelectedItem();
          File file = new File(currentFile + ".gbx");
          if (file.exists()) {
            boolean ok = file.delete();
            JOptionPane.showMessageDialog(null, "Index deleted " + ok + ", reopen= " + currentFile);
            process(currentFile);
          }
        }
      };
      BAMutil.setActionProperties(deleteAction, "Delete", "Delete Grib Index", false, 'T', -1);
      BAMutil.addActionToContainer(buttPanel, deleteAction);
    }

    private void makeCatalogDefaults(JComboBox cb) {
      String server = "http://motherlode.ucar.edu:8080/thredds/catalog/fmrc/";
      for (String ds : FmrcDefinition.fmrcDatasets)
        cb.addItem(server + ds + "/files/catalog.xml");
    }

    boolean process(Object o) {
      String command = (String) o;
      boolean err = false;
      ucar.nc2.dt.GridDataset gds = null;
      ByteArrayOutputStream bos = new ByteArrayOutputStream(10000);

      try {

        Object spiObject = null;
        if (useDefinition) {
          String currentDef = (String) defComboBox.getSelectedItem();
          if (currentDef != null) {
            FmrcDefinition fmrc_def = new FmrcDefinition();
            fmrc_def.readDefinitionXML(currentDef);
            System.out.println("Read Definition file = " + currentDef);
            spiObject = fmrc_def;
            NetcdfDataset ds = NetcdfDataset.openDataset(command, true, -1, null, spiObject);
            gds = new ucar.nc2.dt.grid.GridDataset(ds);
          } else {
            JOptionPane.showMessageDialog(null, "cant open Definition file " + currentDef);
            return false;
          }

        } else {
          gds = ucar.nc2.dt.grid.GridDataset.open(command);
        }

        if (gds == null) {
          JOptionPane.showMessageDialog(null, "GridDataset.open cant open " + command);
          return false;
        }

        ForecastModelRunInventory fmrInv = ForecastModelRunInventory.open(gds, null);
        fmrInv.writeXML(bos);
        ta.setText("ForecastModelRunInventory output for a single model run:\n\n");
        ta.appendLine(bos.toString());
        ta.gotoTop();

      } catch (FileNotFoundException ioe) {
        JOptionPane.showMessageDialog(null, "GridDataset.open cant open " + command + "\n" + ioe.getMessage());
        err = true;

      } catch (IOException ioe) {
        ioe.printStackTrace();
        ioe.printStackTrace(new PrintStream(bos));
        ta.setText(bos.toString());
        err = true;
      } finally {

        if (gds != null) try {
          gds.close();
        } catch (IOException e) {
        }
      }
      return !err;
    }

    private void testDefinition() {
      ByteArrayOutputStream bos = new ByteArrayOutputStream(10000);
      try {
        String currentDef = (String) defComboBox.getSelectedItem();
        if (currentDef == null) return;

        String currentFilename = (String) cb.getSelectedItem();
        if (currentFilename == null) return;

        FmrcDefinition fmrc_def = new FmrcDefinition();
        fmrc_def.readDefinitionXML(currentDef);
        NetcdfDataset.openDataset(currentFilename, true, -1, null, fmrc_def);

      } catch (Exception ioe) {
        ioe.printStackTrace();
        ioe.printStackTrace(new PrintStream(bos));
        ta.setText(bos.toString());
      }
    }


    private void defineFromDirectory(String dirName, String suffix) {
      ByteArrayOutputStream bos = new ByteArrayOutputStream(10000);
      try {
        FmrcInventory fmrCollection = FmrcInventory.makeFromDirectory(null, "test",
            null, dirName, suffix, ForecastModelRunInventory.OPEN_FORCE_NEW);

        FmrcDefinition def = new FmrcDefinition();
        def.makeFromCollectionInventory(fmrCollection);

        def.writeDefinitionXML(bos);
        ta.setText(bos.toString());
        ta.gotoTop();

      } catch (Exception ioe) {
        ioe.printStackTrace();
        ioe.printStackTrace(new PrintStream(bos));
        ta.setText(bos.toString());
      }
    }

    private void defineFromCatalog(String catalogURLString, Object value) {
      int n = ((Integer) value).intValue();

      ByteArrayOutputStream bos = new ByteArrayOutputStream(10000);
      try {
        FmrcInventory fmrCollection = FmrcInventory.makeFromCatalog(catalogURLString, catalogURLString, n, ForecastModelRunInventory.OPEN_FORCE_NEW);
        FmrcDefinition def = new FmrcDefinition();
        def.makeFromCollectionInventory(fmrCollection);

        def.writeDefinitionXML(bos);
        ta.setText(bos.toString());
        ta.gotoTop();

      } catch (Exception ioe) {
        ioe.printStackTrace();
        ioe.printStackTrace(new PrintStream(bos));
        ta.setText(bos.toString());
      }
    }

  }  */

  // new ucar.nc2.ft.fmrc stuff
  private class FmrcPanel extends OpPanel {
    Fmrc2Panel table;

    FmrcPanel(PreferencesExt dbPrefs) {
      super(dbPrefs, "collection:", true, false);
      table = new Fmrc2Panel(prefs);
      table.addPropertyChangeListener(new java.beans.PropertyChangeListener() {
        public void propertyChange(java.beans.PropertyChangeEvent e) {

          if (e.getPropertyName().equals("openNetcdfFile")) {
            if (e.getNewValue() instanceof String)
              openNetcdfFile((String) e.getNewValue());
            else
              openNetcdfFile((NetcdfFile) e.getNewValue());

          } else if (e.getPropertyName().equals("openCoordSys")) {
            if (e.getNewValue() instanceof String)
              openCoordSystems((String) e.getNewValue());
            else
              openCoordSystems((NetcdfDataset) e.getNewValue());

          } else if (e.getPropertyName().equals("openGridDataset")) {
            if (e.getNewValue() instanceof String)
              openGridDataset((String) e.getNewValue());
            else
              openGridDataset((GridDataset) e.getNewValue());
          }
        }
      });
      add(table, BorderLayout.CENTER);

      AbstractButton infoButton = BAMutil.makeButtcon("Information", "Detail Info", false);
      infoButton.addActionListener(new ActionListener() {
        public void actionPerformed(ActionEvent e) {
          Formatter f = new Formatter();
          try {
            table.showInfo(f);
          } catch (IOException e1) {
            StringWriter sw = new StringWriter(5000);
            e1.printStackTrace(new PrintWriter(sw));
            f.format("%s", sw.toString());
          }
          detailTA.setText(f.toString());
          detailTA.gotoTop();
          detailWindow.show();
        }
      });
      buttPanel.add(infoButton);

      AbstractButton collectionButton = BAMutil.makeButtcon("Information", "Collection Parsing Info", false);
      collectionButton.addActionListener(new ActionListener() {
        public void actionPerformed(ActionEvent e) {
          table.showCollectionInfo(true);
        }
      });
      buttPanel.add(collectionButton);

      AbstractButton viewButton = BAMutil.makeButtcon("Dump", "Show Dataset", false);
      viewButton.addActionListener(new ActionListener() {
        public void actionPerformed(ActionEvent e) {
          try {
            table.showDataset();

          } catch (IOException e1) {
            StringWriter sw = new StringWriter(5000);
            e1.printStackTrace(new PrintWriter(sw));
            detailTA.setText(sw.toString());
            detailTA.gotoTop();
            detailWindow.show();
          }
        }
      });
      buttPanel.add(viewButton);
    }

    boolean process(Object o) {
      String command = (String) o;
      if (command == null) return false;

      /* if (fmrc != null) {
        try {
          fmrc.close();
        } catch (IOException ioe) {
        }
      } */

      try {
        table.setFmrc(command);
        return true;

      } catch (Exception ioe) {
        StringWriter sw = new StringWriter(5000);
        ioe.printStackTrace(new PrintWriter(sw));
        detailTA.setText(sw.toString());
        detailTA.gotoTop();
        detailWindow.show();
      }

      return false;
    }

    void save() {
      table.save();
      super.save();
    }

    void closeOpenFiles() throws IOException {
      table.closeOpenFiles();
    }
  }

  // new Fmrc Collection Metadata storage in bdb
  private class FmrcCollectionPanel extends OpPanel {
    FmrcCollectionTable table;

    FmrcCollectionPanel(PreferencesExt dbPrefs) {
      super(dbPrefs, "collection:", true, false);
      table = new FmrcCollectionTable(prefs);
      add(table, BorderLayout.CENTER);

      AbstractButton infoButton = BAMutil.makeButtcon("Information", "Detail Info", false);
      infoButton.addActionListener(new ActionListener() {
        public void actionPerformed(ActionEvent e) {
          Formatter f = new Formatter();
          try {
            table.showInfo(f);
          } catch (IOException e1) {
            StringWriter sw = new StringWriter(5000);
            e1.printStackTrace(new PrintWriter(sw));
            f.format("%s", sw.toString());
          }
          detailTA.setText(f.toString());
          detailTA.gotoTop();
          detailWindow.show();
        }
      });
      buttPanel.add(infoButton);

      AbstractButton refreshButton = BAMutil.makeButtcon("Undo", "Refresh", false);
      refreshButton.addActionListener(new ActionListener() {
        public void actionPerformed(ActionEvent e) {
          try {
            table.refresh();

          } catch (Exception e1) {
            Formatter f = new Formatter();
            StringWriter sw = new StringWriter(5000);
            e1.printStackTrace(new PrintWriter(sw));
            f.format("%s", sw.toString());
            detailTA.setText(f.toString());
            detailTA.gotoTop();
            detailWindow.show();
          }
        }
      });
      buttPanel.add(refreshButton);

    }

    boolean process(Object o) {
      String command = (String) o;
      if (command == null) return false;

      try {
        // table.setCacheRoot(command);
        return true;

      } catch (Exception ioe) {
        StringWriter sw = new StringWriter(5000);
        ioe.printStackTrace(new PrintWriter(sw));
        detailTA.setText(sw.toString());
        detailTA.gotoTop();
        detailWindow.show();
      }

      return false;
    }

    void closeOpenFiles() {
    }

    void save() {
      table.save();
      super.save();
    }
  }

  /////////////////////////////////

  private class GeoGridPanel extends OpPanel {
    GeoGridTable dsTable;
    JSplitPane split;
    IndependentWindow viewerWindow, imageWindow;
    GridUI gridUI = null;
    ImageViewPanel imageViewer;

    NetcdfDataset ds = null;

    GeoGridPanel(PreferencesExt prefs) {
      super(prefs, "dataset:", true, false);
      dsTable = new GeoGridTable(prefs, true);
      add(dsTable, BorderLayout.CENTER);

      AbstractButton viewButton = BAMutil.makeButtcon("alien", "Grid Viewer", false);
      viewButton.addActionListener(new ActionListener() {
        public void actionPerformed(ActionEvent e) {
          if (ds != null) {
            GridDataset gridDataset = dsTable.getGridDataset();
            if (gridUI == null) makeGridUI();
            gridUI.setDataset(gridDataset);
            viewerWindow.show();
          }
        }
      });
      buttPanel.add(viewButton);

      AbstractButton imageButton = BAMutil.makeButtcon("VCRMovieLoop", "Image Viewer", false);
      imageButton.addActionListener(new ActionListener() {
        public void actionPerformed(ActionEvent e) {
          if (ds != null) {
            GridDatatype grid = dsTable.getGrid();
            if (grid == null) return;
            if (imageWindow == null) makeImageWindow();
            imageViewer.setImageFromGrid(grid);
            imageWindow.show();
          }
        }
      });
      buttPanel.add(imageButton);

      dsTable.addExtra(buttPanel, fileChooser);
    }

    private void makeGridUI() {
      // a little tricky to get the parent right for GridUI
      viewerWindow = new IndependentWindow("Grid Viewer", BAMutil.getImage("netcdfUI"));

      gridUI = new GridUI((PreferencesExt) prefs.node("GridUI"), viewerWindow, fileChooser, 800);
      gridUI.addMapBean(new WorldMapBean());
      gridUI.addMapBean(new ShapeFileBean("WorldDetailMap", "Global Detailed Map", "WorldDetailMap", WorldDetailMap));
      gridUI.addMapBean(new ShapeFileBean("USDetailMap", "US Detailed Map", "USMap", USMap));

      viewerWindow.setComponent(gridUI);
      Rectangle bounds = (Rectangle) mainPrefs.getBean(GRIDVIEW_FRAME_SIZE, new Rectangle(77, 22, 700, 900));
      if (bounds.x < 0) bounds.x = 0;
      if (bounds.y < 0) bounds.x = 0;
      viewerWindow.setBounds(bounds);
    }

    private void makeImageWindow() {
      imageWindow = new IndependentWindow("Grid Image Viewer", BAMutil.getImage("netcdfUI"));
      imageViewer = new ImageViewPanel(null);
      imageWindow.setComponent(imageViewer);
      imageWindow.setBounds((Rectangle) mainPrefs.getBean(GRIDIMAGE_FRAME_SIZE, new Rectangle(77, 22, 700, 900)));
    }

    boolean process(Object o) {
      String command = (String) o;
      boolean err = false;

      NetcdfDataset newds;
      try {
        newds = NetcdfDataset.openDataset(command, true, null);
        if (newds == null) {
          JOptionPane.showMessageDialog(null, "NetcdfDataset.open cant open " + command);
          return false;
        }
        setDataset(newds);

      } catch (FileNotFoundException ioe) {
        JOptionPane.showMessageDialog(null, "NetcdfDataset.open cant open " + command + "\n" + ioe.getMessage());
        //ioe.printStackTrace();
        err = true;

      } catch (Throwable ioe) {
        ioe.printStackTrace();
        StringWriter sw = new StringWriter(5000);
        ioe.printStackTrace(new PrintWriter(sw));
        detailTA.setText(sw.toString());
        detailWindow.show();
        err = true;
      }

      return !err;
    }

    void closeOpenFiles() throws IOException {
      if (ds != null) ds.close();
      ds = null;
      dsTable.clear();
      if (gridUI != null) gridUI.clear();
    }

    void setDataset(NetcdfDataset newds) {
      if (newds == null) return;
      try {
        if (ds != null) ds.close();
      } catch (IOException ioe) {
        System.out.printf("close failed %n");
      }

      Formatter parseInfo = new Formatter();
      this.ds = newds;
      try {
        dsTable.setDataset(newds, parseInfo);
      } catch (IOException e) {
        String info = parseInfo.toString();
        if (info.length() > 0) {
          detailTA.setText(info);
          detailWindow.show();
        }
        e.printStackTrace();
        return;
      }
      setSelectedItem(newds.getLocation());
    }

    void setDataset(GridDataset gds) {
      if (gds == null) return;
      try {
        if (ds != null) ds.close();
      } catch (IOException ioe) {
        System.out.printf("close failed %n");
      }

      this.ds = (NetcdfDataset) gds.getNetcdfFile(); // ??
      try {
        dsTable.setDataset(gds);
      } catch (IOException e) {
        e.printStackTrace();
        return;
      }
      setSelectedItem(gds.getLocationURI());
    }

    void save() {
      super.save();
      dsTable.save();
      if (gridUI != null) gridUI.storePersistentData();
      if (viewerWindow != null) mainPrefs.putBeanObject(GRIDVIEW_FRAME_SIZE, viewerWindow.getBounds());
      if (imageWindow != null) mainPrefs.putBeanObject(GRIDIMAGE_FRAME_SIZE, imageWindow.getBounds());
    }

  }

    /////////////////////////////////

  private class CoveragePanel extends OpPanel {
    CoverageTable dsTable;
    CoverageDisplay display;
    JSplitPane split;
    IndependentWindow viewerWindow;

    NetcdfDataset ds = null;

    CoveragePanel(PreferencesExt prefs) {
      super(prefs, "dataset:", true, false);
      dsTable = new CoverageTable(prefs);
      add(dsTable, BorderLayout.CENTER);

      AbstractButton viewButton = BAMutil.makeButtcon("alien", "Grid Viewer", false);
      viewButton.addActionListener(new ActionListener() {
        public void actionPerformed(ActionEvent e) {
          if (ds != null) {
            CoverageDataset gridDataset = dsTable.getCoverageDataset();
            if (gridDataset == null) return;
            if (display == null) makeDisplay();
            display.setDataset(gridDataset);
            viewerWindow.show();
          }
        }
      });
      buttPanel.add(viewButton);

      dsTable.addExtra(buttPanel, fileChooser);
    }

    private void makeDisplay() {
      viewerWindow = new IndependentWindow("Coverage Viewer", BAMutil.getImage("netcdfUI"));

      display = new CoverageDisplay((PreferencesExt) prefs.node("CoverageDisplay"), viewerWindow, fileChooser, 800);
      display.addMapBean(new WorldMapBean());
      display.addMapBean(new ShapeFileBean("WorldDetailMap", "Global Detailed Map", "WorldDetailMap", WorldDetailMap));
      display.addMapBean(new ShapeFileBean("USDetailMap", "US Detailed Map", "USMap", USMap));

      viewerWindow.setComponent(display);
      Rectangle bounds = (Rectangle) mainPrefs.getBean(GRIDVIEW_FRAME_SIZE, new Rectangle(77, 22, 700, 900));
      if (bounds.x < 0) bounds.x = 0;
      if (bounds.y < 0) bounds.x = 0;
      viewerWindow.setBounds(bounds);
    }


    boolean process(Object o) {
      String command = (String) o;
      boolean err = false;

      NetcdfDataset newds;
      try {
        newds = NetcdfDataset.openDataset(command, true, null);
        if (newds == null) {
          JOptionPane.showMessageDialog(null, "NetcdfDataset.open cant open " + command);
          return false;
        }
        setDataset(newds);

      } catch (FileNotFoundException ioe) {
        JOptionPane.showMessageDialog(null, "NetcdfDataset.open cant open " + command + "\n" + ioe.getMessage());
        //ioe.printStackTrace();
        err = true;

      } catch (Throwable ioe) {
        ioe.printStackTrace();
        StringWriter sw = new StringWriter(5000);
        ioe.printStackTrace(new PrintWriter(sw));
        detailTA.setText(sw.toString());
        detailWindow.show();
        err = true;
      }

      return !err;
    }

    void closeOpenFiles() throws IOException {
      if (ds != null) ds.close();
      ds = null;
    }

    void setDataset(NetcdfDataset newds) {
      if (newds == null) return;
      try {
        if (ds != null) ds.close();
      } catch (IOException ioe) {
        System.out.printf("close failed %n");
      }

      Formatter parseInfo = new Formatter();
      this.ds = newds;
      try {
        dsTable.setDataset(newds, parseInfo);
      } catch (IOException e) {
        String info = parseInfo.toString();
        if (info.length() > 0) {
          detailTA.setText(info);
          detailWindow.show();
        }
        e.printStackTrace();
        return;
      }
      setSelectedItem(newds.getLocation());
    }

    void setDataset(CoverageDataset gds) {
      if (gds == null) return;
      try {
        if (ds != null) ds.close();
      } catch (IOException ioe) {
        System.out.printf("close failed %n");
      }

      try {
        dsTable.setDataset(gds);
      } catch (IOException e) {
        e.printStackTrace();
        return;
      }
      setSelectedItem(gds.getLocation());
    }

    void save() {
      super.save();
      dsTable.save();
      if (viewerWindow != null) mainPrefs.putBeanObject(GRIDVIEW_FRAME_SIZE, viewerWindow.getBounds());
    }

  }

  /////////////////////////////////////////////////

  private class RadialPanel extends OpPanel {
    RadialDatasetTable dsTable;
    JSplitPane split;

    RadialDatasetSweep ds = null;

    RadialPanel(PreferencesExt prefs) {
      super(prefs, "dataset:", true, false);
      dsTable = new RadialDatasetTable(prefs);
      add(dsTable, BorderLayout.CENTER);

      AbstractButton infoButton = BAMutil.makeButtcon("Information", "Parse Info", false);
      infoButton.addActionListener(new ActionListener() {
        public void actionPerformed(ActionEvent e) {
          RadialDatasetSweep radialDataset = dsTable.getRadialDataset();
          String info;
          if ((radialDataset != null) && ((info = radialDataset.getDetailInfo()) != null)) {
            detailTA.setText(info);
            detailTA.gotoTop();
            detailWindow.show();
          }
        }
      });
      buttPanel.add(infoButton);
    }

    boolean process(Object o) {
      String command = (String) o;
      boolean err = false;

      NetcdfDataset newds;
      try {
        newds = NetcdfDataset.openDataset(command, true, null);
        if (newds == null) {
          JOptionPane.showMessageDialog(null, "NetcdfDataset.open cant open " + command);
          return false;
        }

        Formatter errlog = new Formatter();
        RadialDatasetSweep rds = (RadialDatasetSweep) FeatureDatasetFactoryManager.wrap(FeatureType.RADIAL, newds, null, errlog);
        if (rds == null) {
          JOptionPane.showMessageDialog(null, "FeatureDatasetFactoryManager cant open " + command + "as RADIAL dataset\n" + errlog.toString());
          err = true;
        } else {
          setDataset(rds);
        }

      } catch (FileNotFoundException ioe) {
        JOptionPane.showMessageDialog(null, "NetcdfDataset.open cant open " + command + "\n" + ioe.getMessage());
        ioe.printStackTrace();
        err = true;

      } catch (IOException ioe) {
        StringWriter sw = new StringWriter(5000);
        ioe.printStackTrace(new PrintWriter(sw));
        detailTA.setText(sw.toString());
        detailWindow.show();
        err = true;
      }

      return !err;
    }

    void setDataset(ucar.nc2.dt.RadialDatasetSweep newds) {
      if (newds == null) return;
      try {
        if (ds != null) ds.close();
      } catch (IOException ioe) {
        System.out.printf("close failed %n");
      }

      this.ds = newds;
      dsTable.setDataset(newds);
      setSelectedItem(newds.getLocationURI());
    }

    void closeOpenFiles() throws IOException {
      if (ds != null) ds.close();
      ds = null;
    }

    void save() {
      super.save();
      dsTable.save();
    }

  }

  ///////////////////////////////////////////////////////////
  private class DatasetViewerPanel extends OpPanel {
    DatasetViewer dsViewer;
    JSplitPane split;
    NetcdfFile ncfile = null;
    boolean jni;

    DatasetViewerPanel(PreferencesExt dbPrefs, boolean jni) {
      super(dbPrefs, "dataset:");
      this.jni = jni;

      dsViewer = new DatasetViewer(dbPrefs, fileChooser);
      add(dsViewer, BorderLayout.CENTER);

      AbstractButton infoButton = BAMutil.makeButtcon("Information", "Detail Info", false);
      infoButton.addActionListener(new ActionListener() {
        public void actionPerformed(ActionEvent e) {
          if (ncfile != null) {
            detailTA.setText(ncfile.getDetailInfo());
            detailTA.gotoTop();
            detailWindow.show();
          }
        }
      });
      buttPanel.add(infoButton);

      AbstractAction dumpAction = new AbstractAction() {
        public void actionPerformed(ActionEvent e) {
          NetcdfFile ds = dsViewer.getDataset();
          if (ds != null) {
            if (ncdumpPanel == null) {
              makeComponent(tabbedPane, "NCDump");
            }
            ncdumpPanel.setNetcdfFile(ds);
            tabbedPane.setSelectedComponent(ncdumpPanel);
          }
        }
      };
      BAMutil.setActionProperties(dumpAction, "Dump", "NCDump", false, 'D', -1);
      BAMutil.addActionToContainer(buttPanel, dumpAction);

      dsViewer.addActions(buttPanel);
    }

    boolean process(Object o) {
      String location = (String) o;
      boolean err = false;
      NetcdfFile ncnew;

      try {
        if (ncfile != null) ncfile.close();
      } catch (IOException ioe) {
        System.out.printf("close failed %n");
      }

      try {
        if (jni) {
          Nc4Iosp iosp = new Nc4Iosp(NetcdfFileWriter.Version.netcdf4);
          ncnew = new NetcdfFileSubclass(iosp, location);
          ucar.unidata.io.RandomAccessFile raf = new ucar.unidata.io.RandomAccessFile(location, "r");
          iosp.open(raf, ncnew, null);
        } else {
          ncnew = openFile(location, addCoords, null);
        }
        if (ncnew != null)
          setDataset(ncnew);

      } catch (Exception ioe) {
        StringWriter sw = new StringWriter(5000);
        ioe.printStackTrace(new PrintWriter(sw));
        detailTA.setText(sw.toString());
        detailWindow.show();
        err = true;
      }

      return !err;
    }

    void closeOpenFiles() throws IOException {
      if (ncfile != null) ncfile.close();
      ncfile = null;
      dsViewer.clear();
    }

    void setDataset(NetcdfFile nc) {
      try {
        if (ncfile != null) ncfile.close();
        ncfile = null;
      } catch (IOException ioe) {
        System.out.printf("close failed %n");
      }
      ncfile = nc;

      if (ncfile != null) {
        dsViewer.setDataset(nc);
        setSelectedItem(nc.getLocation());
      }
    }

    void save() {
      super.save();
      dsViewer.save();
    }

  }

  ///////////////////////////////////////////////////////////
  private class DatasetWriterPanel extends OpPanel {
    DatasetWriter dsWriter;
    JSplitPane split;
    NetcdfFile ncfile = null;

    DatasetWriterPanel(PreferencesExt dbPrefs) {
      super(dbPrefs, "dataset:");
      dsWriter = new DatasetWriter(dbPrefs, fileChooser);
      add(dsWriter, BorderLayout.CENTER);
      dsWriter.addActions(buttPanel);
    }

    boolean process(Object o) {
      String command = (String) o;
      boolean err = false;

      try {
        if (ncfile != null) ncfile.close();
      } catch (IOException ioe) {
        System.out.printf("close failed %n");
      }

      try {
        NetcdfFile ncnew = openFile(command, addCoords, null);
        if (ncnew != null)
          setDataset(ncnew);

      } catch (Exception ioe) {
        StringWriter sw = new StringWriter(5000);
        ioe.printStackTrace(new PrintWriter(sw));
        detailTA.setText(sw.toString());
        detailWindow.show();
        err = true;
      }

      return !err;
    }

    void closeOpenFiles() throws IOException {
      if (ncfile != null) ncfile.close();
      ncfile = null;
    }

    void setDataset(NetcdfFile nc) {
      try {
        if (ncfile != null) ncfile.close();
        ncfile = null;
      } catch (IOException ioe) {
        System.out.printf("close failed %n");
      }
      ncfile = nc;

      if (ncfile != null) {
        dsWriter.setDataset(nc);
        setSelectedItem(nc.getLocation());
      }
    }

    void save() {
      super.save();
      dsWriter.save();
    }

  }

  /////////////////////////////////////////////////////////////////////
  private class FeatureScanPanel extends OpPanel {
    ucar.nc2.ui.FeatureScanPanel ftTable;
    final FileManager dirChooser;

    FeatureScanPanel(PreferencesExt prefs) {
      super(prefs, "dir:", false, false);
      dirChooser = new FileManager(parentFrame, null, null, (PreferencesExt) prefs.node("FeatureScanFileManager"));
      ftTable = new ucar.nc2.ui.FeatureScanPanel(prefs);
      add(ftTable, BorderLayout.CENTER);
      ftTable.addPropertyChangeListener(new java.beans.PropertyChangeListener() {
        public void propertyChange(java.beans.PropertyChangeEvent e) {
          if (e.getPropertyName().equals("openPointFeatureDataset")) {
            String datasetName = (String) e.getNewValue();
            openPointFeatureDataset(datasetName);
          } else if (e.getPropertyName().equals("openNetcdfFile")) {
            String datasetName = (String) e.getNewValue();
            openNetcdfFile(datasetName);
          } else if (e.getPropertyName().equals("openCoordSystems")) {
            String datasetName = (String) e.getNewValue();
            openCoordSystems(datasetName);
          } else if (e.getPropertyName().equals("openNcML")) {
            String datasetName = (String) e.getNewValue();
            openNcML(datasetName);
          } else if (e.getPropertyName().equals("openGridDataset")) {
            String datasetName = (String) e.getNewValue();
            openGridDataset(datasetName);
          } else if (e.getPropertyName().equals("openCoverageDataset")) {
            String datasetName = (String) e.getNewValue();
            openCoverageDataset(datasetName);
          } else if (e.getPropertyName().equals("openRadialDataset")) {
            String datasetName = (String) e.getNewValue();
            openRadialDataset(datasetName);
          }
        }
      });

      dirChooser.getFileChooser().setFileSelectionMode(JFileChooser.FILES_AND_DIRECTORIES);
      dirChooser.setCurrentDirectory(prefs.get("currDir", "."));
      AbstractAction fileAction = new AbstractAction() {
        public void actionPerformed(ActionEvent e) {
          String filename = dirChooser.chooseFilename();
          if (filename == null) return;
          cb.setSelectedItem(filename);
        }
      };
      BAMutil.setActionProperties(fileAction, "FileChooser", "open Local dataset...", false, 'L', -1);
      BAMutil.addActionToContainer(buttPanel, fileAction);
    }

    boolean process(Object o) {
      String command = (String) o;
      return ftTable.setScanDirectory(command);
    }

    void closeOpenFiles() {
      ftTable.clear();
    }

    void save() {
      dirChooser.save();
      ftTable.save();
      prefs.put("currDir", dirChooser.getCurrentDirectory());
      super.save();
    }
  }

  //////////////////////////////////////////////////////////////////////////////////////

  private class CollectionSpecPanel extends OpPanel {
    CollectionSpecTable table;

    CollectionSpecPanel(PreferencesExt dbPrefs) {
      super(dbPrefs, "collection spec:", true, false);
      table = new CollectionSpecTable(prefs);
      add(table, BorderLayout.CENTER);

      AbstractButton infoButton = BAMutil.makeButtcon("Information", "Detail Info", false);
      infoButton.addActionListener(new ActionListener() {
        public void actionPerformed(ActionEvent e) {
          Formatter f = new Formatter();
          try {
            table.showCollection(f);
          } catch (Exception e1) {
            StringWriter sw = new StringWriter(5000);
            e1.printStackTrace(new PrintWriter(sw));
            f.format("%s", sw.toString());
          }
          detailTA.setText(f.toString());
          detailTA.gotoTop();
          detailWindow.show();
        }
      });
      buttPanel.add(infoButton);

    }

    boolean process(Object o) {
      String command = (String) o;
      if (command == null) return false;

      try {
        table.setCollection(command);
        return true;

      } catch (Exception ioe) {
        StringWriter sw = new StringWriter(5000);
        ioe.printStackTrace(new PrintWriter(sw));
        detailTA.setText(sw.toString());
        detailTA.gotoTop();
        detailWindow.show();
      }

      return false;
    }

    void closeOpenFiles() {
    }

    void save() {
      table.save();
      super.save();
    }
  }

  private class DirectoryPartitionPanel extends OpPanel {
    DirectoryPartitionViewer table;

    DirectoryPartitionPanel(PreferencesExt dbPrefs) {
      super(dbPrefs, "collection:", false, false, false);
      table = new DirectoryPartitionViewer(prefs, topPanel, buttPanel);
      add(table, BorderLayout.CENTER);

      table.addPropertyChangeListener(new java.beans.PropertyChangeListener() {
        public void propertyChange(java.beans.PropertyChangeEvent e) {
        if (e.getPropertyName().equals("openGrib2Collection")) {
          String collectionName = (String) e.getNewValue();
          openGrib2Collection(collectionName);
        }
        }
      });
    }

    boolean process(Object o) {
      String command = (String) o;
      if (command == null) return false;

      try {
        //table.setCollectionFromConfig(command);
        return true;

      } catch (Exception ioe) {
        ioe.printStackTrace();
        StringWriter sw = new StringWriter(5000);
        ioe.printStackTrace(new PrintWriter(sw));
        detailTA.setText(sw.toString());
        detailTA.gotoTop();
        detailWindow.show();
      }

      return false;
    }

    void closeOpenFiles() {
    }

    void save() {
      table.save();
      super.save();
      table.clear();
    }
  }

////////////////////////////////////////////////////////////////////////

  private class PointFeaturePanel extends OpPanel {
    PointFeatureDatasetViewer pfViewer;
    JSplitPane split;
    FeatureDatasetPoint pfDataset = null;
    JComboBox<FeatureType> types;

    PointFeaturePanel(PreferencesExt dbPrefs) {
      super(dbPrefs, "dataset:", true, false);
      pfViewer = new PointFeatureDatasetViewer(dbPrefs, buttPanel);
      add(pfViewer, BorderLayout.CENTER);

      types = new JComboBox<>();
      for (FeatureType ft : FeatureType.values())
        types.addItem(ft);
      types.getModel().setSelectedItem(FeatureType.ANY_POINT);
      buttPanel.add(types);

      AbstractButton infoButton = BAMutil.makeButtcon("Information", "Dataset Info", false);
      infoButton.addActionListener(new ActionListener() {
        public void actionPerformed(ActionEvent e) {
          if (pfDataset == null) return;
          Formatter f = new Formatter();
          pfDataset.getDetailInfo(f);
          detailTA.setText(f.toString());
          detailTA.appendLine("-----------------------------");
          detailTA.appendLine(getCapabilities(pfDataset));
          detailTA.gotoTop();
          detailWindow.show();
        }
      });
      buttPanel.add(infoButton);

      /* AbstractButton collectionButton = BAMutil.makeButtcon("Information", "Collection Parsing Info", false);
      collectionButton.addActionListener(new ActionListener() {
        public void actionPerformed(ActionEvent e) {
          Formatter f = new Formatter();
          pfViewer.showCollectionInfo(f);
          detailTA.setText(f.toString());
          detailTA.gotoTop();
          detailWindow.show();
        }
      });
      buttPanel.add(collectionButton); */

      AbstractButton xmlButton = BAMutil.makeButtcon("XML", "pointConfig.xml", false);
      xmlButton.addActionListener(new ActionListener() {
        public void actionPerformed(ActionEvent e) {
          if (pfDataset == null) return;
          Formatter f = new Formatter();
          ucar.nc2.ft.point.standard.PointConfigXML.writeConfigXML(pfDataset, f);
          detailTA.setText(f.toString());
          detailTA.gotoTop();
          detailWindow.show();
        }
      });
      buttPanel.add(xmlButton);

      AbstractButton calcButton = BAMutil.makeButtcon("V3", "CalcBounds", false);
      calcButton.addActionListener(new ActionListener() {
        public void actionPerformed(ActionEvent e) {
          if (pfDataset == null) return;
          Formatter f = new Formatter();
          try {
            pfDataset.calcBounds();
            pfDataset.getDetailInfo(f);
            detailTA.setText(f.toString());

          } catch (IOException ioe) {
            StringWriter sw = new StringWriter(5000);
            ioe.printStackTrace(new PrintWriter(sw));
            detailTA.setText(sw.toString());
          }

          detailTA.gotoTop();
          detailWindow.show();
        }
      });
      buttPanel.add(calcButton);
    }

    boolean process(Object o) {
      String location = (String) o;
      return setPointFeatureDataset((FeatureType) types.getSelectedItem(), location);
    }

    void closeOpenFiles() throws IOException {
      if (pfDataset != null) pfDataset.close();
      pfDataset = null;
      pfViewer.clear();
    }

    void save() {
      super.save();
      pfViewer.save();
    }

    private boolean setPointFeatureDataset(FeatureType type, String location) {
      if (location == null) return false;

      try {
        if (pfDataset != null) pfDataset.close();
      } catch (IOException ioe) {
        System.out.printf("close failed %n");
      }
      detailTA.clear();

      Formatter log = new Formatter();
      try {
        FeatureDataset featureDataset = FeatureDatasetFactoryManager.open(type, location, null, log);
        if (featureDataset == null) {
          JOptionPane.showMessageDialog(null, "Can't open " + location + ": " + log);
          return false;
        }
        if (!(featureDataset instanceof FeatureDatasetPoint)) {
          JOptionPane.showMessageDialog(null, location + " could not be opened as a PointFeatureDataset");
          return false;
        }

        pfDataset = (FeatureDatasetPoint) featureDataset;
        pfViewer.setDataset(pfDataset);
        setSelectedItem(location);
        return true;

      } catch (IOException e) {
        String message = e.getClass().getName() + ": " + e.getMessage();
        JOptionPane.showMessageDialog(this, message);
        return false;

      } catch (Throwable e) {
        StringWriter sw = new StringWriter(5000);
        e.printStackTrace(new PrintWriter(sw));
        detailTA.setText(log.toString());
        detailTA.setText(sw.toString());
        detailWindow.show();

        JOptionPane.showMessageDialog(this, e.getMessage());
        return false;
      }
    }

    private boolean setPointFeatureDataset(FeatureDatasetPoint pfd) {

      try {
        if (pfDataset != null) pfDataset.close();
      } catch (IOException ioe) {
        System.out.printf("close failed %n");
      }
      detailTA.clear();

      try {
        pfDataset = pfd;
        pfViewer.setDataset(pfDataset);
        setSelectedItem(pfDataset.getLocation());
        return true;

      } catch (Throwable e) {
        StringWriter sw = new StringWriter(5000);
        e.printStackTrace(new PrintWriter(sw));
        detailTA.setText(sw.toString());
        detailWindow.show();

        JOptionPane.showMessageDialog(this, e.getMessage());
        return false;
      }
    }

    private String getCapabilities(FeatureDatasetPoint fdp) {
      ucar.nc2.ft.point.writer.FeatureDatasetPointXML xmlWriter = new ucar.nc2.ft.point.writer.FeatureDatasetPointXML(fdp, null);
      return xmlWriter.getCapabilities();
    }
  }

  private class WmsPanel extends OpPanel {
    WmsViewer wmsViewer;
    JSplitPane split;
    JComboBox<String> types;

    WmsPanel(PreferencesExt dbPrefs) {
      super(dbPrefs, "dataset:", true, false);
      wmsViewer = new WmsViewer(dbPrefs, frame);
      add(wmsViewer, BorderLayout.CENTER);

      buttPanel.add(new JLabel("version:"));
      types = new JComboBox<>();
      types.addItem("1.3.0");
      types.addItem("1.1.1");
      types.addItem("1.0.0");
      buttPanel.add(types);

      AbstractButton infoButton = BAMutil.makeButtcon("Information", "Detail Info", false);
      infoButton.addActionListener(new ActionListener() {
        public void actionPerformed(ActionEvent e) {
          detailTA.setText(wmsViewer.getDetailInfo());
          detailTA.gotoTop();
          detailWindow.show();
        }
      });
      buttPanel.add(infoButton);
    }

    boolean process(Object o) {
      String location = (String) o;
      return wmsViewer.setDataset((String) types.getSelectedItem(), location);
    }

    void closeOpenFiles() {
    }

    void save() {
      super.save();
      wmsViewer.save();
    }
  }

  private class StationRadialPanel extends OpPanel {
    StationRadialViewer radialViewer;
    JSplitPane split;
    ucar.nc2.ft.FeatureDataset radarCollectionDataset = null;

    StationRadialPanel(PreferencesExt dbPrefs) {
      super(dbPrefs, "dataset:", true, false);
      radialViewer = new StationRadialViewer(dbPrefs);
      add(radialViewer, BorderLayout.CENTER);

      AbstractButton infoButton = BAMutil.makeButtcon("Information", "Dataset Info", false);
      infoButton.addActionListener(new ActionListener() {
        public void actionPerformed(ActionEvent e) {
          if (radarCollectionDataset != null) {
            Formatter info = new Formatter();
            radarCollectionDataset.getDetailInfo(info);
            detailTA.setText(info.toString());
            detailTA.gotoTop();
            detailWindow.show();
          }
        }
      });
      buttPanel.add(infoButton);
    }

    boolean process(Object o) {
      String location = (String) o;
      return setStationRadialDataset(location);
    }

    void closeOpenFiles() throws IOException {
      if (radarCollectionDataset != null) radarCollectionDataset.close();
      radarCollectionDataset = null;
    }

    void save() {
      super.save();
      radialViewer.save();
    }

    boolean setStationRadialDataset(String location) {
      if (location == null) return false;

      try {
        if (radarCollectionDataset != null) radarCollectionDataset.close();
      } catch (IOException ioe) {
        System.out.printf("close failed %n");
      }

      //StringBuilder log = new StringBuilder();
      try {
        DataFactory.Result result = threddsDataFactory.openFeatureDataset(FeatureType.STATION_RADIAL, location, null);
        if (result.fatalError) {
          JOptionPane.showMessageDialog(null, "Can't open " + location + ": " + result.errLog.toString());
          return false;
        }

        setStationRadialDataset(result.featureDataset);
        return true;

      } catch (Exception e) {
        StringWriter sw = new StringWriter(5000);
        e.printStackTrace(new PrintWriter(sw));
        detailTA.setText(log.toString());
        detailTA.appendLine(sw.toString());
        detailWindow.show();

        JOptionPane.showMessageDialog(this, e.getMessage());
        return false;
      }
    }

    boolean setStationRadialDataset(ucar.nc2.ft.FeatureDataset dataset) {
      if (dataset == null) return false;

      try {
        if (radarCollectionDataset != null) radarCollectionDataset.close();
      } catch (IOException ioe) {
        System.out.printf("close failed %n");
      }

      radarCollectionDataset = dataset;
      radialViewer.setDataset(radarCollectionDataset);
      setSelectedItem(radarCollectionDataset.getLocation());
      return true;
    }
  }

  /* private class TrajectoryTablePanel extends OpPanel {
    TrajectoryObsViewer viewer;
    JSplitPane split;
    TrajectoryObsDataset ds = null;

    TrajectoryTablePanel(PreferencesExt dbPrefs) {
      super(dbPrefs, "dataset:", true, false);
      viewer = new TrajectoryObsViewer(dbPrefs);

      add(viewer, BorderLayout.CENTER);

      AbstractButton infoButton = BAMutil.makeButtcon("Information", "Dataset Info", false);
      infoButton.addActionListener(new ActionListener() {
        public void actionPerformed(ActionEvent e) {
          String info;
          if ((ds != null) && ((info = ds.getDetailInfo()) != null)) {
            detailTA.setText(info);
            detailTA.gotoTop();
            detailWindow.show();
          }
        }
      });
      buttPanel.add(infoButton);
    }

    boolean process(Object o) {
      String location = (String) o;
      return setStationObsDataset(location);
    }

    void save() {
      super.save();
      viewer.save();
    }

    void closeOpenFiles() throws IOException {
      if (ds != null) ds.close();
      ds = null;
    }

    boolean setStationObsDataset(String location) {
      if (location == null) return false;

      try {
        if (ds != null) ds.close();
      } catch (IOException ioe) {
      }

      ByteArrayOutputStream bos = new ByteArrayOutputStream(10000);
      try {
        StringBuilder errlog = new StringBuilder();
        ds = (TrajectoryObsDataset) TypedDatasetFactory.open(FeatureType.TRAJECTORY, location, null, errlog);
        if (ds == null) {
          JOptionPane.showMessageDialog(null, "Can't open " + location + ": " + errlog);
          return false;
        }

        viewer.setDataset(ds);
        setSelectedItem(location);
        return true;

      } catch (IOException ioe) {
        ioe.printStackTrace(new PrintStream(bos));
        detailTA.appendLine(bos.toString());
        detailWindow.show();
        return false;
      }
    }

    boolean setStationObsDataset(TrajectoryObsDataset sobsDataset) {
      if (sobsDataset == null) return false;

      try {
        if (ds != null) ds.close();
      } catch (IOException ioe) {
      }

      viewer.setDataset(sobsDataset);
      ds = sobsDataset;
      setSelectedItem(ds.getLocationURI());
      return true;
    }
  } */

  private class ImagePanel extends OpPanel {
    ImageViewPanel imagePanel;
    JSplitPane split;

    ImagePanel(PreferencesExt dbPrefs) {
      super(dbPrefs, "dataset:", true, false);
      imagePanel = new ImageViewPanel(buttPanel);
      add(imagePanel, BorderLayout.CENTER);
    }

    boolean process(Object o) {
      String command = (String) o;

      try {
        if (null != command)
          imagePanel.setImageFromUrl(command);

      } catch (Exception ioe) {
        ioe.printStackTrace();
        StringWriter sw = new StringWriter(5000);
        ioe.printStackTrace(new PrintWriter(sw));
        detailTA.setText(sw.toString());
        detailWindow.show();
        return false;
      }

      return true;
    }

    void setImageLocation(String location) {
      imagePanel.setImageFromUrl(location);
      setSelectedItem(location);
    }

    void closeOpenFiles() throws IOException {
    }

  }

  private class GeotiffPanel extends OpPanel {
    TextHistoryPane ta;

    GeotiffPanel(PreferencesExt p) {
      super(p, "netcdf:", true, false);

      ta = new TextHistoryPane(true);
      add(ta, BorderLayout.CENTER);

      JButton readButton = new JButton("read geotiff");
      readButton.addActionListener(new ActionListener() {
        public void actionPerformed(ActionEvent e) {
          String item = cb.getSelectedItem().toString();
          String fname = item.trim();
          read(fname);
        }
      });
      buttPanel.add(readButton);
    }

    boolean process(Object o) {
      String filename = (String) o;

      GridDataset gridDs = null;
      try {
        gridDs = ucar.nc2.dt.grid.GridDataset.open(filename);
        java.util.List grids = gridDs.getGrids();
        if (grids.size() == 0) {
          System.out.println("No grids found.");
          return false;
        }

        GridDatatype grid = (GridDatatype) grids.get(0);
        ucar.ma2.Array data = grid.readDataSlice(0, 0, -1, -1); // first time, level

        String fileOut = fileChooser.chooseFilenameToSave(filename + ".tif");
        if (fileOut == null) return false;

        ucar.nc2.geotiff.GeotiffWriter writer = new ucar.nc2.geotiff.GeotiffWriter(fileOut);
        writer.writeGrid(gridDs, grid, data, false);

        read(fileOut);
        JOptionPane.showMessageDialog(null, "File written to " + fileOut);


      } catch (IOException ioe) {
        ioe.printStackTrace();
        return false;
      } finally {
        try {
          if (gridDs != null) gridDs.close();
        } catch (IOException ioe) {
          System.out.printf("close failed %n");
        }
      }
      return true;
    }

    void read(String filename) {
      GeoTiff geotiff = null;
      try {
        geotiff = new GeoTiff(filename);
        geotiff.read();

        ta.setText(geotiff.showInfo());
      } catch (IOException ioe) {
        ioe.printStackTrace();

      } finally {
        try {
          if (geotiff != null) geotiff.close();
        } catch (IOException ioe) {
          System.out.printf("close failed %n");
        }
      }
    }

    void closeOpenFiles() throws IOException {
    }

  }

  private interface GetDataRunnable {
    public void run(Object o) throws IOException;
  }

  private static class GetDataTask extends ProgressMonitorTask implements ucar.nc2.util.CancelTask {
    GetDataRunnable getData;
    Object o;
    String name, errMsg = null;

    GetDataTask(GetDataRunnable getData, String name, Object o) {
      this.getData = getData;
      this.name = name;
      this.o = o;
    }

    public void run() {
      try {
        getData.run(o);

      } catch (FileNotFoundException ioe) {
        errMsg = ("Cant open " + name + " " + ioe.getMessage());
        // ioe.printStackTrace();
        success = false;
        done = true;
        return;

      } catch (Exception e) {
        StringWriter sw = new StringWriter(5000);
        e.printStackTrace(new PrintWriter(sw));
        errMsg = sw.toString();
        success = false;
        done = true;
        return;
      }

      success = true;
      done = true;
    }
  }

/*  private class NioPanel extends OpPanel {

    NioPanel(PreferencesExt prefs) {
      super( prefs, "read NIO", "filename:");
    }

    void process(Object o) {
      String fname = (String) o;
      try {
        ucar.nc2.nio.NetcdfFile nioFile = new ucar.nc2.nio.NetcdfFile( fname);
        ta.setText( nioFile.getDebugReadInfo());
        ta.append( "--------------------------\n");
        ta.append( nioFile.toString());

        Iterator iter = nioFile.getVariableIterator();
        while (iter.hasNext()) {
          ucar.nc2.nio.Variable v = (ucar.nc2.nio.Variable) iter.next();
          v.read();
          ta.append(" "+v.getName()+" read OK\n");
        }

        nioFile.close();
      } catch (IOException ioe) {
        ta.setText( "IOException on "+fname+"\n"+ioe.getMessage());
        ioe.printStackTrace();
      }
    }
  } */

///////////////////////////////////////////////////////////////////////////////
// Dynamic proxy for Debug

  private static class DebugProxyHandler implements java.lang.reflect.InvocationHandler {
    @Override
    public Object invoke(Object proxy, java.lang.reflect.Method method, Object[] args) throws Throwable {
      if (method.getName().equals("toString"))
        return super.toString();
      // System.out.println("proxy= "+proxy+" method = "+method+" args="+args);
      if (method.getName().equals("isSet")) {
        return Debug.isSet((String) args[0]);
      }
      if (method.getName().equals("set")) {
        ucar.util.prefs.ui.Debug.set((String) args[0], (Boolean) args[1]);
        return null;
      }
      return Boolean.FALSE;
    }
  }

/////////////////////////////////////////////////////////////////////////////

  // About Window

  private class AboutWindow extends javax.swing.JWindow {
    public AboutWindow() {
      super(parentFrame);

      JLabel lab1 = new JLabel("<html> <body bgcolor=\"#FFECEC\"> <center>" +
               "<h1>Netcdf Tools User Interface (ToolsUI)</h1>" +
               "<b>" + getVersion() + "</b>" +
               "<br><i>http://www.unidata.ucar.edu/software/netcdf-java/</i>" +
               "<br><b><i>Developers:</b>John Caron, Ethan Davis, Sean Arms, Dennis Heimbinger, Lansing Madry, Ryan May, Christian Ward-Garrison</i></b>" +
               "</center>" +
               "<br><br>With thanks to these <b>Open Source</b> contributors:" +
               "<ul>" +
               "<li><b>ADDE/VisAD</b>: Bill Hibbard, Don Murray, Tom Whittaker, et al (http://www.ssec.wisc.edu/~billh/visad.html)</li>" +
               "<li><b>Apache HTTP Components</b> libraries: (http://hc.apache.org/)</li>" +
               "<li><b>Apache Jakarta Commons</b> libraries: (http://http://jakarta.apache.org/commons/)</li>" +
               "<li><b>IDV:</b> Yuan Ho, Julien Chastang, Don Murray, Jeff McWhirter, Yuan H (http://www.unidata.ucar.edu/software/IDV/)</li>" +
               "<li><b>Joda Time</b> library: Stephen Colebourne (http://www.joda.org/joda-time/)</li>" +
               "<li><b>JDOM</b> library: Jason Hunter, Brett McLaughlin et al (www.jdom.org)</li>" +
               "<li><b>JGoodies</b> library: Karsten Lentzsch (www.jgoodies.com)</li>" +
               "<li><b>JPEG-2000</b> Java library: (http://www.jpeg.org/jpeg2000/)</li>" +
               "<li><b>JUnit</b> library: Erich Gamma, Kent Beck, Erik Meade, et al (http://sourceforge.net/projects/junit/)</li>" +
               "<li><b>NetCDF C Library</b> library: Russ Rew, Ward Fisher, Dennis Heimbinger</li>" +
               "<li><b>OPeNDAP Java</b> library: Dennis Heimbinger, James Gallagher, Nathan Potter, Don Denbo, et. al.(http://opendap.org)</li>" +
               "<li><b>Protobuf serialization</b> library: Google (http://code.google.com/p/protobuf/)</li>" +
               "<li><b>Simple Logging Facade for Java</b> library: Ceki Gulcu (http://www.slf4j.org/)</li>" +
               "<li><b>Spring lightweight framework</b> library: Rod Johnson, et. al.(http://www.springsource.org/)</li>" +
               "<li><b>Imaging utilities:</b>: Richard Eigenmann</li>" +
               "<li><b>Udunits:</b>: Steve Emmerson</li>" +
               "</ul><center>Special thanks to <b>Sun/Oracle</b> (java.oracle.com) for the platform on which we stand." +
               "</center></body></html> ");

      JPanel main = new JPanel(new BorderLayout());
      main.setBorder(new javax.swing.border.LineBorder(Color.BLACK));
      main.setBackground(new Color(0xFFECEC));

      JLabel icon = new JLabel(new ImageIcon(BAMutil.getImage("netcdfUI")));
      icon.setOpaque(true);
      icon.setBackground(new Color(0xFFECEC));

      JLabel threddsLogo = new JLabel(Resource.getIcon(BAMutil.getResourcePath() + "threddsLogo.png", false));
      threddsLogo.setBackground(new Color(0xFFECEC));
      threddsLogo.setOpaque(true);

      main.add(icon, BorderLayout.NORTH);
      main.add(lab1, BorderLayout.CENTER);
      main.add(threddsLogo, BorderLayout.SOUTH);
      getContentPane().add(main);
      pack();

      //show();
      java.awt.Dimension screenSize = Toolkit.getDefaultToolkit().getScreenSize();
      java.awt.Dimension labelSize = this.getPreferredSize();
      setLocation(screenSize.width / 2 - (labelSize.width / 2), screenSize.height / 2 - (labelSize.height / 2));
      addMouseListener(new MouseAdapter() {
        public void mousePressed(MouseEvent e) {
          setVisible(false);
        }
      });
      setVisible(true);
      //System.out.println("AW ok getPreferredSize="+getPreferredSize()+" screenSize="+screenSize);
    }
  }

  private String getVersion() {

    String version;
    try (InputStream is = ucar.nc2.ui.util.Resource.getFileResource("/README")) {
      if (is == null) return "4.6";
      BufferedReader dataIS = new BufferedReader(new InputStreamReader(is, CDM.utf8Charset));
      StringBuilder sbuff = new StringBuilder();
      for (int i = 0; i < 3; i++) {
        sbuff.append(dataIS.readLine());
        sbuff.append("<br>");
      }
      version = sbuff.toString();
    } catch (IOException ioe) {
      ioe.printStackTrace();
      version = "version unknown";
    }

    return version;
  }

  // Splash Window
  private static class MySplashScreen extends javax.swing.JWindow {
    public MySplashScreen() {
      Image image = Resource.getImage("/resources/nj22/ui/pix/ring2.jpg");
      if (image != null) {
        ImageIcon icon = new ImageIcon(image);
        JLabel lab = new JLabel(icon);
        getContentPane().add(lab);
        pack();
        //show();
        java.awt.Dimension screenSize = Toolkit.getDefaultToolkit().getScreenSize();
        int width = image.getWidth(null);
        int height = image.getHeight(null);
        setLocation(screenSize.width / 2 - (width / 2), screenSize.height / 2 - (height / 2));
        addMouseListener(new MouseAdapter() {
            public void mousePressed(MouseEvent e) {
                setVisible(false);
            }
        });
        setVisible(true);
      }
    }
  }


  //////////////////////////////////////////////////////////////////////////
  static private void exit() {
    ui.save();
    Rectangle bounds = frame.getBounds();
    prefs.putBeanObject(FRAME_SIZE, bounds);
    try {
      store.save();
    } catch (IOException ioe) {
      ioe.printStackTrace();
    }

    done = true; // on some systems, still get a window close event
    ucar.nc2.util.cache.FileCacheIF cache = NetcdfDataset.getNetcdfFileCache();
    if (cache != null)
      cache.clearCache(true);
    FileCache.shutdown(); // shutdown threads
    MetadataManager.closeAll(); // shutdown bdb

    System.exit(0);
  }

  // handle messages
  private static ToolsUI ui;
  private static JFrame frame;
  private static PreferencesExt prefs;
  private static XMLStore store;
  private static boolean done = false;

  private static String wantDataset = null;

  private static void setDataset() {
    SwingUtilities.invokeLater(new Runnable() { // do it in the swing event thread

      public void run() {
        int pos = wantDataset.indexOf('#');
        if (pos > 0) {
          String catName = wantDataset.substring(0, pos); // {catalog}#{dataset}
          if (catName.endsWith(".xml")) {
            ui.makeComponent(null, "THREDDS");
            ui.threddsUI.setDataset(wantDataset);
            ui.tabbedPane.setSelectedComponent(ui.threddsUI);
          }
          return;
        }

        // default
        ui.openNetcdfFile(wantDataset);
      }
    });
  }

  /////////////////////////////////////////////////////////////////////

    // run this on the event thread
  private static void createGui() {
    try {
      // Switch to Nimbus Look and Feel, if it's available.
      for (UIManager.LookAndFeelInfo info : UIManager.getInstalledLookAndFeels()) {
        if ("Nimbus".equals(info.getName())) {
          UIManager.setLookAndFeel(info.getClassName());
          break;
        }
      }
    } catch (ClassNotFoundException | InstantiationException | IllegalAccessException |
            UnsupportedLookAndFeelException e) {
      log.warn("Found Nimbus Look and Feel, but couldn't install it.", e);
    }

    // get a splash screen up right away
    final MySplashScreen splash = new MySplashScreen();

    // misc initializations
    BAMutil.setResourcePath("/resources/nj22/ui/icons/");

    // test
    // java.util.logging.Logger.getLogger("ucar.nc2").setLevel( java.util.logging.Level.SEVERE);

    // put UI in a JFrame
    frame = new JFrame("NetCDF (4.6) Tools");
    ui = new ToolsUI(prefs, frame);

    frame.setIconImage(BAMutil.getImage("netcdfUI"));

    frame.addWindowListener(new WindowAdapter() {
      public void windowActivated(WindowEvent e) {
        splash.setVisible(false);
        splash.dispose();
      }

      public void windowClosing(WindowEvent e) {
        if (!done) exit();
      }
    });

    frame.getContentPane().add(ui);
    Rectangle bounds = (Rectangle) prefs.getBean(FRAME_SIZE, new Rectangle(50, 50, 800, 450));
    frame.setBounds(bounds);

    frame.pack();
    frame.setBounds(bounds);
    frame.setVisible(true);

    // in case a dataset was on the command line
    if (wantDataset != null)
      setDataset();
  }

  static boolean isCacheInit = false;

  public static void main(String args[]) {
    if (debugListen) {
      System.out.println("Arguments:");
      for (String arg : args) {
        System.out.println(" " + arg);
      }

        HTTPSession.debugHeaders(true);
    }

    //////////////////////////////////////////////////////////////////////////
    // handle multiple versions of ToolsUI, along with passing a dataset name
    SocketMessage sm;
    if (args.length > 0) {
      // munge arguments into a single string
      StringBuilder sbuff = new StringBuilder();
      for (String arg : args) {
        sbuff.append(arg);
        sbuff.append(" ");
      }
      String arguments = sbuff.toString();
      System.out.println("ToolsUI arguments=" + arguments);

<<<<<<< HEAD
      // LOOK - why does it have to start with http ??
      //if(arguments.matches("[a-zA-Z]+:")) {// assume this is a url
        wantDataset = arguments;

        // see if another version is running, if so send it the message
        sm = new SocketMessage(14444, wantDataset);
        if (sm.isAlreadyRunning()) {
          System.out.println("ToolsUI already running - pass argument= '" + wantDataset + "' to it and exit");
          System.exit(0);
        }
      // }
=======
      wantDataset = arguments;

      // see if another version is running, if so send it the message
      sm = new SocketMessage(14444, wantDataset);
      if (sm.isAlreadyRunning()) {
        System.out.println("ToolsUI already running - pass argument= '" + wantDataset + "' to it and exit");
        System.exit(0);
      }
>>>>>>> d4ad51d1

    } else { // no arguments were passed

      // look for messages from another ToolsUI
      sm = new SocketMessage(14444, null);
      if (sm.isAlreadyRunning()) {
        System.out.println("ToolsUI already running - start up another copy");
      } else {
        sm.addEventListener(new SocketMessage.EventListener() {
          public void setMessage(SocketMessage.Event event) {
            wantDataset = event.getMessage();
            if (debugListen) System.out.println(" got message= '" + wantDataset);
            setDataset();
          }
        });
      }
    }

    if (debugListen) {
      System.out.println("Arguments:");
      for (String arg : args) {
        System.out.println(" " + arg);
      }
      HTTPSession.debugHeaders(true);
    }

    ////////////////////////////////////////////////////////////////////////////////////////////////

    // spring initialization
    try (ClassPathXmlApplicationContext springContext =
            new ClassPathXmlApplicationContext("classpath:resources/nj22/ui/spring/application-config.xml")) {

      // look for run line arguments
      boolean configRead = false;
      for (int i = 0; i < args.length; i++) {
        if (args[i].equalsIgnoreCase("-nj22Config") && (i < args.length - 1)) {
          String runtimeConfig = args[i + 1];
          i++;
          try {
            StringBuilder errlog = new StringBuilder();
            FileInputStream fis = new FileInputStream(runtimeConfig);
            RuntimeConfigParser.read(fis, errlog);
            configRead = true;
            System.out.println(errlog);
          } catch (IOException ioe) {
            System.out.println("Error reading " + runtimeConfig + "=" + ioe.getMessage());
          }
        }
      }

      if (!configRead) {
        String filename = XMLStore.makeStandardFilename(".unidata", "nj22Config.xml");
        File f = new File(filename);
        if (f.exists()) {
          try {
            StringBuilder errlog = new StringBuilder();
            FileInputStream fis = new FileInputStream(filename);
            RuntimeConfigParser.read(fis, errlog);
            configRead = true;
            System.out.println(errlog);
          } catch (IOException ioe) {
            System.out.println("Error reading " + filename + "=" + ioe.getMessage());
          }
        }
      }

      // prefs storage
      try {
        // 4.4
        String prefStore = XMLStore.makeStandardFilename(".unidata", "ToolsUI.xml");
        File prefs44 = new File(prefStore);

        if (!prefs44.exists()) { // if 4.4 doesnt exist, see if 4.3 exists
          String prefStoreBack = XMLStore.makeStandardFilename(".unidata", "NetcdfUI22.xml");
          File prefs43 = new File(prefStoreBack);
          if (prefs43.exists()) { // make a copy of it
            IO.copyFile(prefs43, prefs44);
          }
        }

        // open 4.4 version, create it if doesnt exist
        store = XMLStore.createFromFile(prefStore, null);
        prefs = store.getPreferences();

        Debug.setStore(prefs.node("Debug"));
      } catch (IOException e) {
        System.out.println("XMLStore Creation failed " + e);
      }

      // LOOK needed? for efficiency, persist aggregations. Every hour, delete stuff older than 30 days
      Aggregation.setPersistenceCache(new DiskCache2("/.unidata/aggCache", true, 60 * 24 * 30, 60));

      // filesystem caching
      // DiskCache2 cacheDir = new DiskCache2(".unidata/ehcache", true, -1, -1);
      //cacheManager = thredds.filesystem.ControllerCaching.makeTestController(cacheDir.getRootDirectory());
      //DatasetCollectionMFiles.setController(cacheManager); // ehcache for files

    /* try {
      //thredds.inventory.bdb.MetadataManager.setCacheDirectory(fcCache, maxSizeBytes, jvmPercent);
      //thredds.inventory.CollectionManagerAbstract.setMetadataStore(thredds.inventory.bdb.MetadataManager.getFactory());
    } catch (Exception e) {
      log.error("CdmInit: Failed to open CollectionManagerAbstract.setMetadataStore", e);
    } */

      UrlAuthenticatorDialog provider = new UrlAuthenticatorDialog(frame);
      HTTPSession.setGlobalCredentialsProvider(provider);
      HTTPSession.setGlobalUserAgent("ToolsUI v4.6");

      // set Authentication for accessing passsword protected services like TDS PUT
      java.net.Authenticator.setDefault(provider);

      // open dap initializations
      ucar.nc2.dods.DODSNetcdfFile.setAllowCompression(true);
      ucar.nc2.dods.DODSNetcdfFile.setAllowSessions(true);

      // caching
      ucar.unidata.io.RandomAccessFile.enableDefaultGlobalFileCache();
      GribCdmIndex.initDefaultCollectionCache(100, 200, -1);

    /* No longer needed
    HttpClient client = HttpClientManager.init(provider, "ToolsUI");
    opendap.dap.DConnect2.setHttpClient(client);
    HTTPRandomAccessFile.setHttpClient(client);
    CdmRemote.setHttpClient(client);
    NetcdfDataset.setHttpClient(client);
    WmsViewer.setHttpClient(client);
    */

      SwingUtilities.invokeLater(new Runnable() {
        @Override
        public void run() {
          createGui();
        }
      });
    }
  }

}
<|MERGE_RESOLUTION|>--- conflicted
+++ resolved
@@ -1,6546 +1,6532 @@
-/*
- * Copyright 1998-2014 University Corporation for Atmospheric Research/Unidata
- *
- *   Portions of this software were developed by the Unidata Program at the
- *   University Corporation for Atmospheric Research.
- *
- *   Access and use of this software shall impose the following obligations
- *   and understandings on the user. The user is granted the right, without
- *   any fee or cost, to use, copy, modify, alter, enhance and distribute
- *   this software, and any derivative works thereof, and its supporting
- *   documentation for any purpose whatsoever, provided that this entire
- *   notice appears in all copies of the software, derivative works and
- *   supporting documentation.  Further, UCAR requests that the user credit
- *   UCAR/Unidata in any publications that result from the use of this
- *   software or in any product that includes this software. The names UCAR
- *   and/or Unidata, however, may not be used in any advertising or publicity
- *   to endorse or promote any products or commercial entity unless specific
- *   written permission is obtained from UCAR/Unidata. The user also
- *   understands that UCAR/Unidata is not obligated to provide the user with
- *   any support, consulting, training or assistance of any kind with regard
- *   to the use, operation and performance of this software nor to provide
- *   the user with any updates, revisions, new versions or "bug fixes."
- *
- *   THIS SOFTWARE IS PROVIDED BY UCAR/UNIDATA "AS IS" AND ANY EXPRESS OR
- *   IMPLIED WARRANTIES, INCLUDING, BUT NOT LIMITED TO, THE IMPLIED
- *   WARRANTIES OF MERCHANTABILITY AND FITNESS FOR A PARTICULAR PURPOSE ARE
- *   DISCLAIMED. IN NO EVENT SHALL UCAR/UNIDATA BE LIABLE FOR ANY SPECIAL,
- *   INDIRECT OR CONSEQUENTIAL DAMAGES OR ANY DAMAGES WHATSOEVER RESULTING
- *   FROM LOSS OF USE, DATA OR PROFITS, WHETHER IN AN ACTION OF CONTRACT,
- *   NEGLIGENCE OR OTHER TORTIOUS ACTION, ARISING OUT OF OR IN CONNECTION
- *   WITH THE ACCESS, USE OR PERFORMANCE OF THIS SOFTWARE.
- */
-
-package ucar.nc2.ui;
-
-import org.springframework.context.support.ClassPathXmlApplicationContext;
-import thredds.client.catalog.writer.DataFactory;
-import thredds.featurecollection.FeatureCollectionConfig;
-import thredds.inventory.bdb.MetadataManager;
-import thredds.ui.catalog.ThreddsUI;
-import ucar.httpservices.HTTPSession;
-import ucar.nc2.*;
-import ucar.nc2.constants.CDM;
-import ucar.nc2.constants.FeatureType;
-import ucar.nc2.dataset.CoordSysBuilder;
-import ucar.nc2.dataset.NetcdfDataset;
-import ucar.nc2.dataset.NetcdfDatasetInfo;
-import ucar.nc2.dataset.VariableEnhanced;
-import ucar.nc2.dt.GridDataset;
-import ucar.nc2.dt.GridDatatype;
-import ucar.nc2.dt.RadialDatasetSweep;
-import ucar.nc2.ft.FeatureDataset;
-import ucar.nc2.ft.FeatureDatasetFactoryManager;
-import ucar.nc2.ft.FeatureDatasetPoint;
-import ucar.nc2.ft.grid.CoverageDataset;
-import ucar.nc2.ft.point.PointDatasetImpl;
-import ucar.nc2.geotiff.GeoTiff;
-import ucar.nc2.grib.GribData;
-import ucar.nc2.grib.GribIndexCache;
-import ucar.nc2.grib.collection.GribCdmIndex;
-import ucar.nc2.grib.grib1.tables.Grib1ParamTables;
-import ucar.nc2.grib.grib2.table.WmoCodeTable;
-import ucar.nc2.grib.grib2.table.WmoTemplateTable;
-import ucar.nc2.iosp.bufr.tables.BufrTables;
-import ucar.nc2.jni.netcdf.Nc4Iosp;
-import ucar.nc2.ncml.Aggregation;
-import ucar.nc2.stream.CdmRemote;
-import ucar.nc2.time.CalendarDate;
-import ucar.nc2.time.CalendarDateUnit;
-import ucar.nc2.ui.coverage.CoverageDisplay;
-import ucar.nc2.ui.coverage.CoverageTable;
-import ucar.nc2.ui.dialog.DiskCache2Form;
-import ucar.nc2.ui.gis.shapefile.ShapeFileBean;
-import ucar.nc2.ui.gis.worldmap.WorldMapBean;
-import ucar.nc2.ui.grib.*;
-import ucar.nc2.ui.grid.GeoGridTable;
-import ucar.nc2.ui.grid.GridUI;
-import ucar.nc2.ui.image.ImageViewPanel;
-import ucar.nc2.ui.util.Resource;
-import ucar.nc2.ui.util.SocketMessage;
-import ucar.nc2.ui.widget.*;
-import ucar.nc2.ui.widget.ProgressMonitor;
-import ucar.nc2.units.*;
-import ucar.nc2.util.CancelTask;
-import ucar.nc2.util.DebugFlags;
-import ucar.nc2.util.DiskCache2;
-import ucar.nc2.util.IO;
-import ucar.nc2.util.cache.FileCache;
-import ucar.nc2.util.xml.RuntimeConfigParser;
-import ucar.util.prefs.PreferencesExt;
-import ucar.util.prefs.XMLStore;
-import ucar.util.prefs.ui.ComboBox;
-import ucar.util.prefs.ui.Debug;
-
-import javax.swing.*;
-import javax.swing.event.ChangeEvent;
-import javax.swing.event.ChangeListener;
-import javax.swing.event.MenuEvent;
-import javax.swing.event.MenuListener;
-import java.awt.*;
-import java.awt.event.*;
-import java.beans.PropertyChangeEvent;
-import java.beans.PropertyChangeListener;
-import java.io.*;
-import java.nio.file.Paths;
-import java.util.*;
-import java.util.List;
-
-/**
- * Netcdf Tools user interface.
- *
- * @author caron
- */
-public class ToolsUI extends JPanel {
-  static private org.slf4j.Logger log = org.slf4j.LoggerFactory.getLogger(ToolsUI.class);
-
-  static private final String WorldDetailMap = "/resources/nj22/ui/maps/Countries.zip";
-  static private final String USMap = "/resources/nj22/ui/maps/US.zip";
-
-  static private final String FRAME_SIZE = "FrameSize";
-  static private final String GRIDVIEW_FRAME_SIZE = "GridUIWindowSize";
-  static private final String GRIDIMAGE_FRAME_SIZE = "GridImageWindowSize";
-  static private boolean debugListen = false;
-
-  private PreferencesExt mainPrefs;
-
-  // UI
-  private AggPanel aggPanel;
-  private BufrPanel bufrPanel;
-  private BufrTableBPanel bufrTableBPanel;
-  private BufrTableDPanel bufrTableDPanel;
-  private ReportOpPanel bufrReportPanel;
-  private BufrCdmIndexPanel bufrCdmIndexPanel;
-  private BufrCodePanel bufrCodePanel;
-  private CdmrFeature cdmremotePanel;
-  private CdmIndex2Panel cdmIndex2Panel;
-  private ReportOpPanel cdmIndexReportPanel;
-  private CollectionSpecPanel fcPanel;
-  private CoordSysPanel coordSysPanel;
-  private CoveragePanel coveragePanel;
-  private DatasetViewerPanel viewerPanel;
-  private DatasetViewerPanel nc4viewer;
-  private DatasetWriterPanel writerPanel;
-  private DirectoryPartitionPanel dirPartPanel;
-  private FeatureScanPanel ftPanel;
-  private FmrcPanel fmrcPanel;
-  private FmrcCollectionPanel fmrcCollectionPanel;
-  private GeoGridPanel gridPanel;
-  private GeotiffPanel geotiffPanel;
-  private GribCodePanel gribCodePanel;
-  private GribFilesPanel gribFilesPanel;
-  private GribIndexPanel gribIdxPanel;
-  private GribRenamePanel gribVariableRenamePanel;
-  private GribRewritePanel gribRewritePanel;
-  private GribTemplatePanel gribTemplatePanel;
-  private Grib1CollectionPanel grib1CollectionPanel;
-  private ReportOpPanel grib1ReportPanel;
-  private Grib1TablePanel grib1TablePanel;
-  private Grib2CollectionPanel grib2CollectionPanel;
-  private Grib2TablePanel grib2TablePanel;
-  private ReportOpPanel grib2ReportPanel;
-  private Grib1DataPanel grib1DataPanel;
-  private Grib2DataPanel grib2DataPanel;
-  private Hdf5ObjectPanel hdf5ObjectPanel;
-  private Hdf5DataPanel hdf5DataPanel;
-  private Hdf4Panel hdf4Panel;
-  private ImagePanel imagePanel;
-  private NcStreamPanel ncStreamPanel;
-  private NCdumpPanel ncdumpPanel;
-  private NcmlEditorPanel ncmlEditorPanel;
-  private PointFeaturePanel pointFeaturePanel;
-  private StationRadialPanel stationRadialPanel;
-  private RadialPanel radialPanel;
-  private ThreddsUI threddsUI;
-  private UnitsPanel unitsPanel;
-  private URLDumpPane urlPanel;
-  private WmoCCPanel wmoCommonCodePanel;
-  private WmsPanel wmsPanel;
-
-  private JTabbedPane tabbedPane;
-  private JTabbedPane iospTabPane, bufrTabPane, gribTabPane, grib2TabPane, grib1TabPane, hdf5TabPane;
-  private JTabbedPane ftTabPane, fcTabPane;
-  private JTabbedPane fmrcTabPane;
-  private JTabbedPane ncmlTabPane;
-
-  private JFrame parentFrame;
-  private FileManager fileChooser;
-  private AboutWindow aboutWindow = null;
-
-  // data
-  private DataFactory threddsDataFactory = new DataFactory();
-  private DateFormatter formatter = new DateFormatter();
-
-  private boolean setUseRecordStructure = false;
-
-  // debugging
-  private JMenu debugFlagMenu;
-  private DebugFlags debugFlags;
-  private boolean debug = false, debugTab = false, debugCB = false;
-
-
-  public ToolsUI(PreferencesExt prefs, JFrame parentFrame) {
-    this.mainPrefs = prefs;
-    this.parentFrame = parentFrame;
-
-    // FileChooser is shared
-    javax.swing.filechooser.FileFilter[] filters = new javax.swing.filechooser.FileFilter[2];
-    filters[0] = new FileManager.HDF5ExtFilter();
-    filters[1] = new FileManager.NetcdfExtFilter();
-    fileChooser = new FileManager(parentFrame, null, filters, (PreferencesExt) prefs.node("FileManager"));
-
-    // all the tabbed panes
-    tabbedPane = new JTabbedPane(JTabbedPane.TOP);
-    iospTabPane = new JTabbedPane(JTabbedPane.TOP);
-    gribTabPane = new JTabbedPane(JTabbedPane.TOP);
-    grib2TabPane = new JTabbedPane(JTabbedPane.TOP);
-    grib1TabPane = new JTabbedPane(JTabbedPane.TOP);
-    bufrTabPane = new JTabbedPane(JTabbedPane.TOP);
-    ftTabPane = new JTabbedPane(JTabbedPane.TOP);
-    fcTabPane = new JTabbedPane(JTabbedPane.TOP);
-    fmrcTabPane = new JTabbedPane(JTabbedPane.TOP);
-    hdf5TabPane = new JTabbedPane(JTabbedPane.TOP);
-    ncmlTabPane = new JTabbedPane(JTabbedPane.TOP);
-
-    // the widgets in the top level tabbed pane
-    viewerPanel = new DatasetViewerPanel((PreferencesExt) mainPrefs.node("varTable"), false);
-    tabbedPane.addTab("Viewer", viewerPanel);
-
-    // all the other component are deferred construction for fast startup
-    tabbedPane.addTab("Writer", new JLabel("Writer"));
-    tabbedPane.addTab("NCDump", new JLabel("NCDump"));
-    tabbedPane.addTab("Iosp", iospTabPane);
-    tabbedPane.addTab("CoordSys", new JLabel("CoordSys"));
-    tabbedPane.addTab("FeatureTypes", ftTabPane);
-    tabbedPane.addTab("THREDDS", new JLabel("THREDDS"));
-    tabbedPane.addTab("Fmrc", fmrcTabPane);
-    tabbedPane.addTab("GeoTiff", new JLabel("GeoTiff"));
-    tabbedPane.addTab("Units", new JLabel("Units"));
-    tabbedPane.addTab("NcML", ncmlTabPane);
-    tabbedPane.addTab("URLdump", new JLabel("URLdump"));
-    tabbedPane.setSelectedIndex(0);
-    tabbedPane.addChangeListener(new ChangeListener() {
-      public void stateChanged(ChangeEvent e) {
-        Component c = tabbedPane.getSelectedComponent();
-        if (c instanceof JLabel) {
-          int idx = tabbedPane.getSelectedIndex();
-          String title = tabbedPane.getTitleAt(idx);
-          makeComponent(tabbedPane, title);
-        }
-      }
-    });
-
-    setLayout(new BorderLayout());
-    add(tabbedPane, BorderLayout.CENTER);
-
-    // nested tab - iosp
-    iospTabPane.addTab("BUFR", bufrTabPane);
-    iospTabPane.addTab("GRIB", gribTabPane);
-    iospTabPane.addTab("GRIB2", grib2TabPane);
-    iospTabPane.addTab("GRIB1", grib1TabPane);
-    iospTabPane.addTab("HDF5", hdf5TabPane);
-    iospTabPane.addTab("HDF4", new JLabel("HDF4"));
-    iospTabPane.addTab("NcStream", new JLabel("NcStream"));
-    iospTabPane.addTab("CdmrFeature", new JLabel("CdmrFeature"));
-    addListeners(iospTabPane);
-
-    // nested-2 tab - bufr
-    bufrTabPane.addTab("BUFR", new JLabel("BUFR"));
-    bufrTabPane.addTab("BufrCdmIndex", new JLabel("BufrCdmIndex"));
-    bufrTabPane.addTab("BUFRTableB", new JLabel("BUFRTableB"));
-    bufrTabPane.addTab("BUFRTableD", new JLabel("BUFRTableD"));
-    bufrTabPane.addTab("BUFR-CODES", new JLabel("BUFR-CODES"));
-    bufrTabPane.addTab("BufrReports", new JLabel("BufrReports"));
-    addListeners(bufrTabPane);
-
-    // nested-2 tab - grib
-    //gribTabPane.addTab("CdmIndex", new JLabel("CdmIndex"));
-    gribTabPane.addTab("CdmIndex2", new JLabel("CdmIndex2"));
-    gribTabPane.addTab("CdmIndexReport", new JLabel("CdmIndexReport"));
-    gribTabPane.addTab("GribIndex", new JLabel("GribIndex"));
-    gribTabPane.addTab("WMO-COMMON", new JLabel("WMO-COMMON"));
-    gribTabPane.addTab("WMO-CODES", new JLabel("WMO-CODES"));
-    gribTabPane.addTab("WMO-TEMPLATES", new JLabel("WMO-TEMPLATES"));
-    gribTabPane.addTab("GRIB-Rename", new JLabel("GRIB-Rename"));
-    gribTabPane.addTab("GRIB-Rewrite", new JLabel("GRIB-Rewrite"));
-    addListeners(gribTabPane);
-
-    // nested-2 tab - grib-2
-    grib2TabPane.addTab("GRIB2collection", new JLabel("GRIB2collection"));
-    grib2TabPane.addTab("GRIB2rectilyze", new JLabel("GRIB2rectilyze"));
-    grib2TabPane.addTab("GRIB2-REPORT", new JLabel("GRIB2-REPORT"));
-    grib2TabPane.addTab("GRIB2data", new JLabel("GRIB2data"));
-    grib2TabPane.addTab("GRIB2-TABLES", new JLabel("GRIB2-TABLES"));
-    addListeners(grib2TabPane);
-
-    // nested-2 tab - grib-1
-    grib1TabPane.addTab("GRIB1collection", new JLabel("GRIB1collection"));
-    grib1TabPane.addTab("GRIB-FILES", new JLabel("GRIB-FILES"));
-    grib1TabPane.addTab("GRIB1-REPORT", new JLabel("GRIB1-REPORT"));
-    grib1TabPane.addTab("GRIB1data", new JLabel("GRIB1data"));
-    grib1TabPane.addTab("GRIB1-TABLES", new JLabel("GRIB1-TABLES"));
-    addListeners(grib1TabPane);
-
-    // nested-2 tab - hdf5
-    hdf5TabPane.addTab("HDF5-Objects", new JLabel("HDF5-Objects"));
-    hdf5TabPane.addTab("HDF5-Data", new JLabel("HDF5-Data"));
-    hdf5TabPane.addTab("Netcdf4-JNI", new JLabel("Netcdf4-JNI"));
-    addListeners(hdf5TabPane);
-
-    // nested tab - features
-    ftTabPane.addTab("Grids", new JLabel("Grids"));
-    ftTabPane.addTab("Coverages", new JLabel("Coverages"));
-    ftTabPane.addTab("WMS", new JLabel("WMS"));
-    ftTabPane.addTab("PointFeature", new JLabel("PointFeature"));
-    ftTabPane.addTab("Images", new JLabel("Images"));
-    ftTabPane.addTab("Radial", new JLabel("Radial"));
-    ftTabPane.addTab("FeatureScan", new JLabel("FeatureScan"));
-    ftTabPane.addTab("FeatureCollection", fcTabPane);
-    addListeners(ftTabPane);
-
-    // nested tab - feature collection
-    fcTabPane.addTab("DirectoryPartition", new JLabel("DirectoryPartition"));
-    // fcTabPane.addTab("PartitionReport", new JLabel("PartitionReport"));
-    fcTabPane.addTab("CollectionSpec", new JLabel("CollectionSpec"));
-    addListeners(fcTabPane);
-
-    // nested tab - fmrc
-    fmrcTabPane.addTab("Fmrc", new JLabel("Fmrc"));
-    fmrcTabPane.addTab("Collections", new JLabel("Collections"));
-    addListeners(fmrcTabPane);
-
-    // nested tab - ncml
-    ncmlTabPane.addTab("NcmlEditor", new JLabel("NcmlEditor"));
-    ncmlTabPane.addTab("Aggregation", new JLabel("Aggregation"));
-    addListeners(ncmlTabPane);
-
-    // dynamic proxy for DebugFlags
-    debugFlags = (DebugFlags) java.lang.reflect.Proxy.newProxyInstance(DebugFlags.class.getClassLoader(), new Class[]{DebugFlags.class}, new DebugProxyHandler());
-
-    makeMenuBar();
-    setDebugFlags();
-  }
-
-  private void addListeners(final JTabbedPane tabPane ) {
-    tabPane.addChangeListener(new ChangeListener() {
-      public void stateChanged(ChangeEvent e) {
-        Component c = tabPane.getSelectedComponent();
-        if (c instanceof JLabel) {
-          int idx = tabPane.getSelectedIndex();
-          String title = tabPane.getTitleAt(idx);
-          makeComponent(tabPane, title);
-        }
-      }
-    });
-    tabPane.addComponentListener(new ComponentAdapter() {
-      public void componentShown(ComponentEvent e) {
-        Component c = tabPane.getSelectedComponent();
-        if (c instanceof JLabel) {
-          int idx = tabPane.getSelectedIndex();
-          String title = tabPane.getTitleAt(idx);
-          makeComponent(tabPane, title);
-        }
-      }
-    });
-  }
-
-  // deferred creation of components to minimize startup
-  private void makeComponent(JTabbedPane parent, String title) {
-    if (parent == null) parent = tabbedPane;
-
-    // find the correct index
-    int n = parent.getTabCount();
-    int idx;
-    for (idx = 0; idx < n; idx++) {
-      String cTitle = parent.getTitleAt(idx);
-      if (cTitle.equals(title)) break;
-    }
-    if (idx >= n) {
-      if (debugTab) System.out.println("Cant find " + title + " in " + parent);
-      return;
-    }
-
-    Component c;
-    switch (title) {
-      case "Aggregation":
-        aggPanel = new AggPanel((PreferencesExt) mainPrefs.node("NcMLAggregation"));
-        c = aggPanel;
-
-        break;
-      case "BUFR":
-        bufrPanel = new BufrPanel((PreferencesExt) mainPrefs.node("bufr"));
-        c = bufrPanel;
-
-        break;
-      case "BUFRTableB":
-        bufrTableBPanel = new BufrTableBPanel((PreferencesExt) mainPrefs.node("bufr2"));
-        c = bufrTableBPanel;
-
-        break;
-      case "BUFRTableD":
-        bufrTableDPanel = new BufrTableDPanel((PreferencesExt) mainPrefs.node("bufrD"));
-        c = bufrTableDPanel;
-
-        break;
-      case "BufrReports": {
-        PreferencesExt prefs = (PreferencesExt) mainPrefs.node("bufrReports");
-        ReportPanel rp = new BufrReportPanel(prefs);
-        bufrReportPanel = new ReportOpPanel(prefs, rp);
-        c = bufrReportPanel;
-
-        break;
-      }
-      case "BUFR-CODES":
-        bufrCodePanel = new BufrCodePanel((PreferencesExt) mainPrefs.node("bufr-codes"));
-        c = bufrCodePanel;
-
-        break;
-      case "CdmrFeature":
-        cdmremotePanel = new CdmrFeature((PreferencesExt) mainPrefs.node("CdmrFeature"));
-        c = cdmremotePanel;
-
-        break;
-      case "CollectionSpec":
-        fcPanel = new CollectionSpecPanel((PreferencesExt) mainPrefs.node("collSpec"));
-        c = fcPanel;
-
-        break;
-      case "DirectoryPartition":
-        dirPartPanel = new DirectoryPartitionPanel((PreferencesExt) mainPrefs.node("dirPartition"));
-        c = dirPartPanel;
-
-        break;
-      case "NcStream":
-        ncStreamPanel = new NcStreamPanel((PreferencesExt) mainPrefs.node("NcStream"));
-        c = ncStreamPanel;
-
-        break;
-      case "GRIB1collection":
-        grib1CollectionPanel = new Grib1CollectionPanel((PreferencesExt) mainPrefs.node("grib1raw"));
-        c = grib1CollectionPanel;
-
-        break;
-      case "GRIB1data":
-        grib1DataPanel = new Grib1DataPanel((PreferencesExt) mainPrefs.node("grib1Data"));
-        c = grib1DataPanel;
-
-        break;
-      case "GRIB-FILES":
-        gribFilesPanel = new GribFilesPanel((PreferencesExt) mainPrefs.node("gribFiles"));
-        c = gribFilesPanel;
-
-        break;
-      case "GRIB2collection":
-        grib2CollectionPanel = new Grib2CollectionPanel((PreferencesExt) mainPrefs.node("gribNew"));
-        c = grib2CollectionPanel;
-
-        break;
-      case "GRIB2data":
-        grib2DataPanel = new Grib2DataPanel((PreferencesExt) mainPrefs.node("grib2Data"));
-        c = grib2DataPanel;
-
-        break;
-      case "BufrCdmIndex":
-        bufrCdmIndexPanel = new BufrCdmIndexPanel((PreferencesExt) mainPrefs.node("bufrCdmIdx"));
-        c = bufrCdmIndexPanel;
-
-    /* } else if (title.equals("CdmIndex")) {
-      gribCdmIndexPanel = new GribCdmIndexPanel((PreferencesExt) mainPrefs.node("cdmIdx"));
-      c = gribCdmIndexPanel; */
-
-        break;
-      case "CdmIndex2":
-        cdmIndex2Panel = new CdmIndex2Panel((PreferencesExt) mainPrefs.node("cdmIdx2"));
-        c = cdmIndex2Panel;
-
-        break;
-      case "CdmIndexReport": {
-        PreferencesExt prefs = (PreferencesExt) mainPrefs.node("CdmIndexReport");
-        ReportPanel rp = new CdmIndexReportPanel(prefs);
-        cdmIndexReportPanel = new ReportOpPanel(prefs, rp);
-        c = cdmIndexReportPanel;
-
-        break;
-      }
-      case "GribIndex":
-        gribIdxPanel = new GribIndexPanel((PreferencesExt) mainPrefs.node("gribIdx"));
-        c = gribIdxPanel;
-
-        break;
-      case "GRIB1-REPORT": {
-        PreferencesExt prefs = (PreferencesExt) mainPrefs.node("grib1Report");
-        ReportPanel rp = new Grib1ReportPanel(prefs);
-        grib1ReportPanel = new ReportOpPanel(prefs, rp);
-        c = grib1ReportPanel;
-
-        break;
-      }
-      case "GRIB2-REPORT": {
-        PreferencesExt prefs = (PreferencesExt) mainPrefs.node("gribReport");
-        ReportPanel rp = new Grib2ReportPanel(prefs);
-        grib2ReportPanel = new ReportOpPanel(prefs, rp);
-        c = grib2ReportPanel;
-
-        break;
-      }
-      case "WMO-COMMON":
-        wmoCommonCodePanel = new WmoCCPanel((PreferencesExt) mainPrefs.node("wmo-common"));
-        c = wmoCommonCodePanel;
-
-        break;
-      case "WMO-CODES":
-        gribCodePanel = new GribCodePanel((PreferencesExt) mainPrefs.node("wmo-codes"));
-        c = gribCodePanel;
-
-        break;
-      case "WMO-TEMPLATES":
-        gribTemplatePanel = new GribTemplatePanel((PreferencesExt) mainPrefs.node("wmo-templates"));
-        c = gribTemplatePanel;
-
-        break;
-      case "GRIB1-TABLES":
-        grib1TablePanel = new Grib1TablePanel((PreferencesExt) mainPrefs.node("grib1-tables"));
-        c = grib1TablePanel;
-
-        break;
-      case "GRIB2-TABLES":
-        grib2TablePanel = new Grib2TablePanel((PreferencesExt) mainPrefs.node("grib2-tables"));
-        c = grib2TablePanel;
-
-        break;
-      case "GRIB-Rename":
-        gribVariableRenamePanel = new GribRenamePanel((PreferencesExt) mainPrefs.node("grib-rename"));
-        c = gribVariableRenamePanel;
-
-        break;
-      case "GRIB-Rewrite":
-        gribRewritePanel = new GribRewritePanel((PreferencesExt) mainPrefs.node("grib-rewrite"));
-        c = gribRewritePanel;
-
-        break;
-      case "CoordSys":
-        coordSysPanel = new CoordSysPanel((PreferencesExt) mainPrefs.node("CoordSys"));
-        c = coordSysPanel;
-
-        break;
-      case "FeatureScan":
-        ftPanel = new FeatureScanPanel((PreferencesExt) mainPrefs.node("ftPanel"));
-        c = ftPanel;
-
-        break;
-      case "GeoTiff":
-        geotiffPanel = new GeotiffPanel((PreferencesExt) mainPrefs.node("WCS"));
-        c = geotiffPanel;
-
-        break;
-      case "Grids":
-        gridPanel = new GeoGridPanel((PreferencesExt) mainPrefs.node("grid"));
-        c = gridPanel;
-
-        break;
-      case "Coverages":
-        coveragePanel = new CoveragePanel((PreferencesExt) mainPrefs.node("coverage"));
-        c = coveragePanel;
-
-        break;
-      case "HDF5-Objects":
-        hdf5ObjectPanel = new Hdf5ObjectPanel((PreferencesExt) mainPrefs.node("hdf5"));
-        c = hdf5ObjectPanel;
-
-        break;
-      case "HDF5-Data":
-        hdf5DataPanel = new Hdf5DataPanel((PreferencesExt) mainPrefs.node("hdf5data"));
-        c = hdf5DataPanel;
-
-        break;
-      case "Netcdf4-JNI":
-        nc4viewer = new DatasetViewerPanel((PreferencesExt) mainPrefs.node("nc4viewer"), true);
-        c = nc4viewer;
-
-        break;
-      case "HDF4":
-        hdf4Panel = new Hdf4Panel((PreferencesExt) mainPrefs.node("hdf4"));
-        c = hdf4Panel;
-
-        break;
-      case "Images":
-        imagePanel = new ImagePanel((PreferencesExt) mainPrefs.node("images"));
-        c = imagePanel;
-
-        break;
-      case "Fmrc":
-        fmrcPanel = new FmrcPanel((PreferencesExt) mainPrefs.node("fmrc2"));
-        c = fmrcPanel;
-
-        break;
-      case "Collections":
-        fmrcCollectionPanel = new FmrcCollectionPanel((PreferencesExt) mainPrefs.node("collections"));
-        c = fmrcCollectionPanel;
-
-        break;
-      case "NCDump":
-        ncdumpPanel = new NCdumpPanel((PreferencesExt) mainPrefs.node("NCDump"));
-        c = ncdumpPanel;
-
-        break;
-      case "NcmlEditor":
-        ncmlEditorPanel = new NcmlEditorPanel((PreferencesExt) mainPrefs.node("NcmlEditor"));
-        c = ncmlEditorPanel;
-
-        break;
-      case "PointFeature":
-        pointFeaturePanel = new PointFeaturePanel((PreferencesExt) mainPrefs.node("pointFeature"));
-        c = pointFeaturePanel;
-
-        break;
-      case "Radial":
-        radialPanel = new RadialPanel((PreferencesExt) mainPrefs.node("radial"));
-        c = radialPanel;
-
-        break;
-      case "StationRadial":
-        stationRadialPanel = new StationRadialPanel((PreferencesExt) mainPrefs.node("stationRadar"));
-        c = stationRadialPanel;
-
-        break;
-      case "THREDDS":
-        threddsUI = new ThreddsUI(ToolsUI.this.parentFrame, (PreferencesExt) mainPrefs.node("thredds"));
-        threddsUI.addPropertyChangeListener(new PropertyChangeListener() {
-          public void propertyChange(PropertyChangeEvent e) {
-            if (e.getPropertyName().equals("InvAccess")) {
-              thredds.client.catalog.Access access = (thredds.client.catalog.Access) e.getNewValue();
-              jumptoThreddsDatatype(access);
-            }
-            if (e.getPropertyName().equals("Dataset") || e.getPropertyName().equals("CoordSys") || e.getPropertyName().equals("File")) {
-              thredds.client.catalog.Dataset ds = (thredds.client.catalog.Dataset) e.getNewValue();
-              setThreddsDatatype(ds, e.getPropertyName());
-            }
-          }
-        });
-
-        c = threddsUI;
-
-        break;
-      case "Units":
-        unitsPanel = new UnitsPanel((PreferencesExt) mainPrefs.node("units"));
-        c = unitsPanel;
-
-        break;
-      case "URLdump":
-        urlPanel = new URLDumpPane((PreferencesExt) mainPrefs.node("urlDump"));
-        c = urlPanel;
-
-        break;
-      case "Viewer":
-        c = viewerPanel;
-
-        break;
-      case "Writer":
-        writerPanel = new DatasetWriterPanel((PreferencesExt) mainPrefs.node("writer"));
-        c = writerPanel;
-
-        break;
-      case "WMS":
-        wmsPanel = new WmsPanel((PreferencesExt) mainPrefs.node("wms"));
-        c = wmsPanel;
-
-        break;
-      default:
-        System.out.println("tabbedPane unknown component " + title);
-        return;
-    }
-
-    parent.setComponentAt(idx, c);
-    if (debugTab) System.out.println("tabbedPane changed " + title + " added ");
-  }
-
-  private void makeMenuBar() {
-    JMenuBar mb = new JMenuBar();
-    JRootPane rootPane = parentFrame.getRootPane();
-    rootPane.setJMenuBar(mb);
-
-    /// System menu
-    JMenu sysMenu = new JMenu("System");
-    sysMenu.setMnemonic('S');
-    mb.add(sysMenu);
-    //BAMutil.addActionToMenu( sysMenu, printAction);
-
-    AbstractAction act = new AbstractAction() {
-      public void actionPerformed(ActionEvent e) {
-        MetadataManager.closeAll(); // shutdown bdb
-      }
-    };
-    BAMutil.setActionProperties(act, null, "Close BDB database", false, 'S', -1);
-    BAMutil.addActionToMenu(sysMenu, act);
-
-    AbstractAction clearHttpStateAction = new AbstractAction() {
-      public void actionPerformed(ActionEvent e) {
-        // IGNORE HttpClientManager.clearState();
-      }
-    };
-    BAMutil.setActionProperties(clearHttpStateAction, null, "Clear Http State", false, 'S', -1);
-    BAMutil.addActionToMenu(sysMenu, clearHttpStateAction);
-
-    AbstractAction showCacheAction = new AbstractAction() {
-      public void actionPerformed(ActionEvent e) {
-        Formatter f = new Formatter();
-        f.format("RandomAccessFileCache contents%n");
-        ucar.nc2.util.cache.FileCacheIF rafCache = ucar.unidata.io.RandomAccessFile.getGlobalFileCache();
-        if (null != rafCache)
-          rafCache.showCache(f);
-        f.format("%nNetcdfFileCache contents%n");
-         ucar.nc2.util.cache.FileCacheIF cache = NetcdfDataset.getNetcdfFileCache();
-         if (null != cache)
-           cache.showCache(f);
-         viewerPanel.detailTA.setText(f.toString());
-        viewerPanel.detailWindow.show();
-      }
-    };
-    BAMutil.setActionProperties(showCacheAction, null, "Show Caches", false, 'S', -1);
-    BAMutil.addActionToMenu(sysMenu, showCacheAction);
-
-    AbstractAction clearRafCacheAction = new AbstractAction() {
-      public void actionPerformed(ActionEvent e) {
-        ucar.nc2.util.cache.FileCacheIF rafCache = ucar.unidata.io.RandomAccessFile.getGlobalFileCache();
-        if (rafCache != null)
-          rafCache.clearCache(true);
-      }
-    };
-    BAMutil.setActionProperties(clearRafCacheAction, null, "Clear RandomAccessFileCache", false, 'C', -1);
-    BAMutil.addActionToMenu(sysMenu, clearRafCacheAction);
-
-    AbstractAction clearCacheAction = new AbstractAction() {
-      public void actionPerformed(ActionEvent e) {
-        ucar.nc2.util.cache.FileCacheIF cache = NetcdfDataset.getNetcdfFileCache();
-        if (cache != null)
-          cache.clearCache(true);
-      }
-    };
-    BAMutil.setActionProperties(clearCacheAction, null, "Clear NetcdfDatasetCache", false, 'C', -1);
-    BAMutil.addActionToMenu(sysMenu, clearCacheAction);
-
-    AbstractAction enableCache = new AbstractAction() {
-      public void actionPerformed(ActionEvent e) {
-        Boolean state = (Boolean) getValue(BAMutil.STATE);
-        if (state == isCacheInit) return;
-        isCacheInit = state;
-        if (isCacheInit) {
-          ucar.nc2.util.cache.FileCacheIF cache = NetcdfDataset.getNetcdfFileCache();
-          if (cache != null)
-            cache.enable();
-          else
-            NetcdfDataset.initNetcdfFileCache(10, 20, 10 * 60);
-        } else {
-          ucar.nc2.util.cache.FileCacheIF cache = NetcdfDataset.getNetcdfFileCache();
-          if (cache != null) cache.disable();
-        }
-      }
-    };
-    BAMutil.setActionPropertiesToggle(enableCache, null, "enable NetcdfDatasetCache", isCacheInit, 'N', -1);
-    BAMutil.addActionToMenu(sysMenu, enableCache);
-
-    AbstractAction showPropertiesAction = new AbstractAction() {
-      public void actionPerformed(ActionEvent e) {
-        viewerPanel.detailTA.setText("System Properties\n");
-        Properties sysp = System.getProperties();
-        java.util.Enumeration eprops = sysp.propertyNames();
-        ArrayList<String> list = Collections.list(eprops);
-        Collections.sort(list);
-
-        for (Object aList : list) {
-          String name = (String) aList;
-          String value = System.getProperty(name);
-          viewerPanel.detailTA.appendLine("  " + name + " = " + value);
-        }
-        viewerPanel.detailWindow.show();
-      }
-    };
-    BAMutil.setActionProperties(showPropertiesAction, null, "System Properties", false, 'P', -1);
-    BAMutil.addActionToMenu(sysMenu, showPropertiesAction);
-
-    /* AbstractAction enableDiskCache = new AbstractAction() {
-    public void actionPerformed(ActionEvent e) {
-      Boolean state = (Boolean) getValue(BAMutil.STATE);
-      if (state == isDiskCacheInit) return;
-      isDiskCacheInit = state;
-      if (isDiskCacheInit) {
-        ucar.nc2.util.cache.FileCache cache = NetcdfDataset.getNetcdfFileCache();
-        if (cache != null)
-          cache.enable();
-        else
-          NetcdfDataset.initNetcdfFileCache(10,20,10*60);
-      } else {
-        ucar.nc2.util.cache.FileCache cache = NetcdfDataset.getNetcdfFileCache();
-        if (cache != null) cache.disable();
-      }
-    }
-  };
-  BAMutil.setActionPropertiesToggle(enableDiskCache, null, "enable Aggregation DiskCache", isDiskCacheInit, 'N', -1);
-  BAMutil.addActionToMenu(sysMenu, enableDiskCache); */
-
-    /* AbstractAction showLoggingAction = new AbstractAction() {
-      public void actionPerformed(ActionEvent e) {
-        viewerPanel.detailTA.setText("Logging Information\n");
-        static private org.slf4j.Logger logger = org.slf4j.LoggerFactory.getLogger(Level2VolumeScan.class);
-        org.apache.commons.logging.LogFactory logf = org.apache.commons.logging.LogFactory.getFactory();
-        org.apache.commons.logging.Log log = logf.getInstance(this.getClass());
-        viewerPanel.detailTA.appendLine(" Log implementation class= " + log.getClass().getName());
-        viewerPanel.detailTA.appendLine(" Log Attributes= ");
-        String[] atts = logf.getAttributeNames();
-        for (int i = 0; i < atts.length; i++) {
-          viewerPanel.detailTA.appendLine("  " + atts[i]);
-        }
-        viewerPanel.detailWindow.show();
-      }
-    };
-    BAMutil.setActionProperties(showLoggingAction, null, "Logging Information", false, 'L', -1);
-    BAMutil.addActionToMenu(sysMenu, showLoggingAction);  */
-
-    JMenu plafMenu = new JMenu("Look and Feel");
-    plafMenu.setMnemonic('L');
-    sysMenu.add(plafMenu);
-    PLAF plaf = new PLAF(rootPane);
-    plaf.addToMenu(plafMenu);
-
-    AbstractAction exitAction = new AbstractAction() {
-      public void actionPerformed(ActionEvent e) {
-        exit();
-      }
-    };
-    BAMutil.setActionProperties(exitAction, "Exit", "Exit", false, 'X', -1);
-    BAMutil.addActionToMenu(sysMenu, exitAction);
-
-    // Modes Menu
-    JMenu modeMenu = new JMenu("Modes");
-    modeMenu.setMnemonic('M');
-    mb.add(modeMenu);
-    makeModesMenu(modeMenu);
-
-    // Debug Menu
-    JMenu debugMenu = new JMenu("Debug");
-    debugMenu.setMnemonic('D');
-    mb.add(debugMenu);
-
-    // the list of debug flags are in a pull-aside menu
-    // they are dynamically discovered, and persisted
-    debugFlagMenu = (JMenu) debugMenu.add(new JMenu("Debug Flags"));
-    debugFlagMenu.addMenuListener(new MenuListener() {
-      public void menuSelected(MenuEvent e) {
-        setDebugFlags(); // let Debug know about the flag names
-        ucar.util.prefs.ui.Debug.constructMenu(debugFlagMenu); // now construct the menu
-      }
-
-      public void menuDeselected(MenuEvent e) {
-        setDebugFlags(); // transfer menu values
-      }
-
-      public void menuCanceled(MenuEvent e) {
-      }
-    });
-
-    // this deletes all the flags, then they start accumulating again
-    AbstractAction clearDebugFlagsAction = new AbstractAction() {
-      public void actionPerformed(ActionEvent e) {
-        ucar.util.prefs.ui.Debug.removeAll();
-      }
-    };
-    BAMutil.setActionProperties(clearDebugFlagsAction, null, "Delete All Debug Flags", false, 'C', -1);
-    BAMutil.addActionToMenu(debugMenu, clearDebugFlagsAction);
-
-    JMenu helpMenu = new JMenu("Help");
-    helpMenu.setMnemonic('H');
-    mb.add(helpMenu);
-
-    // "about" this application
-    AbstractAction aboutAction = new AbstractAction() {
-      public void actionPerformed(ActionEvent evt) {
-        if (aboutWindow == null)
-          aboutWindow = new AboutWindow();
-        aboutWindow.setVisible(true);
-      }
-    };
-    BAMutil.setActionProperties(aboutAction, null, "About", false, 'A', 0);
-    BAMutil.addActionToMenu(helpMenu, aboutAction);
-
-    AbstractAction logoAction = new AbstractAction() {
-      public void actionPerformed(ActionEvent evt) {
-        new MySplashScreen();
-        /* final SplashScreen splash = SplashScreen.getSplashScreen();
-               if (splash == null) {
-                   System.out.println("SplashScreen.getSplashScreen() returned null");
-                   return;
-               }
-               Graphics2D g = splash.createGraphics();
-               if (g == null) {
-                   System.out.println("g is null");
-                   return;
-               }
-        Image image = Resource.getImage("/resources/nj22/ui/pix/ring2.jpg");
-        g.drawImage(image, null, null);  */
-
-      }
-    };
-    BAMutil.setActionProperties(logoAction, null, "Logo", false, 'L', 0);
-    BAMutil.addActionToMenu(helpMenu, logoAction);
-  }
-
-  public void setDebugFlags() {
-    if (debug) System.out.println("checkDebugFlags ");
-    NetcdfFile.setDebugFlags(debugFlags);
-    ucar.nc2.iosp.hdf5.H5iosp.setDebugFlags(debugFlags);
-    ucar.nc2.ncml.NcMLReader.setDebugFlags(debugFlags);
-    ucar.nc2.dods.DODSNetcdfFile.setDebugFlags(debugFlags);
-    CdmRemote.setDebugFlags(debugFlags);
-    Nc4Iosp.setDebugFlags(debugFlags);
-    DataFactory.setDebugFlags(debugFlags);
-
-    ucar.nc2.FileWriter2.setDebugFlags(debugFlags);
-    ucar.nc2.ft.point.standard.PointDatasetStandardFactory.setDebugFlags(debugFlags);
-    ucar.nc2.grib.collection.GribIosp.setDebugFlags(debugFlags);
-  }
-
-  /*public void setDebugOutputStream(boolean b) {
-    // System.out.println("setDebugOutputStream "+b);
-    if (b) {
-      if (debugOS == null) debugOS = new PrintStream(debugPane.getOutputStream());
-      NetcdfFile.setDebugOutputStream(debugOS);
-    } else {
-      NetcdfFile.setDebugOutputStream(System.out);
-    }
-  } */
-
-  private void makeModesMenu(JMenu modeMenu) {
-    AbstractAction a;
-
-    JMenu ncMenu = new JMenu("NetcdfFile");
-    modeMenu.add(ncMenu);
-
-     /////////////////////////////////////
-    a = new AbstractAction() {
-      public void actionPerformed(ActionEvent e) {
-        setUseRecordStructure = (Boolean) getValue(BAMutil.STATE);
-      }
-    };
-    BAMutil.setActionPropertiesToggle(a, null, "nc3UseRecords", setUseRecordStructure, 'V', -1);
-    BAMutil.addActionToMenu(ncMenu, a);
-
-     /////////////////////////////////////
-    JMenu dsMenu = new JMenu("NetcdfDataset");
-    modeMenu.add(dsMenu);
-
-    a = new AbstractAction() {
-      public void actionPerformed(ActionEvent e) {
-        Boolean state = (Boolean) getValue(BAMutil.STATE);
-        CoordSysBuilder.setUseMaximalCoordSys(state);
-      }
-    };
-    BAMutil.setActionPropertiesToggle(a, null, "set Use Maximal CoordSystem", CoordSysBuilder.getUseMaximalCoordSys(), 'N', -1);
-    BAMutil.addActionToMenu(dsMenu, a);
-
-    a = new AbstractAction() {
-      public void actionPerformed(ActionEvent e) {
-        Boolean state = (Boolean) getValue(BAMutil.STATE);
-        NetcdfDataset.setUseNaNs(state);
-      }
-    };
-    BAMutil.setActionPropertiesToggle(a, null, "set NaNs for missing values", NetcdfDataset.getUseNaNs(), 'N', -1);
-    BAMutil.addActionToMenu(dsMenu, a);
-
-    a = new AbstractAction() {
-      public void actionPerformed(ActionEvent e) {
-        Boolean state = (Boolean) getValue(BAMutil.STATE);
-        NetcdfDataset.setFillValueIsMissing(state);
-      }
-    };
-    BAMutil.setActionPropertiesToggle(a, null, "use _FillValue attribute for missing values",
-            NetcdfDataset.getFillValueIsMissing(), 'F', -1);
-    BAMutil.addActionToMenu(dsMenu, a);
-
-    a = new AbstractAction() {
-      public void actionPerformed(ActionEvent e) {
-        Boolean state = (Boolean) getValue(BAMutil.STATE);
-        NetcdfDataset.setInvalidDataIsMissing(state);
-      }
-    };
-    BAMutil.setActionPropertiesToggle(a, null, "use valid_range attribute for missing values",
-            NetcdfDataset.getInvalidDataIsMissing(), 'V', -1);
-    BAMutil.addActionToMenu(dsMenu, a);
-
-    a = new AbstractAction() {
-      public void actionPerformed(ActionEvent e) {
-        Boolean state = (Boolean) getValue(BAMutil.STATE);
-        NetcdfDataset.setMissingDataIsMissing(state);
-      }
-    };
-    BAMutil.setActionPropertiesToggle(a, null, "use missing_value attribute for missing values",
-            NetcdfDataset.getMissingDataIsMissing(), 'M', -1);
-    BAMutil.addActionToMenu(dsMenu, a);
-
-    /////////////////////////////////////
-    JMenu subMenu = new JMenu("GRIB");
-    modeMenu.add(subMenu);
-    a = new AbstractAction() {
-      public void actionPerformed(ActionEvent e) {
-        setGribDiskCache();
-      }
-    };
-    BAMutil.setActionProperties(a, null, "set Grib disk cache...", false, 'G', -1);
-    BAMutil.addActionToMenu(subMenu, a);
-
-    a = new AbstractAction() {
-      public void actionPerformed(ActionEvent e) {
-        Boolean state = (Boolean) getValue(BAMutil.STATE);
-        Grib1ParamTables.setStrict(state);
-      }
-    };
-    boolean strictMode = Grib1ParamTables.isStrict();
-    a.putValue(BAMutil.STATE, strictMode);
-    BAMutil.setActionPropertiesToggle(a, null, "GRIB1 strict", strictMode, 'S', -1);
-    BAMutil.addActionToMenu(subMenu, a);
-
-    a = new AbstractAction() {
-      public void actionPerformed(ActionEvent e) {
-        Boolean state = (Boolean) getValue(BAMutil.STATE);
-        GribData.setInterpolationMethod( state ? GribData.InterpolationMethod.cubic : GribData.InterpolationMethod.linear);
-      }
-    };
-    boolean useCubic = GribData.getInterpolationMethod() == GribData.InterpolationMethod.cubic;
-    a.putValue(BAMutil.STATE, useCubic);
-    BAMutil.setActionPropertiesToggle(a, null, "Use Cubic Interpolation on Thin Grids", useCubic, 'I', -1);
-    BAMutil.addActionToMenu(subMenu, a);
-
-    //static public boolean useGenTypeDef = false, useTableVersionDef = true, intvMergeDef = true, useCenterDef = true;
-
-    a = new AbstractAction() {
-      public void actionPerformed(ActionEvent e) {
-        FeatureCollectionConfig.useGenTypeDef = (Boolean) getValue(BAMutil.STATE);
-      }
-    };
-    a.putValue(BAMutil.STATE, FeatureCollectionConfig.useGenTypeDef);
-    BAMutil.setActionPropertiesToggle(a, null, "useGenType", FeatureCollectionConfig.useGenTypeDef, 'S', -1);
-    BAMutil.addActionToMenu(subMenu, a);
-
-    a = new AbstractAction() {
-      public void actionPerformed(ActionEvent e) {
-        FeatureCollectionConfig.useTableVersionDef = (Boolean) getValue(BAMutil.STATE);
-      }
-    };
-    a.putValue(BAMutil.STATE, FeatureCollectionConfig.useTableVersionDef);
-    BAMutil.setActionPropertiesToggle(a, null, "useTableVersion", FeatureCollectionConfig.useTableVersionDef, 'S', -1);
-    BAMutil.addActionToMenu(subMenu, a);
-
-    a = new AbstractAction() {
-      public void actionPerformed(ActionEvent e) {
-        FeatureCollectionConfig.intvMergeDef = (Boolean) getValue(BAMutil.STATE);
-      }
-    };
-    a.putValue(BAMutil.STATE, FeatureCollectionConfig.intvMergeDef);
-    BAMutil.setActionPropertiesToggle(a, null, "intvMerge", FeatureCollectionConfig.intvMergeDef, 'S', -1);
-    BAMutil.addActionToMenu(subMenu, a);
-
-    a = new AbstractAction() {
-      public void actionPerformed(ActionEvent e) {
-        FeatureCollectionConfig.useCenterDef = (Boolean) getValue(BAMutil.STATE);
-      }
-    };
-    a.putValue(BAMutil.STATE, FeatureCollectionConfig.useCenterDef);
-    BAMutil.setActionPropertiesToggle(a, null, "useCenter", FeatureCollectionConfig.useCenterDef, 'S', -1);
-    BAMutil.addActionToMenu(subMenu, a);
-
-    /////////////////////////////////////
-    subMenu = new JMenu("FMRC");
-    modeMenu.add(subMenu);
-
-    a = new AbstractAction() {
-      public void actionPerformed(ActionEvent e) {
-        Boolean state = (Boolean) getValue(BAMutil.STATE);
-        FeatureCollectionConfig.setRegularizeDefault(state);
-      }
-    };
-    // ToolsUI default is to regularize the FMRC
-    FeatureCollectionConfig.setRegularizeDefault(true);
-    a.putValue(BAMutil.STATE, true);
-    BAMutil.setActionPropertiesToggle(a, null, "regularize", true, 'R', -1);
-    BAMutil.addActionToMenu(subMenu, a);
-
-    a = new AbstractAction() {
-      public void actionPerformed(ActionEvent e) {
-        Boolean state = (Boolean) getValue(BAMutil.STATE);
-        DataFactory.setPreferCdm(state);
-      }
-    };
-    // ToolsUI default is to use cdmRemote access
-    DataFactory.setPreferCdm(true);
-    a.putValue(BAMutil.STATE, true);
-    BAMutil.setActionPropertiesToggle(a, null, "preferCdm", true, 'P', -1);
-    BAMutil.addActionToMenu(subMenu, a);
-  }
-
-  DiskCache2Form diskCache2Form = null;
-  private void setGribDiskCache() {
-    if (diskCache2Form == null) {
-      diskCache2Form = new DiskCache2Form(parentFrame, GribIndexCache.getDiskCache2());
-    }
-    diskCache2Form.setVisible(true);
-  }
-
-  public void save() {
-    fileChooser.save();
-    if (aggPanel != null) aggPanel.save();
-    if (bufrFileChooser != null) bufrFileChooser.save();
-    if (bufrPanel != null) bufrPanel.save();
-    if (bufrTableBPanel != null) bufrTableBPanel.save();
-    if (bufrTableDPanel != null) bufrTableDPanel.save();
-    if (bufrReportPanel != null) bufrReportPanel.save();
-    if (bufrCodePanel != null) bufrCodePanel.save();
-    if (coordSysPanel != null) coordSysPanel.save();
-    if (coveragePanel != null) coveragePanel.save();
-    if (cdmIndex2Panel != null) cdmIndex2Panel.save();
-    if (cdmIndexReportPanel != null) cdmIndexReportPanel.save();
-    if (cdmremotePanel != null) cdmremotePanel.save();
-    if (dirPartPanel != null) dirPartPanel.save();
-    if (bufrCdmIndexPanel != null) bufrCdmIndexPanel.save();
-    //if (gribCdmIndexPanel != null) gribCdmIndexPanel.save();
-    if (fmrcCollectionPanel != null) fmrcCollectionPanel.save();
-    if (fcPanel != null) fcPanel.save();
-    if (ftPanel != null) ftPanel.save();
-    if (fmrcPanel != null) fmrcPanel.save();
-    if (geotiffPanel != null) geotiffPanel.save();
-    if (gribFilesPanel != null) gribFilesPanel.save();
-    if (grib2CollectionPanel != null) grib2CollectionPanel.save();
-    // if (grib2RectilyzePanel != null) grib2RectilyzePanel.save();
-    if (grib2DataPanel != null) grib2DataPanel.save();
-    if (grib1DataPanel != null) grib1DataPanel.save();
-    if (gribCodePanel != null) gribCodePanel.save();
-    if (gribIdxPanel != null) gribIdxPanel.save();
-    if (gribTemplatePanel != null) gribTemplatePanel.save();
-    if (grib1CollectionPanel != null) grib1CollectionPanel.save();
-    if (grib1ReportPanel != null) grib1ReportPanel.save();
-    if (grib2ReportPanel != null) grib2ReportPanel.save();
-    if (grib1TablePanel != null) grib1TablePanel.save();
-    if (grib2TablePanel != null) grib2TablePanel.save();
-    if (gribVariableRenamePanel != null) gribVariableRenamePanel.save();
-    if (gribRewritePanel != null) gribRewritePanel.save();
-    if (gridPanel != null) gridPanel.save();
-    if (hdf5ObjectPanel != null) hdf5ObjectPanel.save();
-    if (hdf5DataPanel != null) hdf5DataPanel.save();
-    if (hdf4Panel != null) hdf4Panel.save();
-    if (imagePanel != null) imagePanel.save();
-    if (ncdumpPanel != null) ncdumpPanel.save();
-    if (ncdumpPanel != null) ncdumpPanel.save();
-    if (nc4viewer != null) nc4viewer.save();
-    if (ncmlEditorPanel != null) ncmlEditorPanel.save();
-    if (pointFeaturePanel != null) pointFeaturePanel.save();
-    //if (pointObsPanel != null) pointObsPanel.save();
-    if (radialPanel != null) radialPanel.save();
-    // if (stationObsPanel != null) stationObsPanel.save();
-    if (stationRadialPanel != null) stationRadialPanel.save();
-    // if (trajTablePanel != null) trajTablePanel.save();
-    if (threddsUI != null) threddsUI.storePersistentData();
-    if (unitsPanel != null) unitsPanel.save();
-    if (urlPanel != null) urlPanel.save();
-    if (viewerPanel != null) viewerPanel.save();
-    if (writerPanel != null) writerPanel.save();
-    if (wmoCommonCodePanel != null) wmoCommonCodePanel.save();
-    if (wmsPanel != null) wmsPanel.save();
-  }
-
-  //////////////////////////////////////////////////////////////////////////////////
-
-  private void openNetcdfFile(String datasetName) {
-    makeComponent(tabbedPane, "Viewer");
-    viewerPanel.doit(datasetName);
-    tabbedPane.setSelectedComponent(viewerPanel);
-  }
-
-  private void openNetcdfFile(NetcdfFile ncfile) {
-    makeComponent(tabbedPane, "Viewer");
-    viewerPanel.setDataset(ncfile);
-    tabbedPane.setSelectedComponent(viewerPanel);
-  }
-
-  private void openCoordSystems(String datasetName) {
-    makeComponent(tabbedPane, "CoordSys");
-    coordSysPanel.doit(datasetName);
-    tabbedPane.setSelectedComponent(coordSysPanel);
-  }
-
-  private void openCoordSystems(NetcdfDataset dataset) {
-    makeComponent(tabbedPane, "CoordSys");
-    coordSysPanel.setDataset(dataset);
-    tabbedPane.setSelectedComponent(coordSysPanel);
-  }
-
-  private void openNcML(String datasetName) {
-    makeComponent(ncmlTabPane, "NcmlEditor");
-    ncmlEditorPanel.doit(datasetName);
-    tabbedPane.setSelectedComponent(ncmlTabPane);
-    ncmlTabPane.setSelectedComponent(ncmlEditorPanel);
-  }
-
-  private void openPointFeatureDataset(String datasetName) {
-    makeComponent(ftTabPane, "PointFeature");
-    pointFeaturePanel.setPointFeatureDataset(null, datasetName);
-    tabbedPane.setSelectedComponent(ftTabPane);
-    ftTabPane.setSelectedComponent(pointFeaturePanel);
-  }
-
-  private void openGrib1Collection(String collection) {
-    makeComponent(grib1TabPane, "GRIB1collection");  // LOOK - does this aleays make component ?
-    grib1CollectionPanel.setCollection(collection);
-    tabbedPane.setSelectedComponent(iospTabPane);
-    iospTabPane.setSelectedComponent(grib1TabPane);
-    grib1TabPane.setSelectedComponent(grib1CollectionPanel);
-  }
-
-  private void openGrib2Collection(String collection) {
-    makeComponent(grib2TabPane, "GRIB2collection");
-    grib2CollectionPanel.setCollection(collection);
-    tabbedPane.setSelectedComponent(iospTabPane);
-    iospTabPane.setSelectedComponent(grib2TabPane);
-    grib2TabPane.setSelectedComponent(grib2CollectionPanel);
-  }
-
-  private void openGrib2Data(String datasetName) {
-    makeComponent(grib2TabPane, "GRIB2data");
-    grib2DataPanel.doit(datasetName);
-    tabbedPane.setSelectedComponent(iospTabPane);
-    iospTabPane.setSelectedComponent(grib2TabPane);
-    grib2TabPane.setSelectedComponent(grib2DataPanel);
-  }
-
-  private void openGrib1Data(String datasetName) {
-    makeComponent(grib1TabPane, "GRIB1data");
-    grib1DataPanel.doit(datasetName);
-    tabbedPane.setSelectedComponent(iospTabPane);
-    iospTabPane.setSelectedComponent(grib1TabPane);
-    grib1TabPane.setSelectedComponent(grib1DataPanel);
-  }
-
-  private void openGridDataset(String datasetName) {
-    makeComponent(ftTabPane, "Grids");
-    gridPanel.doit(datasetName);
-    tabbedPane.setSelectedComponent(ftTabPane);
-    ftTabPane.setSelectedComponent(gridPanel);
-  }
-
-  private void openCoverageDataset(String datasetName) {
-    makeComponent(ftTabPane, "Coverages");
-    coveragePanel.doit(datasetName);
-    tabbedPane.setSelectedComponent(ftTabPane);
-    ftTabPane.setSelectedComponent(coveragePanel);
-  }
-
-  private void openGridDataset(NetcdfDataset dataset) {
-    makeComponent(ftTabPane, "Grids");
-    gridPanel.setDataset(dataset);
-    tabbedPane.setSelectedComponent(ftTabPane);
-    ftTabPane.setSelectedComponent(gridPanel);
-  }
-
-  private void openGridDataset(GridDataset dataset) {
-    makeComponent(ftTabPane, "Grids");
-    gridPanel.setDataset(dataset);
-    tabbedPane.setSelectedComponent(ftTabPane);
-    ftTabPane.setSelectedComponent(gridPanel);
-  }
-
-  private void openRadialDataset(String datasetName) {
-    makeComponent(ftTabPane, "Radial");
-    radialPanel.doit(datasetName);
-    tabbedPane.setSelectedComponent(ftTabPane);
-    ftTabPane.setSelectedComponent(radialPanel);
-  }
-
-  private void openWMSDataset(String datasetName) {
-    makeComponent(ftTabPane, "WMS");
-    wmsPanel.doit(datasetName);
-    tabbedPane.setSelectedComponent(ftTabPane);
-    ftTabPane.setSelectedComponent(wmsPanel);
-  }
-
-  // jump to the appropriate tab based on datatype of InvDataset
-
-  private void setThreddsDatatype(thredds.client.catalog.Dataset invDataset, String wants) {
-    if (invDataset == null) return;
-
-    boolean wantsViewer = wants.equals("File");
-    boolean wantsCoordSys = wants.equals("CoordSys");
-
-    try {
-      // just open as a NetcdfDataset
-      if (wantsViewer) {
-        openNetcdfFile(threddsDataFactory.openDataset(invDataset, true, null, null));
-        return;
-      }
-
-      if (wantsCoordSys) {
-        NetcdfDataset ncd = threddsDataFactory.openDataset(invDataset, true, null, null);
-        ncd.enhance(); // make sure its enhanced
-        openCoordSystems(ncd);
-        return;
-      }
-
-      // otherwise do the datatype thing
-      DataFactory.Result threddsData = threddsDataFactory.openFeatureDataset(invDataset, null);
-      if (threddsData == null) {
-        JOptionPane.showMessageDialog(null, "Unknown datatype");
-        return;
-      }
-      jumptoThreddsDatatype(threddsData);
-
-    } catch (IOException ioe) {
-      JOptionPane.showMessageDialog(null, "Error on setThreddsDatatype = " + ioe.getMessage());
-      ioe.printStackTrace();
-    }
-
-  }
-
-  // jump to the appropriate tab based on datatype of InvAccess
-  private void jumptoThreddsDatatype(thredds.client.catalog.Access invAccess) {
-    if (invAccess == null) return;
-
-    thredds.client.catalog.Service s = invAccess.getService();
-    if (s.getType() == thredds.client.catalog.ServiceType.HTTPServer) {
-      downloadFile(invAccess.getStandardUrlName());
-      return;
-    }
-
-    if (s.getType() == thredds.client.catalog.ServiceType.WMS) {
-      openWMSDataset(invAccess.getStandardUrlName());
-      return;
-    }
-
-    thredds.client.catalog.Dataset ds = invAccess.getDataset();
-    if (ds.getFeatureType() == null) {
-      // if no feature type, just open as a NetcdfDataset
-      try {
-        openNetcdfFile(threddsDataFactory.openDataset(invAccess, true, null, null));
-      } catch (IOException ioe) {
-        JOptionPane.showMessageDialog(null, "Error on setThreddsDatatype = " + ioe.getMessage());
-      }
-      return;
-    }
-
-    try {
-      DataFactory.Result threddsData = threddsDataFactory.openFeatureDataset(invAccess, null);
-      jumptoThreddsDatatype(threddsData);
-
-    } catch (IOException ioe) {
-      ioe.printStackTrace();
-      JOptionPane.showMessageDialog(null, "Error on setThreddsDatatype = " + ioe.getMessage());
-    }
-
-  }
-
-  // jump to the appropriate tab based on datatype of threddsData
-  private void jumptoThreddsDatatype(DataFactory.Result threddsData) {
-
-    if (threddsData.fatalError) {
-      JOptionPane.showMessageDialog(this, "Cant open dataset=" + threddsData.errLog);
-      return;
-    }
-
-    if (threddsData.featureType == FeatureType.GRID) {
-      makeComponent(ftTabPane, "Grids");
-      gridPanel.setDataset((NetcdfDataset) threddsData.featureDataset.getNetcdfFile());
-      tabbedPane.setSelectedComponent(ftTabPane);
-      ftTabPane.setSelectedComponent(gridPanel);
-
-    } else if (threddsData.featureType == FeatureType.IMAGE) {
-      makeComponent(ftTabPane, "Images");
-      imagePanel.setImageLocation(threddsData.imageURL);
-      tabbedPane.setSelectedComponent(ftTabPane);
-      ftTabPane.setSelectedComponent(imagePanel);
-
-    } else if (threddsData.featureType == FeatureType.RADIAL) {
-      makeComponent(ftTabPane, "Radial");
-      radialPanel.setDataset((RadialDatasetSweep) threddsData.featureDataset);
-      tabbedPane.setSelectedComponent(ftTabPane);
-      ftTabPane.setSelectedComponent(radialPanel);
-
-    } else if (threddsData.featureType.isPointFeatureType()) {
-      makeComponent(ftTabPane, "PointFeature");
-      pointFeaturePanel.setPointFeatureDataset((PointDatasetImpl) threddsData.featureDataset);
-      tabbedPane.setSelectedComponent(ftTabPane);
-      ftTabPane.setSelectedComponent(pointFeaturePanel);
-
-    } else if (threddsData.featureType == FeatureType.STATION_RADIAL) {
-      makeComponent(ftTabPane, "StationRadial");
-      stationRadialPanel.setStationRadialDataset(threddsData.featureDataset);
-      tabbedPane.setSelectedComponent(ftTabPane);
-      ftTabPane.setSelectedComponent(stationRadialPanel);
-
-    }
-  }
-
-
-  private NetcdfFile openFile(String location, boolean addCoords, CancelTask task) {
-    NetcdfFile ncfile = null;
-    try {
-      if (addCoords)
-        ncfile = NetcdfDataset.acquireDataset(location, task);
-      else
-        ncfile = NetcdfDataset.acquireFile(location, task);
-
-      if (ncfile == null)
-        JOptionPane.showMessageDialog(null, "NetcdfDataset.open cant open " + location);
-      else if (setUseRecordStructure)
-        ncfile.sendIospMessage(NetcdfFile.IOSP_MESSAGE_ADD_RECORD_STRUCTURE);
-
-    } catch (IOException ioe) {
-      String message = ioe.getMessage();
-      if ((null == message) && (ioe instanceof EOFException))
-        message = "Premature End of File";
-      JOptionPane.showMessageDialog(null, "NetcdfDataset.open cant open " + location + "\n" + message);
-      if (!(ioe instanceof FileNotFoundException))
-        ioe.printStackTrace();
-
-      ncfile = null;
-
-    } catch (Exception e) {
-      JOptionPane.showMessageDialog(null, "NetcdfDataset.open cant open " + location + "\n" + e.getMessage());
-      log.error("NetcdfDataset.open cant open " + location, e);
-      e.printStackTrace();
-
-      try {
-        if (ncfile != null) ncfile.close();
-      } catch (IOException ee) {
-        System.out.printf("close failed%n");
-      }
-      ncfile = null;
-    }
-
-    return ncfile;
-  }
-
-  private String downloadStatus = null;
-
-  private void downloadFile(String urlString) {
-    int pos = urlString.lastIndexOf('/');
-    String defFilename = (pos >= 0) ? urlString.substring(pos) : urlString;
-    String fileOutName = fileChooser.chooseFilename(defFilename);
-    if (fileOutName == null) return;
-    String[] values = new String[2];
-    values[0] = fileOutName;
-    values[1] = urlString;
-
-    // put in background thread with a ProgressMonitor window
-    GetDataRunnable runner = new GetDataRunnable() {
-      public void run(Object o) {
-        String[] values = (String[]) o;
-        BufferedOutputStream out;
-
-        try ( FileOutputStream fos = new FileOutputStream(values[0])) {
-          out = new BufferedOutputStream(fos, 60000);
-          IO.copyUrlB(values[1], out, 60000);
-          downloadStatus = values[1] + " written to " + values[0];
-
-        } catch (IOException ioe) {
-          downloadStatus = "Error opening " + values[0] + " and reading " + values[1] + "\n" + ioe.getMessage();
-        }
-      }
-    };
-
-    GetDataTask task = new GetDataTask(runner, urlString, values);
-    ProgressMonitor pm = new ProgressMonitor(task);
-    pm.addActionListener(new ActionListener() {
-      public void actionPerformed(ActionEvent e) {
-        JOptionPane.showMessageDialog(null, e.getActionCommand() + "\n" + downloadStatus);
-        downloadStatus = null;
-      }
-    });
-    pm.start(this, "Download", 30);
-  }
-
-  /////////////////////////////////////////////////////////////////////////////////////////////////////////////
-  // the panel contents
-
-  // abstract superclass
-  // subclasses must implement process()
-
-  private abstract class OpPanel extends JPanel {
-    PreferencesExt prefs;
-    ComboBox cb;
-    JPanel buttPanel, topPanel;
-    AbstractButton coordButt = null;
-    StopButton stopButton;
-
-    boolean addCoords, defer, busy;
-    long lastEvent = -1;
-    boolean eventOK = true;
-
-    IndependentWindow detailWindow;
-    TextHistoryPane detailTA;
-
-    OpPanel(PreferencesExt prefs, String command) {
-      this(prefs, command, true, true);
-    }
-
-    OpPanel(PreferencesExt prefs, String command, boolean addFileButton, boolean addCoordButton) {
-      this(prefs, command, true, addFileButton, addCoordButton);
-    }
-
-    OpPanel(PreferencesExt prefs, String command, boolean addComboBox, boolean addFileButton, boolean addCoordButton) {
-      this.prefs = prefs;
-      buttPanel = new JPanel(new FlowLayout(FlowLayout.LEFT, 5, 0));
-
-      cb = new ComboBox(prefs);
-      cb.addActionListener(new ActionListener() {
-        public void actionPerformed(ActionEvent e) {
-          if (debugCB)
-            System.out.println(" doit " + cb.getSelectedItem() + " cmd=" + e.getActionCommand() + " when=" + e.getWhen() + " class=" + OpPanel.this.getClass().getName());
-
-          // eliminate multiple events from same selection
-          if (eventOK) { //  && (e.getWhen() > lastEvent + 10000)) { // not sure of units - must be nanosecs - ?? platform dependednt ??
-            doit(cb.getSelectedItem());
-            lastEvent = e.getWhen();
-          }
-        }
-      });
-
-      AbstractAction closeAction = new AbstractAction() {
-        public void actionPerformed(ActionEvent e) {
-          try {
-            closeOpenFiles();
-          } catch (IOException e1) {
-            System.out.printf("close failed");
-          }
-        }
-      };
-      BAMutil.setActionProperties(closeAction, "Close", "release files", false, 'L', -1);
-      BAMutil.addActionToContainer(buttPanel, closeAction);
-
-      if (addFileButton) {
-        AbstractAction fileAction = new AbstractAction() {
-          public void actionPerformed(ActionEvent e) {
-            String filename = fileChooser.chooseFilename();
-            if (filename == null) return;
-            cb.setSelectedItem(filename);
-          }
-        };
-        BAMutil.setActionProperties(fileAction, "FileChooser", "open Local dataset...", false, 'L', -1);
-        BAMutil.addActionToContainer(buttPanel, fileAction);
-      }
-
-      if (addCoordButton) {
-        AbstractAction coordAction = new AbstractAction() {
-          public void actionPerformed(ActionEvent e) {
-            addCoords = (Boolean) getValue(BAMutil.STATE);
-            String tooltip = addCoords ? "add Coordinates is ON" : "add Coordinates is OFF";
-            coordButt.setToolTipText(tooltip);
-            //doit( cb.getSelectedItem()); // called from cb action listener
-          }
-        };
-        addCoords = prefs.getBoolean("coordState", false);
-        String tooltip2 = addCoords ? "add Coordinates is ON" : "add Coordinates is OFF";
-        BAMutil.setActionProperties(coordAction, "addCoords", tooltip2, true, 'C', -1);
-        coordAction.putValue(BAMutil.STATE, Boolean.valueOf(addCoords));
-        coordButt = BAMutil.addActionToContainer(buttPanel, coordAction);
-      }
-
-      if (this instanceof GetDataRunnable) {
-        stopButton = new StopButton("Stop");
-        buttPanel.add(stopButton);
-      }
-
-      topPanel = new JPanel(new BorderLayout());
-      if (addComboBox) {
-        topPanel.add(new JLabel(command), BorderLayout.WEST);
-        topPanel.add(cb, BorderLayout.CENTER);
-        topPanel.add(buttPanel, BorderLayout.EAST);
-      } else {
-        topPanel.add(buttPanel, BorderLayout.EAST);
-      }
-
-      setLayout(new BorderLayout());
-      add(topPanel, BorderLayout.NORTH);
-
-      detailTA = new TextHistoryPane();
-      detailTA.setFont(new Font("Monospaced", Font.PLAIN, 12));
-      detailWindow = new IndependentWindow("Details", BAMutil.getImage("netcdfUI"), new JScrollPane(detailTA));
-      Rectangle bounds = (Rectangle) prefs.getBean(FRAME_SIZE, new Rectangle(200, 50, 500, 700));
-      detailWindow.setBounds(bounds);
-    }
-
-    void doit(Object command) {
-      if (busy) return;
-      if (command == null) return;
-      if (command instanceof String)
-        command = ((String) command).trim();
-      if (debug) System.out.println(getClass().getName() + " process=" + command);
-
-      busy = true;
-      if (process(command)) {
-        if (!defer) cb.addItem(command);
-      }
-      busy = false;
-    }
-
-    abstract boolean process(Object command);
-
-    void closeOpenFiles() throws IOException {
-    }
-
-    void save() {
-      cb.save();
-      if (coordButt != null) prefs.putBoolean("coordState", coordButt.getModel().isSelected());
-      if (detailWindow != null) prefs.putBeanObject(FRAME_SIZE, detailWindow.getBounds());
-    }
-
-    void setSelectedItem(Object item) {
-      eventOK = false;
-      cb.addItem(item);
-      eventOK = true;
-    }
-  }
-
-  private class NCdumpPanel extends OpPanel implements GetDataRunnable {
-    private GetDataTask task;
-    NetcdfFile ncfile = null;
-    String filename = null;
-    String command = null;
-    String result;
-    TextHistoryPane ta;
-
-    NCdumpPanel(PreferencesExt prefs) {
-      super(prefs, "command:");
-
-      ta = new TextHistoryPane(true);
-      add(ta, BorderLayout.CENTER);
-
-      stopButton.addActionListener(new ActionListener() {
-        public void actionPerformed(ActionEvent e) {
-          if (task.isSuccess())
-            ta.setText(result);
-          else
-            ta.setText(task.errMsg);
-
-          if (task.isCancel())
-            ta.appendLine("\n***Cancelled by User");
-
-          ta.gotoTop();
-
-          if (task.isSuccess() && !task.isCancel())
-            cb.setSelectedItem(filename);
-        }
-      });
-    }
-
-    void closeOpenFiles() throws IOException {
-      if (ncfile != null) ncfile.close();
-      ncfile = null;
-    }
-
-
-    boolean process(Object o) {
-      int pos;
-      String input = ((String) o).trim();
-
-      // deal with possibility of blanks in the filename
-      if ((input.indexOf('"') == 0) && ((pos = input.indexOf('"', 1)) > 0)) {
-        filename = input.substring(1, pos);
-        command = input.substring(pos + 1);
-
-      } else if ((input.indexOf('\'') == 0) && ((pos = input.indexOf('\'', 1)) > 0)) {
-        filename = input.substring(1, pos);
-        command = input.substring(pos + 1);
-
-      } else {
-        pos = input.indexOf(' ');
-        if (pos > 0) {
-          filename = input.substring(0, pos);
-          command = input.substring(pos);
-        } else {
-          filename = input;
-          command = null;
-        }
-      }
-
-      task = new GetDataTask(this, filename, null);
-      stopButton.startProgressMonitorTask(task);
-
-      //defer = true;
-      return true;
-    }
-
-    public void run(Object o) throws IOException {
-      try {
-        if (addCoords)
-          ncfile = NetcdfDataset.openDataset(filename, true, null);
-        else
-          ncfile = NetcdfDataset.openFile(filename, null);
-
-        StringWriter writer = new StringWriter(50000);
-        NCdumpW.print(ncfile, command, writer, task);
-        result = writer.toString();
-
-      } finally {
-        try {
-          if (ncfile != null) ncfile.close();
-          ncfile = null;
-        } catch (IOException ioe) {
-          System.out.printf("Error closing %n");
-        }
-      }
-    }
-
-    // allow calling from outside
-    void setNetcdfFile(NetcdfFile ncf) {
-      this.ncfile = ncf;
-      this.filename = ncf.getLocation();
-
-      GetDataRunnable runner = new GetDataRunnable() {
-        public void run(Object o) throws IOException {
-          StringWriter writer = new StringWriter(50000);
-          NCdumpW.print(ncfile, command, writer, task);
-          result = writer.toString();
-        }
-      };
-      task = new GetDataTask(runner, filename, null);
-      stopButton.startProgressMonitorTask(task);
-    }
-  }
-
-  private class UnitsPanel extends JPanel {
-    PreferencesExt prefs;
-    JSplitPane split, split2;
-    UnitDatasetCheck unitDataset;
-    UnitConvert unitConvert;
-    DateFormatMark dateFormatMark;
-
-    UnitsPanel(PreferencesExt prefs) {
-      super();
-      this.prefs = prefs;
-      unitDataset = new UnitDatasetCheck((PreferencesExt) prefs.node("unitDataset"));
-      unitConvert = new UnitConvert((PreferencesExt) prefs.node("unitConvert"));
-      dateFormatMark = new DateFormatMark((PreferencesExt) prefs.node("dateFormatMark"));
-
-      split2 = new JSplitPane(JSplitPane.VERTICAL_SPLIT, unitConvert, dateFormatMark);
-      split2.setDividerLocation(prefs.getInt("splitPos2", 500));
-
-      split = new JSplitPane(JSplitPane.HORIZONTAL_SPLIT, new JScrollPane(unitDataset), split2);
-      split.setDividerLocation(prefs.getInt("splitPos", 500));
-
-      setLayout(new BorderLayout());
-      add(split, BorderLayout.CENTER);
-    }
-
-    void save() {
-      prefs.putInt("splitPos", split.getDividerLocation());
-      prefs.putInt("splitPos2", split2.getDividerLocation());
-      unitConvert.save();
-      unitDataset.save();
-    }
-  }
-
-
-  private class UnitDatasetCheck extends OpPanel {
-    TextHistoryPane ta;
-
-    UnitDatasetCheck(PreferencesExt p) {
-      super(p, "dataset:");
-      ta = new TextHistoryPane(true);
-      add(ta, BorderLayout.CENTER);
-    }
-
-    boolean process(Object o) {
-      String command = (String) o;
-      boolean err = false;
-
-      try (NetcdfFile ncfile = NetcdfDataset.openDataset(command, addCoords, null)) {
-
-        ta.setText("Variables for " + command + ":");
-        for (Variable o1 : ncfile.getVariables()) {
-          VariableEnhanced vs = (VariableEnhanced) o1;
-          String units = vs.getUnitsString();
-          StringBuilder sb = new StringBuilder();
-          sb.append("   ").append(vs.getShortName()).append(" has unit= <").append(units).append(">");
-          if (units != null) {
-            try {
-              SimpleUnit su = SimpleUnit.factoryWithExceptions(units);
-              sb.append(" unit convert = ").append(su.toString());
-              if (su.isUnknownUnit())
-                sb.append(" UNKNOWN UNIT");
-
-            } catch (Exception ioe) {
-              sb.append(" unit convert failed ");
-              sb.insert(0, "**** Fail ");
-            }
-          }
-
-          ta.appendLine(sb.toString());
-        }
-
-      } catch (FileNotFoundException ioe) {
-        ta.setText("Failed to open <" + command + ">");
-        err = true;
-
-      } catch (IOException ioe) {
-        ioe.printStackTrace();
-        err = true;
-      }
-
-      return !err;
-    }
-
-    void closeOpenFiles() throws IOException {
-      ta.clear();
-    }
-
-  }
-
-
-  private class UnitConvert extends OpPanel {
-    TextHistoryPane ta;
-
-    UnitConvert(PreferencesExt prefs) {
-      super(prefs, "unit:", false, false);
-
-      ta = new TextHistoryPane(true);
-      add(ta, BorderLayout.CENTER);
-
-      JButton compareButton = new JButton("Compare");
-      compareButton.addActionListener(new ActionListener() {
-        public void actionPerformed(ActionEvent e) {
-          compare(cb.getSelectedItem());
-        }
-      });
-      buttPanel.add(compareButton);
-
-      JButton dateButton = new JButton("UdunitDate");
-      dateButton.addActionListener(new ActionListener() {
-        public void actionPerformed(ActionEvent e) {
-          checkUdunits(cb.getSelectedItem());
-        }
-      });
-      buttPanel.add(dateButton);
-
-      JButton cdateButton = new JButton("CalendarDate");
-      cdateButton.addActionListener(new ActionListener() {
-        public void actionPerformed(ActionEvent e) {
-          checkCalendarDate(cb.getSelectedItem());
-        }
-      });
-      buttPanel.add(cdateButton);
-    }
-
-    boolean process(Object o) {
-      String command = (String) o;
-      try {
-        SimpleUnit su = SimpleUnit.factoryWithExceptions(command);
-        ta.setText("parse=" + command + "\n");
-        ta.appendLine("SimpleUnit.toString()          =" + su.toString() + "\n");
-        ta.appendLine("SimpleUnit.getCanonicalString  =" + su.getCanonicalString());
-        ta.appendLine("SimpleUnit.getImplementingClass= " + su.getImplementingClass());
-        ta.appendLine("SimpleUnit.isUnknownUnit       = " + su.isUnknownUnit());
-
-        return true;
-
-      } catch (Exception e) {
-
-        if (Debug.isSet("Xdeveloper")) {
-          StringWriter sw = new StringWriter(10000);
-          e.printStackTrace(new PrintWriter(sw));
-          ta.setText(sw.toString());
-        } else {
-          ta.setText(e.getClass().getName() + ":" + e.getMessage() + "\n" + command);
-        }
-        return false;
-      }
-    }
-
-    void closeOpenFiles() {
-    }
-
-    void compare(Object o) {
-      String command = (String) o;
-      StringTokenizer stoke = new StringTokenizer(command);
-      List<String> list = new ArrayList<>();
-      while (stoke.hasMoreTokens())
-        list.add(stoke.nextToken());
-
-      try {
-        String unitS1 = list.get(0);
-        String unitS2 = list.get(1);
-        SimpleUnit su1 = SimpleUnit.factoryWithExceptions(unitS1);
-        SimpleUnit su2 = SimpleUnit.factoryWithExceptions(unitS2);
-        ta.setText("<" + su1.toString() + "> isConvertable to <" + su2.toString() + ">=" +
-                SimpleUnit.isCompatibleWithExceptions(unitS1, unitS2));
-
-      } catch (Exception e) {
-
-        if (Debug.isSet("Xdeveloper")) {
-           StringWriter sw = new StringWriter(10000);
-           e.printStackTrace(new PrintWriter(sw));
-           ta.setText(sw.toString());
-        } else {
-          ta.setText(e.getClass().getName() + ":" + e.getMessage() + "\n" + command);
-        }
-
-      }
-    }
-
-    void checkUdunits(Object o) {
-      String command = (String) o;
-
-      boolean isDate = false;
-      try {
-        DateUnit du = new DateUnit(command);
-        ta.appendLine("\nFrom udunits:\n <" + command + "> isDateUnit = " + du);
-        Date d = du.getDate();
-        ta.appendLine("getStandardDateString = " + formatter.toDateTimeString(d));
-        ta.appendLine("getDateOrigin = " + formatter.toDateTimeString(du.getDateOrigin()));
-        isDate = true;
-
-        Date d2 = DateUnit.getStandardOrISO(command);
-        if (d2 == null)
-          ta.appendLine("\nDateUnit.getStandardOrISO = false");
-        else
-          ta.appendLine("\nDateUnit.getStandardOrISO = " + formatter.toDateTimeString(d2));
-
-      } catch (Exception e) {
-        // ok to fall through
-      }
-      ta.appendLine("isDate = " + isDate);
-
-      if (!isDate) {
-        try {
-          SimpleUnit su = SimpleUnit.factory(command);
-          boolean isTime = su instanceof TimeUnit;
-          ta.setText("<" + command + "> isTimeUnit= " + isTime);
-          if (isTime) {
-            TimeUnit du = (TimeUnit) su;
-            ta.appendLine("\nTimeUnit = " + du);
-          }
-
-        } catch (Exception e) {
-          if (Debug.isSet("Xdeveloper")) {
-           StringWriter sw = new StringWriter(10000);
-           e.printStackTrace(new PrintWriter(sw));
-           ta.setText(sw.toString());
-          } else {
-            ta.setText(e.getClass().getName() + ":" + e.getMessage() + "\n" + command);
-          }
-        }
-      }
-    }
-
-    void checkCalendarDate(Object o) {
-      String command = (String) o;
-
-      try {
-        ta.setText("\nParse CalendarDate: <" + command + ">\n");
-        CalendarDate cd = CalendarDate.parseUdunits(null, command);
-        ta.appendLine("CalendarDate = " + cd);
-      } catch (Throwable t) {
-        ta.appendLine("not a CalendarDateUnit= " + t.getMessage());
-      }
-
-      try {
-        /* int pos = command.indexOf(' ');
-        if (pos < 0) return;
-        String valString = command.substring(0, pos).trim();
-        String unitString = command.substring(pos+1).trim();  */
-
-        ta.appendLine("\nParse CalendarDateUnit: <" + command + ">\n");
-
-        CalendarDateUnit cdu = CalendarDateUnit.of(null, command);
-        ta.appendLine("CalendarDateUnit = " + cdu);
-        ta.appendLine(" Calendar        = " + cdu.getCalendar());
-        ta.appendLine(" PeriodField     = " + cdu.getTimeUnit().getField());
-        ta.appendLine(" PeriodValue     = " + cdu.getTimeUnit().getValue());
-        ta.appendLine(" Base            = " + cdu.getBaseCalendarDate());
-        ta.appendLine(" isCalendarField = " + cdu.isCalendarField());
-
-      } catch (Exception e) {
-        ta.appendLine("not a CalendarDateUnit= " + e.getMessage());
-
-        try {
-          String[] s = command.split("%");
-          if (s.length == 2) {
-            Double val = Double.parseDouble(s[0].trim());
-            ta.appendLine("\nval= " + val + " unit=" + s[1]);
-            CalendarDateUnit cdu = CalendarDateUnit.of(null, s[1].trim());
-            ta.appendLine("CalendarDateUnit= " + cdu);
-            CalendarDate cd = cdu.makeCalendarDate(val);
-            ta.appendLine(" CalendarDate = " + cd);
-            Date d = cd.toDate();
-            ta.appendLine(" Date.toString() = " + d);
-            DateFormatter format = new DateFormatter();
-            ta.appendLine(" DateFormatter= " + format.toDateTimeString(cd.toDate()));
-          }
-        } catch (Exception ee) {
-          ta.appendLine("Failed on CalendarDateUnit " + ee.getMessage());
-        }
-      }
-
-    }
-  }
-
-  private class DateFormatMark extends OpPanel {
-    ComboBox testCB;
-    DateFormatter dateFormatter = new DateFormatter();
-    TextHistoryPane ta;
-
-    DateFormatMark(PreferencesExt prefs) {
-      super(prefs, "dateFormatMark:", false, false);
-
-      ta = new TextHistoryPane(true);
-      add(ta, BorderLayout.CENTER);
-
-      testCB = new ComboBox(prefs);
-      buttPanel.add(testCB);
-
-      JButton compareButton = new JButton("Apply");
-      compareButton.addActionListener(new ActionListener() {
-        public void actionPerformed(ActionEvent e) {
-          apply(cb.getSelectedItem(), testCB.getSelectedItem());
-        }
-      });
-      buttPanel.add(compareButton);
-    }
-
-    boolean process(Object o) {
-      return false;
-    }
-
-    void closeOpenFiles() {
-    }
-
-    void apply(Object mark, Object testo) {
-      String dateFormatMark = (String) mark;
-      String filename = (String) testo;
-      try {
-        Date coordValueDate = DateFromString.getDateUsingDemarkatedCount(filename, dateFormatMark, '#');
-        String coordValue = dateFormatter.toDateTimeStringISO(coordValueDate);
-        ta.setText("got date= " + coordValue);
-
-      } catch (Exception e) {
-        StringWriter sw = new StringWriter(5000);
-        e.printStackTrace(new PrintWriter(sw));
-        ta.setText(sw.toString());
-      }
-    }
-  }
-
-
-  /////////////////////////////////////////////////////////////////////
-  private class CoordSysPanel extends OpPanel {
-    NetcdfDataset ds = null;
-    CoordSysTable coordSysTable;
-
-    void closeOpenFiles() throws IOException {
-      if (ds != null) ds.close();
-      ds = null;
-      coordSysTable.clear();
-    }
-
-    CoordSysPanel(PreferencesExt p) {
-      super(p, "dataset:", true, false);
-      coordSysTable = new CoordSysTable(prefs, buttPanel);
-      add(coordSysTable, BorderLayout.CENTER);
-
-      AbstractButton infoButton = BAMutil.makeButtcon("Information", "Parse Info", false);
-      infoButton.addActionListener(new ActionListener() {
-        public void actionPerformed(ActionEvent e) {
-          if (ds != null) {
-            try (NetcdfDatasetInfo info = new NetcdfDatasetInfo( ds)) {
-              detailTA.setText(info.writeXML());
-              detailTA.appendLine("----------------------");
-              detailTA.appendLine(info.getParseInfo());
-              detailTA.gotoTop();
-
-            } catch (IOException e1) {
-              StringWriter sw = new StringWriter(5000);
-              e1.printStackTrace(new PrintWriter(sw));
-              detailTA.setText(sw.toString());
-            }
-            detailWindow.show();
-          }
-        }
-      });
-      buttPanel.add(infoButton);
-
-      JButton dsButton = new JButton("Object dump");
-      dsButton.addActionListener(new ActionListener() {
-        public void actionPerformed(ActionEvent e) {
-          if (ds != null) {
-            StringWriter sw = new StringWriter(5000);
-            NetcdfDataset.debugDump(new PrintWriter(sw), ds);
-            detailTA.setText(sw.toString());
-            detailTA.gotoTop();
-            detailWindow.show();
-          }
-        }
-      });
-      buttPanel.add(dsButton);
-    }
-
-    boolean process(Object o) {
-      String command = (String) o;
-      boolean err = false;
-
-      // close previous file
-      try {
-        if (ds != null) ds.close();
-      } catch (IOException ioe) {
-        System.out.printf("close failed %n");
-      }
-
-      Object spiObject = null;
-      try {
-        ds = NetcdfDataset.openDataset(command, true, -1, null, spiObject);
-        if (ds == null) {
-          JOptionPane.showMessageDialog(null, "Failed to open <" + command + ">");
-        } else {
-          coordSysTable.setDataset(ds);
-        }
-
-      } catch (FileNotFoundException ioe) {
-        JOptionPane.showMessageDialog(null, "NetcdfDataset cant open " + command + "\n" + ioe.getMessage());
-        err = true;
-
-      } catch (Exception e) {
-        StringWriter sw = new StringWriter(5000);
-        e.printStackTrace(new PrintWriter(sw));
-        detailTA.setText(sw.toString());
-        detailWindow.show();
-        err = true;
-      }
-
-      return !err;
-    }
-
-    void setDataset(NetcdfDataset ncd) {
-      try {
-        if (ds != null) ds.close();
-        ds = null;
-      } catch (IOException ioe) {
-        System.out.printf("close failed %n");
-      }
-      ds = ncd;
-
-      coordSysTable.setDataset(ds);
-      setSelectedItem(ds.getLocation());
-    }
-
-
-    void save() {
-      coordSysTable.save();
-      super.save();
-    }
-
-  }
-
-  /////////////////////////////////////////////////////////////////////
-  private class AggPanel extends OpPanel {
-    AggTable aggTable;
-    NetcdfDataset ncd;
-
-    void closeOpenFiles() throws IOException {
-      if (ncd != null) ncd.close();
-      ncd = null;
-    }
-
-    AggPanel(PreferencesExt p) {
-      super(p, "file:", true, false);
-      aggTable = new AggTable(prefs, buttPanel);
-      aggTable.addPropertyChangeListener(new java.beans.PropertyChangeListener() {
-        public void propertyChange(java.beans.PropertyChangeEvent e) {
-
-          if (e.getPropertyName().equals("openNetcdfFile")) {
-            NetcdfFile ncfile = (NetcdfFile) e.getNewValue();
-            if (ncfile != null) openNetcdfFile(ncfile);
-
-          } else if (e.getPropertyName().equals("openCoordSystems")) {
-            NetcdfFile ncfile = (NetcdfFile) e.getNewValue();
-            if (ncfile == null) return;
-            try {
-              NetcdfDataset ncd = NetcdfDataset.wrap(ncfile, NetcdfDataset.getDefaultEnhanceMode());
-              openCoordSystems(ncd);
-            } catch (IOException e1) {
-              e1.printStackTrace();
-            }
-
-          } else if (e.getPropertyName().equals("openGridDataset")) {
-            NetcdfFile ncfile = (NetcdfFile) e.getNewValue();
-            if (ncfile == null) return;
-            try {
-              NetcdfDataset ncd = NetcdfDataset.wrap(ncfile, NetcdfDataset.getDefaultEnhanceMode());
-              openGridDataset(ncd);
-            } catch (IOException e1) {
-              e1.printStackTrace();
-            }
-          }
-        }
-      });
-
-      add(aggTable, BorderLayout.CENTER);
-    }
-
-    boolean process(Object o) {
-      String command = (String) o;
-      boolean err = false;
-
-      try {
-        if (ncd != null) {
-          try {
-            ncd.close();
-          } catch (IOException ioe) {
-            ioe.printStackTrace();
-          }
-        }
-
-        ncd = NetcdfDataset.openDataset(command);
-        aggTable.setAggDataset(ncd);
-
-      } catch (FileNotFoundException ioe) {
-        JOptionPane.showMessageDialog(null, "NetcdfDataset cant open " + command + "\n" + ioe.getMessage());
-        err = true;
-
-      } catch (Throwable e) {
-        e.printStackTrace();
-        StringWriter sw = new StringWriter(5000);
-        e.printStackTrace(new PrintWriter(sw));
-        detailTA.setText(sw.toString());
-        detailTA.gotoTop();
-        detailWindow.show();
-        err = true;
-      }
-
-      return !err;
-    }
-
-    void save() {
-      aggTable.save();
-      super.save();
-    }
-
-  }
-
-
-  /////////////////////////////////////////////////////////////////////
-  private class BufrPanel extends OpPanel {
-    ucar.unidata.io.RandomAccessFile raf = null;
-    BufrMessageViewer bufrTable;
-
-    void closeOpenFiles() throws IOException {
-      if (raf != null) raf.close();
-      raf = null;
-    }
-
-    BufrPanel(PreferencesExt p) {
-      super(p, "file:", true, false);
-      bufrTable = new BufrMessageViewer(prefs, buttPanel);
-      add(bufrTable, BorderLayout.CENTER);
-    }
-
-    boolean process(Object o) {
-      String command = (String) o;
-      boolean err = false;
-
-      try {
-        if (raf != null)
-          raf.close();
-        raf = new ucar.unidata.io.RandomAccessFile(command, "r");
-
-        bufrTable.setBufrFile(raf);
-
-      } catch (FileNotFoundException ioe) {
-        JOptionPane.showMessageDialog(null, "NetcdfDataset cant open " + command + "\n" + ioe.getMessage());
-        err = true;
-
-      } catch (Exception e) {
-        e.printStackTrace();
-        StringWriter sw = new StringWriter(5000);
-        e.printStackTrace(new PrintWriter(sw));
-        detailTA.setText(sw.toString());
-        detailWindow.show();
-        err = true;
-      }
-
-      return !err;
-    }
-
-    void save() {
-      bufrTable.save();
-      super.save();
-    }
-
-  }
-
-  /////////////////////////////////////////////////////////////////////
-  private FileManager bufrFileChooser = null;
-
-  private void initBufrFileChooser() {
-    bufrFileChooser = new FileManager(parentFrame, null, null, (PreferencesExt) prefs.node("bufrFileManager"));
-  }
-
-  private class BufrTableBPanel extends OpPanel {
-    BufrTableBViewer bufrTable;
-    JComboBox<BufrTables.Format> modes;
-    JComboBox<BufrTables.TableConfig> tables;
-
-    BufrTableBPanel(PreferencesExt p) {
-      super(p, "tableB:", false, false);
-
-      AbstractAction fileAction = new AbstractAction() {
-        public void actionPerformed(ActionEvent e) {
-          if (bufrFileChooser == null) initBufrFileChooser();
-          String filename = bufrFileChooser.chooseFilename();
-          if (filename == null) return;
-          cb.setSelectedItem(filename);
-        }
-      };
-      BAMutil.setActionProperties(fileAction, "FileChooser", "open Local table...", false, 'L', -1);
-      BAMutil.addActionToContainer(buttPanel, fileAction);
-
-      modes = new JComboBox<>(BufrTables.Format.values());
-      buttPanel.add(modes);
-
-      JButton accept = new JButton("Accept");
-      buttPanel.add(accept);
-      accept.addActionListener(new ActionListener() {
-        public void actionPerformed(ActionEvent e) {
-          accept();
-        }
-      });
-
-      tables = new JComboBox<>(BufrTables.getTableConfigsAsArray());
-      buttPanel.add(tables);
-      tables.addActionListener(new ActionListener() {
-        public void actionPerformed(ActionEvent e) {
-          acceptTable((BufrTables.TableConfig) tables.getSelectedItem());
-        }
-      });
-
-      bufrTable = new BufrTableBViewer(prefs, buttPanel);
-      add(bufrTable, BorderLayout.CENTER);
-    }
-
-    boolean process(Object command) {
-      return true;
-    }
-
-    void closeOpenFiles() {
-    }
-
-    void accept() {
-      String command = (String) cb.getSelectedItem();
-
-      try {
-        Object format = modes.getSelectedItem();
-        bufrTable.setBufrTableB(command, (BufrTables.Format) format);
-
-      } catch (FileNotFoundException ioe) {
-        JOptionPane.showMessageDialog(null, "BufrTableViewer cant open " + command + "\n" + ioe.getMessage());
-        detailTA.setText("Failed to open <" + command + ">\n" + ioe.getMessage());
-        detailTA.setVisible(true);
-
-      } catch (Exception e) {
-        e.printStackTrace();
-        StringWriter sw = new StringWriter(5000);
-        e.printStackTrace(new PrintWriter(sw));
-        detailTA.setText(sw.toString());
-        detailTA.setVisible(true);
-      }
-
-    }
-
-    void acceptTable(BufrTables.TableConfig tc) {
-
-      try {
-        bufrTable.setBufrTableB(tc.getTableBname(), tc.getTableBformat());
-
-      } catch (FileNotFoundException ioe) {
-        JOptionPane.showMessageDialog(null, "BufrTableViewer cant open " + tc + "\n" + ioe.getMessage());
-        detailTA.setText("Failed to open <" + tc + ">\n" + ioe.getMessage());
-        detailTA.setVisible(true);
-
-      } catch (Exception e) {
-        e.printStackTrace();
-        StringWriter sw = new StringWriter(5000);
-        e.printStackTrace(new PrintWriter(sw));
-        detailTA.setText(sw.toString());
-        detailTA.setVisible(true);
-      }
-
-    }
-
-    void save() {
-      bufrTable.save();
-      super.save();
-    }
-
-  }
-
-  /////////////////////////////////////////////////////////////////////
-  private class BufrTableDPanel extends OpPanel {
-    BufrTableDViewer bufrTable;
-    JComboBox<BufrTables.Format> modes;
-    JComboBox<BufrTables.TableConfig> tables;
-
-    BufrTableDPanel(PreferencesExt p) {
-      super(p, "tableD:", false, false);
-
-      AbstractAction fileAction = new AbstractAction() {
-        public void actionPerformed(ActionEvent e) {
-          if (bufrFileChooser == null) initBufrFileChooser();
-          String filename = bufrFileChooser.chooseFilename();
-          if (filename == null) return;
-          cb.setSelectedItem(filename);
-        }
-      };
-      BAMutil.setActionProperties(fileAction, "FileChooser", "open Local table...", false, 'L', -1);
-      BAMutil.addActionToContainer(buttPanel, fileAction);
-
-      modes = new JComboBox<>(BufrTables.Format.values());
-      buttPanel.add(modes);
-
-      JButton accept = new JButton("Accept");
-      buttPanel.add(accept);
-      accept.addActionListener(new ActionListener() {
-        public void actionPerformed(ActionEvent e) {
-          accept();
-        }
-      });
-
-      tables = new JComboBox<>(BufrTables.getTableConfigsAsArray());
-      buttPanel.add(tables);
-      tables.addActionListener(new ActionListener() {
-        public void actionPerformed(ActionEvent e) {
-          acceptTable((BufrTables.TableConfig) tables.getSelectedItem());
-        }
-      });
-
-
-      bufrTable = new BufrTableDViewer(prefs, buttPanel);
-      add(bufrTable, BorderLayout.CENTER);
-    }
-
-    boolean process(Object command) {
-      return true;
-    }
-
-    void closeOpenFiles() {
-    }
-
-    void accept() {
-      String command = (String) cb.getSelectedItem();
-      if (command == null) return;
-
-      try {
-        Object mode = modes.getSelectedItem();
-        bufrTable.setBufrTableD(command, (BufrTables.Format) mode);
-
-      } catch (FileNotFoundException ioe) {
-        JOptionPane.showMessageDialog(null, "BufrTableViewer cant open " + command + "\n" + ioe.getMessage());
-        detailTA.setText("Failed to open <" + command + ">\n" + ioe.getMessage());
-        detailTA.setVisible(true);
-
-      } catch (Exception e) {
-        e.printStackTrace();
-        StringWriter sw = new StringWriter(5000);
-        e.printStackTrace(new PrintWriter(sw));
-        detailTA.setText(sw.toString());
-        detailTA.setVisible(true);
-      }
-
-    }
-
-    void acceptTable(BufrTables.TableConfig tc) {
-
-      try {
-        bufrTable.setBufrTableD(tc.getTableDname(), tc.getTableDformat());
-
-      } catch (FileNotFoundException ioe) {
-        JOptionPane.showMessageDialog(null, "BufrTableViewer cant open " + tc + "\n" + ioe.getMessage());
-        detailTA.setText("Failed to open <" + tc + ">\n" + ioe.getMessage());
-        detailTA.setVisible(true);
-
-      } catch (Exception e) {
-        e.printStackTrace();
-        StringWriter sw = new StringWriter(5000);
-        e.printStackTrace(new PrintWriter(sw));
-        detailTA.setText(sw.toString());
-        detailTA.setVisible(true);
-      }
-
-    }
-
-    void save() {
-      bufrTable.save();
-      super.save();
-    }
-
-  }
-
-  ////////////////////////////////////////////////////////////////////////
-  /* private class BufrReportPanel extends OpPanel {
-    ucar.nc2.ui.BufrReportPanel reportPanel;
-    boolean useIndex = true;
-    JComboBox reports;
-
-    BufrReportPanel(PreferencesExt p) {
-      super(p, "collection:", true, false);
-      reportPanel = new ucar.nc2.ui.BufrReportPanel(prefs, buttPanel);
-      add(reportPanel, BorderLayout.CENTER);
-
-      reports = new JComboBox(ucar.nc2.ui.BufrReportPanel.Report.values());
-      buttPanel.add(reports);
-
-      AbstractAction useIndexButt = new AbstractAction() {
-        public void actionPerformed(ActionEvent e) {
-          Boolean state = (Boolean) getValue(BAMutil.STATE);
-          useIndex = state.booleanValue();
-        }
-      };
-      useIndexButt.putValue(BAMutil.STATE, useIndex);
-      BAMutil.setActionProperties(useIndexButt, "Doit", "use default table", true, 'C', -1);
-      BAMutil.addActionToContainer(buttPanel, useIndexButt);
-
-      AbstractAction doitButt = new AbstractAction() {
-        public void actionPerformed(ActionEvent e) {
-          process();
-        }
-      };
-      BAMutil.setActionProperties(doitButt, "alien", "make report", false, 'C', -1);
-      BAMutil.addActionToContainer(buttPanel, doitButt);
-    }
-
-    boolean process(Object o) {
-      return reportPanel.setCollection((String) o);
-    }
-
-    boolean process() {
-      boolean err = false;
-      String command = (String) cb.getSelectedItem();
-
-      ByteArrayOutputStream bos = new ByteArrayOutputStream(10000);
-      try {
-        reportPanel.doReport(command, useIndex, (ucar.nc2.ui.BufrReportPanel.Report) reports.getSelectedItem());
-
-      } catch (IOException ioe) {
-        JOptionPane.showMessageDialog(null, "Grib2ReportPanel cant open " + command + "\n" + ioe.getMessage());
-        ioe.printStackTrace();
-        err = true;
-
-      } catch (Exception e) {
-        e.printStackTrace();
-        e.printStackTrace(new PrintStream(bos));
-        detailTA.setText(bos.toString());
-        detailWindow.show();
-        err = true;
-      }
-
-      return !err;
-    }
-
-    void save() {
-      reportPanel.save();
-      super.save();
-    }
-
-  } */
-
-  /////////////////////////////////////////////////////////////////////
-  private class GribFilesPanel extends OpPanel {
-    ucar.nc2.ui.grib.GribFilesPanel gribTable;
-
-    void closeOpenFiles() throws IOException {
-    }
-
-    GribFilesPanel(PreferencesExt p) {
-      super(p, "collection:", true, false);
-      gribTable = new ucar.nc2.ui.grib.GribFilesPanel(prefs);
-      add(gribTable, BorderLayout.CENTER);
-      gribTable.addPropertyChangeListener(new java.beans.PropertyChangeListener() {
-        public void propertyChange(java.beans.PropertyChangeEvent e) {
-          if (e.getPropertyName().equals("openGrib1Collection")) {
-            String filename = (String) e.getNewValue();
-            openGrib1Collection(filename);
-          }
-        }
-      });
-
-      AbstractButton showButt = BAMutil.makeButtcon("Information", "Show Collection", false);
-      showButt.addActionListener(new ActionListener() {
-        public void actionPerformed(ActionEvent e) {
-          Formatter f = new Formatter();
-          gribTable.showCollection(f);
-          detailTA.setText(f.toString());
-          detailTA.gotoTop();
-          detailWindow.show();
-        }
-      });
-      buttPanel.add(showButt);
-    }
-
-    boolean process(Object o) {
-      String command = (String) o;
-      boolean err = false;
-
-      try {
-        gribTable.setCollection(command);
-
-      } catch (FileNotFoundException ioe) {
-        JOptionPane.showMessageDialog(null, "NetcdfDataset cant open " + command + "\n" + ioe.getMessage());
-        err = true;
-
-      } catch (Exception e) {
-        e.printStackTrace();
-        StringWriter sw = new StringWriter(5000);
-        e.printStackTrace(new PrintWriter(sw));
-        detailTA.setText(sw.toString());
-        detailWindow.show();
-        err = true;
-      }
-
-      return !err;
-    }
-
-    void save() {
-      gribTable.save();
-      super.save();
-    }
-
-  }
-
-  /////////////////////////////////////////////////////////////////////
-  // GRIB2
-  private class Grib2CollectionPanel extends OpPanel {
-    ucar.nc2.ui.grib.Grib2CollectionPanel gribTable;
-
-    void closeOpenFiles() throws IOException {
-      gribTable.closeOpenFiles();
-    }
-
-    Grib2CollectionPanel(PreferencesExt p) {
-      super(p, "collection:", true, false);
-      gribTable = new ucar.nc2.ui.grib.Grib2CollectionPanel(prefs, buttPanel);
-      add(gribTable, BorderLayout.CENTER);
-
-      gribTable.addPropertyChangeListener(new java.beans.PropertyChangeListener() {
-        public void propertyChange(java.beans.PropertyChangeEvent e) {
-          if (e.getPropertyName().equals("openGrib2Collection")) {
-            String collectionName = (String) e.getNewValue();
-            openGrib2Collection(collectionName);
-          }
-        }
-      });
-
-      AbstractButton showButt = BAMutil.makeButtcon("Information", "Show Collection", false);
-      showButt.addActionListener(new ActionListener() {
-        public void actionPerformed(ActionEvent e) {
-          Formatter f = new Formatter();
-          gribTable.showCollection(f);
-          detailTA.setText(f.toString());
-          detailTA.gotoTop();
-          detailWindow.show();
-        }
-      });
-      buttPanel.add(showButt);
-
-      AbstractButton infoButton = BAMutil.makeButtcon("Information", "Check Problems", false);
-      infoButton.addActionListener(new ActionListener() {
-        public void actionPerformed(ActionEvent e) {
-          Formatter f = new Formatter();
-          gribTable.checkProblems(f);
-          detailTA.setText(f.toString());
-          detailTA.gotoTop();
-          detailWindow.show();
-        }
-      });
-      buttPanel.add(infoButton);
-
-      AbstractButton gdsButton = BAMutil.makeButtcon("Information", "Show GDS use", false);
-      gdsButton.addActionListener(new ActionListener() {
-        public void actionPerformed(ActionEvent e) {
-          Formatter f = new Formatter();
-          gribTable.showGDSuse(f);
-          detailTA.setText(f.toString());
-          detailTA.gotoTop();
-          detailWindow.show();
-        }
-      });
-      buttPanel.add(gdsButton);
-
-      AbstractButton writeButton = BAMutil.makeButtcon("netcdf", "Write index", false);
-      writeButton.addActionListener(new ActionListener() {
-        public void actionPerformed(ActionEvent e) {
-          Formatter f = new Formatter();
-          try {
-            if (!gribTable.writeIndex(f)) return;
-          } catch (IOException e1) {
-            e1.printStackTrace();
-          }
-          detailTA.setText(f.toString());
-          detailTA.gotoTop();
-          detailWindow.show();
-        }
-      });
-      buttPanel.add(writeButton);
-    }
-
-    void setCollection(String collection) {
-      if (process(collection)) {
-        if (!defer) cb.addItem(collection);
-      }
-    }
-
-    boolean process(Object o) {
-      String command = (String) o;
-      boolean err = false;
-
-      try {
-        gribTable.setCollection(command);
-
-      } catch (FileNotFoundException ioe) {
-        JOptionPane.showMessageDialog(null, "NetcdfDataset cant open " + command + "\n" + ioe.getMessage());
-        err = true;
-
-      } catch (Exception e) {
-        e.printStackTrace();
-        StringWriter sw = new StringWriter(5000);
-        e.printStackTrace(new PrintWriter(sw));
-        detailTA.setText(sw.toString());
-        detailWindow.show();
-        err = true;
-      }
-
-      return !err;
-    }
-
-    void save() {
-      gribTable.save();
-      super.save();
-    }
-
-  }
-
-  /////////////////////////////////////////////////////////////////////
-
-  /////////////////////////////////////////////////////////////////////
-  /* private class Grib2RectilyzePanel extends OpPanel {
-    ucar.nc2.ui.Grib2RectilyzePanel gribTable;
-
-    void closeOpenFiles() throws IOException {
-      gribTable.closeOpenFiles();
-    }
-
-    Grib2RectilyzePanel(PreferencesExt p) {
-      super(p, "collection:", false, false);
-      gribTable = new ucar.nc2.ui.Grib2RectilyzePanel(prefs, buttPanel);
-      add(gribTable, BorderLayout.CENTER);
-
-      AbstractAction fileAction = new AbstractAction() {
-        public void actionPerformed(ActionEvent e) {
-          String filename = fileChooser.chooseFilename();
-          if (filename == null) return;
-          cb.setSelectedItem("file:"+filename);
-        }
-      };
-      BAMutil.setActionProperties(fileAction, "FileChooser", "open Local dataset...", false, 'L', -1);
-      BAMutil.addActionToContainer(buttPanel, fileAction);
-
-      gribTable.addPropertyChangeListener(new java.beans.PropertyChangeListener() {
-        public void propertyChange(java.beans.PropertyChangeEvent e) {
-          if (e.getPropertyName().equals("openGrib2Collection")) {
-            String collectionName = (String) e.getNewValue();
-            openGrib2Collection(collectionName);
-          }
-        }
-      });
-
-      AbstractButton showButt = BAMutil.makeButtcon("Information", "Show Collection", false);
-      showButt.addActionListener(new ActionListener() {
-        public void actionPerformed(ActionEvent e) {
-          Formatter f = new Formatter();
-          gribTable.showCollection(f);
-          detailTA.setText(f.toString());
-          detailTA.gotoTop();
-          detailWindow.show();
-        }
-      });
-      buttPanel.add(showButt);
-
-      AbstractButton aggButton = BAMutil.makeButtcon("V3", "Show Statistics", false);
-      aggButton.addActionListener(new ActionListener() {
-        public void actionPerformed(ActionEvent e) {
-          Formatter f = new Formatter();
-          try {
-            gribTable.showStats(f);
-          } catch (IOException e1) {
-            e1.printStackTrace();
-          }
-          detailTA.setText(f.toString());
-          detailTA.gotoTop();
-          detailWindow.show();
-        }
-      });
-      buttPanel.add(aggButton);
-
-      AbstractButton writeButton = BAMutil.makeButtcon("netcdf", "Write index", false);
-      writeButton.addActionListener(new ActionListener() {
-        public void actionPerformed(ActionEvent e) {
-          Formatter f = new Formatter();
-          try {
-            if (!gribTable.writeIndex(f)) return;
-          } catch (IOException e1) {
-            e1.printStackTrace();
-          }
-          detailTA.setText(f.toString());
-          detailTA.gotoTop();
-          detailWindow.show();
-        }
-      });
-      buttPanel.add(writeButton);
-    }
-
-    void setCollection(String collection) {
-      if (process(collection)) {
-        if (!defer) cb.addItem(collection);
-      }
-    }
-
-    boolean process(Object o) {
-      String command = (String) o;
-      boolean err = false;
-
-      ByteArrayOutputStream bos = new ByteArrayOutputStream(10000);
-      try {
-        gribTable.setCollection(command);
-
-      } catch (FileNotFoundException ioe) {
-        JOptionPane.showMessageDialog(null, "NetcdfDataset cant open " + command + "\n" + ioe.getMessage());
-        err = true;
-
-      } catch (Exception e) {
-        e.printStackTrace();
-        e.printStackTrace(new PrintStream(bos));
-        detailTA.setText(bos.toString());
-        detailWindow.show();
-        err = true;
-      }
-
-      return !err;
-    }
-
-    void save() {
-      gribTable.save();
-      super.save();
-    }
-
-  }  */
-
-  /////////////////////////////////////////////////////////////////////
-  private class Grib2DataPanel extends OpPanel {
-    ucar.nc2.ui.grib.Grib2DataPanel gribTable;
-
-    void closeOpenFiles() throws IOException {
-    }
-
-    Grib2DataPanel(PreferencesExt p) {
-      super(p, "collection:", true, false);
-      gribTable = new ucar.nc2.ui.grib.Grib2DataPanel(prefs);
-      add(gribTable, BorderLayout.CENTER);
-
-      gribTable.addPropertyChangeListener(new java.beans.PropertyChangeListener() {
-        public void propertyChange(java.beans.PropertyChangeEvent e) {
-          if (e.getPropertyName().equals("openGrib2Collection")) {
-            String collectionName = (String) e.getNewValue();
-            openGrib2Collection(collectionName);
-          }
-        }
-      });
-
-      AbstractButton infoButton = BAMutil.makeButtcon("Information", "Show Info", false);
-      infoButton.addActionListener(new ActionListener() {
-        public void actionPerformed(ActionEvent e) {
-          Formatter f = new Formatter();
-          gribTable.showInfo(f);
-          detailTA.setText(f.toString());
-          detailTA.gotoTop();
-          detailWindow.show();
-        }
-      });
-      buttPanel.add(infoButton);
-
-      AbstractButton checkButton = BAMutil.makeButtcon("Information", "Check Problems", false);
-      checkButton.addActionListener(new ActionListener() {
-        public void actionPerformed(ActionEvent e) {
-          Formatter f = new Formatter();
-          gribTable.checkProblems(f);
-          detailTA.setText(f.toString());
-          detailTA.gotoTop();
-          detailWindow.show();
-        }
-      });
-      buttPanel.add(checkButton);
-    }
-
-    void setCollection(String collection) {
-      if (process(collection)) {
-        if (!defer) cb.addItem(collection);
-      }
-    }
-
-    boolean process(Object o) {
-      String command = (String) o;
-      boolean err = false;
-
-      try {
-        gribTable.setCollection(command);
-
-      } catch (FileNotFoundException ioe) {
-        JOptionPane.showMessageDialog(null, "NetcdfDataset cant open " + command + "\n" + ioe.getMessage());
-        err = true;
-
-      } catch (Exception e) {
-        e.printStackTrace();
-        StringWriter sw = new StringWriter(5000);
-        e.printStackTrace(new PrintWriter(sw));
-        detailTA.setText(sw.toString());
-        detailWindow.show();
-        err = true;
-      }
-
-      return !err;
-    }
-
-    void save() {
-      gribTable.save();
-      super.save();
-    }
-
-  }
-
-    /////////////////////////////////////////////////////////////////////
-  private class Grib1DataPanel extends OpPanel {
-    Grib1DataTable gribTable;
-
-    void closeOpenFiles() throws IOException {
-    }
-
-      Grib1DataPanel(PreferencesExt p) {
-      super(p, "collection:", true, false);
-      gribTable = new Grib1DataTable(prefs);
-      add(gribTable, BorderLayout.CENTER);
-
-      gribTable.addPropertyChangeListener(new java.beans.PropertyChangeListener() {
-        public void propertyChange(java.beans.PropertyChangeEvent e) {
-          if (e.getPropertyName().equals("openGrib1Collection")) {
-            String collectionName = (String) e.getNewValue();
-            openGrib1Collection(collectionName);
-          }
-        }
-      });
-
-      AbstractButton infoButton = BAMutil.makeButtcon("Information", "Check Problems", false);
-      infoButton.addActionListener(new ActionListener() {
-        public void actionPerformed(ActionEvent e) {
-          Formatter f = new Formatter();
-          gribTable.checkProblems(f);
-          detailTA.setText(f.toString());
-          detailTA.gotoTop();
-          detailWindow.show();
-        }
-      });
-      buttPanel.add(infoButton);
-    }
-
-    void setCollection(String collection) {
-      if (process(collection)) {
-        if (!defer) cb.addItem(collection);
-      }
-    }
-
-    boolean process(Object o) {
-      String command = (String) o;
-      boolean err = false;
-
-      try {
-        gribTable.setCollection(command);
-
-      } catch (FileNotFoundException ioe) {
-        JOptionPane.showMessageDialog(null, "NetcdfDataset cant open " + command + "\n" + ioe.getMessage());
-        err = true;
-
-      } catch (Exception e) {
-        e.printStackTrace();
-        StringWriter sw = new StringWriter(5000);
-        e.printStackTrace(new PrintWriter(sw));
-        detailTA.setText(sw.toString());
-        detailWindow.show();
-        err = true;
-      }
-
-      return !err;
-    }
-
-    void save() {
-      gribTable.save();
-      super.save();
-    }
-
-  }
-
-  /////////////////////////////////////////////////////////////////////
-  private class BufrCdmIndexPanel extends OpPanel {
-    ucar.nc2.ui.BufrCdmIndexPanel table;
-
-    void closeOpenFiles() throws IOException {
-      //table.closeOpenFiles();
-    }
-
-    BufrCdmIndexPanel(PreferencesExt p) {
-      super(p, "index file:", true, false);
-      table = new ucar.nc2.ui.BufrCdmIndexPanel(prefs, buttPanel);
-      add(table, BorderLayout.CENTER);
-    }
-
-    boolean process(Object o) {
-      String command = (String) o;
-      boolean err = false;
-
-      try {
-        table.setIndexFile(command);
-
-      } catch (FileNotFoundException ioe) {
-        JOptionPane.showMessageDialog(null, "BufrCdmIndexPanel cant open " + command + "\n" + ioe.getMessage());
-        err = true;
-
-      } catch (Exception e) {
-        e.printStackTrace();
-        StringWriter sw = new StringWriter(5000);
-        e.printStackTrace(new PrintWriter(sw));
-        detailTA.setText(sw.toString());
-        detailWindow.show();
-        err = true;
-      }
-
-      return !err;
-    }
-
-    void save() {
-      table.save();
-      super.save();
-    }
-
-  }
-
-  /*
-  /////////////////////////////////////////////////////////////////////
-  private class GribCdmIndexPanel extends OpPanel {
-    ucar.nc2.ui.GribCdmIndexPanel gribTable;
-
-    void closeOpenFiles() throws IOException {
-      gribTable.closeOpenFiles();
-    }
-
-    GribCdmIndexPanel(PreferencesExt p) {
-      super(p, "index file:", true, false);
-      gribTable = new ucar.nc2.ui.GribCdmIndexPanel(prefs, buttPanel);
-      gribTable.addPropertyChangeListener(new PropertyChangeListener() {
-        public void propertyChange(PropertyChangeEvent e) {
-          if (e.getPropertyName().equals("openGrib2Collection")) {
-            String collectionName = (String) e.getNewValue();
-            openGrib2Collection(collectionName);
-          }
-        }
-      });
-
-      add(gribTable, BorderLayout.CENTER);
-    }
-
-    boolean process(Object o) {
-      String command = (String) o;
-      boolean err = false;
-
-      ByteArrayOutputStream bos = new ByteArrayOutputStream(10000);
-      try {
-        gribTable.setIndexFile(Paths.get(command), null);
-
-      } catch (FileNotFoundException ioe) {
-        JOptionPane.showMessageDialog(null, "GribCdmIndexPanel cant open " + command + "\n" + ioe.getMessage());
-        err = true;
-
-      } catch (Exception e) {
-        e.printStackTrace();
-        e.printStackTrace(new PrintStream(bos));
-        detailTA.setText(bos.toString());
-        detailWindow.show();
-        err = true;
-      }
-
-      return !err;
-    }
-
-    void save() {
-      gribTable.save();
-      super.save();
-    }
-
-  } */
-
-    /////////////////////////////////////////////////////////////////////
-  private class CdmIndex2Panel extends OpPanel {
-    ucar.nc2.ui.CdmIndex2Panel indexPanel;
-
-    void closeOpenFiles() throws IOException {
-      indexPanel.clear();
-    }
-
-      CdmIndex2Panel(PreferencesExt p) {
-      super(p, "index file:", true, false);
-        indexPanel = new ucar.nc2.ui.CdmIndex2Panel(prefs, buttPanel);
-        indexPanel.addPropertyChangeListener(new PropertyChangeListener() {
-        public void propertyChange(PropertyChangeEvent e) {
-          if (e.getPropertyName().equals("openGrib2Collection")) {
-            String collectionName = (String) e.getNewValue();
-            openGrib2Collection(collectionName);
-          }
-        }
-      });
-
-      add(indexPanel, BorderLayout.CENTER);
-    }
-
-    boolean process(Object o) {
-      String command = (String) o;
-      boolean err = false;
-
-      try {
-        indexPanel.setIndexFile(Paths.get(command), new FeatureCollectionConfig());
-
-      } catch (FileNotFoundException ioe) {
-        JOptionPane.showMessageDialog(null, "GribCdmIndexPanel cant open " + command + "\n" + ioe.getMessage());
-        err = true;
-
-      } catch (Throwable e) {
-        e.printStackTrace();
-        StringWriter sw = new StringWriter(5000);
-        e.printStackTrace(new PrintWriter(sw));
-        detailTA.setText(sw.toString());
-        detailWindow.show();
-        err = true;
-      }
-
-      return !err;
-    }
-
-    void save() {
-      indexPanel.save();
-      super.save();
-    }
-
-  }
-
- /////////////////////////////////////////////////////////////////////
-  private class GribIndexPanel extends OpPanel {
-    ucar.nc2.ui.grib.GribIndexPanel gribTable;
-
-    void closeOpenFiles() throws IOException {
-      gribTable.closeOpenFiles();
-    }
-
-   GribIndexPanel(PreferencesExt p) {
-      super(p, "index file:", true, false);
-      gribTable = new ucar.nc2.ui.grib.GribIndexPanel(prefs, buttPanel);
-      add(gribTable, BorderLayout.CENTER);
-    }
-
-    boolean process(Object o) {
-      String command = (String) o;
-      boolean err = false;
-
-      try {
-        gribTable.setIndexFile(command);
-
-      } catch (FileNotFoundException ioe) {
-        JOptionPane.showMessageDialog(null, "NetcdfDataset cant open " + command + "\n" + ioe.getMessage());
-        err = true;
-
-      } catch (Exception e) {
-        e.printStackTrace();
-        StringWriter sw = new StringWriter(5000);
-        e.printStackTrace(new PrintWriter(sw));
-        detailTA.setText(sw.toString());
-        detailWindow.show();
-        err = true;
-      }
-
-      return !err;
-    }
-
-    void save() {
-      gribTable.save();
-      super.save();
-    }
-
-  }
-
-  /////////////////////////////////////////////////////////////////////
-  // raw grib access - dont go through the IOSP
-  private class Grib1CollectionPanel extends OpPanel {
-    //ucar.unidata.io.RandomAccessFile raf = null;
-    ucar.nc2.ui.grib.Grib1CollectionPanel gribTable;
-
-    void closeOpenFiles() throws IOException {
-    }
-
-    Grib1CollectionPanel(PreferencesExt p) {
-      super(p, "collection:", true, false);
-      gribTable = new ucar.nc2.ui.grib.Grib1CollectionPanel(buttPanel, prefs);
-      add(gribTable, BorderLayout.CENTER);
-
-      AbstractButton showButt = BAMutil.makeButtcon("Information", "Show Collection", false);
-      showButt.addActionListener(new ActionListener() {
-        public void actionPerformed(ActionEvent e) {
-          Formatter f = new Formatter();
-          gribTable.showCollection(f);
-          detailTA.setText(f.toString());
-          detailTA.gotoTop();
-          detailWindow.show();
-        }
-      });
-      buttPanel.add(showButt);
-
-      AbstractButton writeButton = BAMutil.makeButtcon("netcdf", "Write index", false);
-      writeButton.addActionListener(new ActionListener() {
-        public void actionPerformed(ActionEvent e) {
-          Formatter f = new Formatter();
-          try {
-            if (!gribTable.writeIndex(f)) return;
-          } catch (IOException e1) {
-            e1.printStackTrace();
-          }
-          detailTA.setText(f.toString());
-          detailTA.gotoTop();
-          detailWindow.show();
-        }
-      });
-      buttPanel.add(writeButton);
-    }
-
-    void setCollection(String collection) {
-      if (process(collection)) {
-        if (!defer) cb.addItem(collection);
-      }
-    }
-
-    boolean process(Object o) {
-      String command = (String) o;
-      boolean err = false;
-
-      try {
-        gribTable.setCollection(command);
-
-      } catch (FileNotFoundException ioe) {
-        JOptionPane.showMessageDialog(null, "NetcdfDataset cant open " + command + "\n" + ioe.getMessage());
-        err = true;
-
-      } catch (Exception e) {
-        e.printStackTrace();
-        StringWriter sw = new StringWriter(5000);
-        e.printStackTrace(new PrintWriter(sw));
-        detailTA.setText(sw.toString());
-        detailWindow.show();
-        err = true;
-      }
-
-      return !err;
-    }
-
-    void save() {
-      gribTable.save();
-      super.save();
-    }
-
-  }
-
-  /////////////////////////////////////////////////////////////////////
-
-  private class ReportOpPanel extends OpPanel {
-    ucar.nc2.ui.ReportPanel reportPanel;
-    boolean useIndex = true;
-    boolean eachFile = false;
-    boolean extra = false;
-    JComboBox reports;
-
-    ReportOpPanel(PreferencesExt p, ReportPanel reportPanel) {
-      super(p, "collection:", true, false);
-      this.reportPanel = reportPanel;
-      add(reportPanel, BorderLayout.CENTER);
-      reportPanel.addOptions(buttPanel);
-
-      reports = new JComboBox(reportPanel.getOptions());
-      buttPanel.add(reports);
-
-      AbstractAction useIndexButt = new AbstractAction() {
-        public void actionPerformed(ActionEvent e) {
-          Boolean state = (Boolean) getValue(BAMutil.STATE);
-          useIndex = state;
-        }
-      };
-      useIndexButt.putValue(BAMutil.STATE, useIndex);
-      BAMutil.setActionProperties(useIndexButt, "Doit", "use Index", true, 'C', -1);
-      BAMutil.addActionToContainer(buttPanel, useIndexButt);
-
-      AbstractAction eachFileButt = new AbstractAction() {
-        public void actionPerformed(ActionEvent e) {
-          Boolean state = (Boolean) getValue(BAMutil.STATE);
-          eachFile = state;
-        }
-      };
-      eachFileButt.putValue(BAMutil.STATE, eachFile);
-      BAMutil.setActionProperties(eachFileButt, "Doit", "report on each file", true, 'E', -1);
-      BAMutil.addActionToContainer(buttPanel, eachFileButt);
-
-      AbstractAction extraButt = new AbstractAction() {
-        public void actionPerformed(ActionEvent e) {
-          Boolean state = (Boolean) getValue(BAMutil.STATE);
-          extra = state;
-        }
-      };
-      extraButt.putValue(BAMutil.STATE, extra);
-      BAMutil.setActionProperties(extraButt, "Doit", "extra info", true, 'X', -1);
-      BAMutil.addActionToContainer(buttPanel, extraButt);
-
-      AbstractAction doitButt = new AbstractAction() {
-        public void actionPerformed(ActionEvent e) {
-          process();
-        }
-      };
-      BAMutil.setActionProperties(doitButt, "alien", "make report", false, 'C', -1);
-      BAMutil.addActionToContainer(buttPanel, doitButt);
-    }
-
-    void closeOpenFiles() {
-    }
-
-    boolean process(Object o) {
-      return reportPanel.showCollection((String) o);
-    }
-
-    boolean process() {
-      boolean err = false;
-      String command = (String) cb.getSelectedItem();
-
-      try {
-        reportPanel.doReport(command, useIndex, eachFile, extra, reports.getSelectedItem());
-
-      } catch (IOException ioe) {
-        JOptionPane.showMessageDialog(null, "Grib2ReportPanel cant open " + command + "\n" + ioe.getMessage());
-        ioe.printStackTrace();
-        err = true;
-
-      } catch (Exception e) {
-        StringWriter sw = new StringWriter(5000);
-        e.printStackTrace(new PrintWriter(sw));
-        detailTA.setText(sw.toString());
-        detailWindow.show();
-        err = true;
-      }
-
-      return !err;
-    }
-
-    void save() {
-      // reportPanel.save();
-      super.save();
-    }
-
-  }
-
-  /* private class Grib2ReportPanel extends OpPanel {
-    ucar.nc2.ui.grib.Grib2ReportPanel gribReport;
-    boolean useIndex = true;
-    boolean eachFile = false;
-    boolean extra = false;
-    JComboBox reports;
-
-    Grib2ReportPanel(PreferencesExt p) {
-      super(p, "collection:", true, false);
-      gribReport = new ucar.nc2.ui.grib.Grib2ReportPanel(prefs, buttPanel);
-      add(gribReport, BorderLayout.CENTER);
-
-      reports = new JComboBox(ucar.nc2.ui.grib.Grib2ReportPanel.Report.values());
-      buttPanel.add(reports);
-
-      AbstractAction useIndexButt = new AbstractAction() {
-        public void actionPerformed(ActionEvent e) {
-          Boolean state = (Boolean) getValue(BAMutil.STATE);
-          useIndex = state.booleanValue();
-        }
-      };
-      useIndexButt.putValue(BAMutil.STATE, useIndex);
-      BAMutil.setActionProperties(useIndexButt, "Doit", "use Index", true, 'C', -1);
-      BAMutil.addActionToContainer(buttPanel, useIndexButt);
-
-      AbstractAction eachFileButt = new AbstractAction() {
-        public void actionPerformed(ActionEvent e) {
-          Boolean state = (Boolean) getValue(BAMutil.STATE);
-          eachFile = state.booleanValue();
-        }
-      };
-      eachFileButt.putValue(BAMutil.STATE, eachFile);
-      BAMutil.setActionProperties(eachFileButt, "Doit", "report on each file", true, 'E', -1);
-      BAMutil.addActionToContainer(buttPanel, eachFileButt);
-
-      AbstractAction extraButt = new AbstractAction() {
-        public void actionPerformed(ActionEvent e) {
-          Boolean state = (Boolean) getValue(BAMutil.STATE);
-          extra = state.booleanValue();
-        }
-      };
-      extraButt.putValue(BAMutil.STATE, extra);
-      BAMutil.setActionProperties(extraButt, "Doit", "extra info", true, 'X', -1);
-      BAMutil.addActionToContainer(buttPanel, extraButt);
-
-      AbstractAction doitButt = new AbstractAction() {
-        public void actionPerformed(ActionEvent e) {
-          process();
-        }
-      };
-      BAMutil.setActionProperties(doitButt, "alien", "make report", false, 'C', -1);
-      BAMutil.addActionToContainer(buttPanel, doitButt);
-    }
-
-    void closeOpenFiles() {
-    }
-
-    boolean process(Object o) {
-      return gribReport.setCollection((String) o);
-    }
-
-    boolean process() {
-      boolean err = false;
-      String command = (String) cb.getSelectedItem();
-
-      ByteArrayOutputStream bos = new ByteArrayOutputStream(10000);
-      try {
-        gribReport.doReport(command, useIndex, eachFile, extra, (ucar.nc2.ui.grib.Grib2ReportPanel.Report) reports.getSelectedItem());
-
-      } catch (IOException ioe) {
-        JOptionPane.showMessageDialog(null, "Grib2ReportPanel cant open " + command + "\n" + ioe.getMessage());
-        ioe.printStackTrace();
-        err = true;
-
-      } catch (Exception e) {
-        e.printStackTrace(new PrintStream(bos));
-        detailTA.setText(bos.toString());
-        detailWindow.show();
-        err = true;
-      }
-
-      return !err;
-    }
-
-    void save() {
-      gribReport.save();
-      super.save();
-    }
-
-  } */
-
-  /////////////////////////////////////////////////////////////////////
-
-  /* private class Grib1ReportPanel extends OpPanel {
-    ucar.nc2.ui.grib.Grib1ReportPanel gribReport;
-    boolean useIndex = true;
-    JComboBox reports;
-
-    Grib1ReportPanel(PreferencesExt p) {
-      super(p, "collection:", true, false);
-      gribReport = new ucar.nc2.ui.grib.Grib1ReportPanel(prefs, buttPanel);
-      add(gribReport, BorderLayout.CENTER);
-
-      reports = new JComboBox(ucar.nc2.ui.grib.Grib1ReportPanel.Report.values());
-      buttPanel.add(reports);
-
-      AbstractAction useIndexButt = new AbstractAction() {
-        public void actionPerformed(ActionEvent e) {
-          Boolean state = (Boolean) getValue(BAMutil.STATE);
-          useIndex = state.booleanValue();
-        }
-      };
-      useIndexButt.putValue(BAMutil.STATE, useIndex);
-      BAMutil.setActionProperties(useIndexButt, "Doit", "use default table", true, 'C', -1);
-      BAMutil.addActionToContainer(buttPanel, useIndexButt);
-
-      AbstractAction doitButt = new AbstractAction() {
-        public void actionPerformed(ActionEvent e) {
-          process();
-        }
-      };
-      BAMutil.setActionProperties(doitButt, "alien", "make report", false, 'C', -1);
-      BAMutil.addActionToContainer(buttPanel, doitButt);
-    }
-
-    boolean process(Object o) {
-      return gribReport.setCollection((String) o);
-    }
-
-    boolean process() {
-      boolean err = false;
-      String command = (String) cb.getSelectedItem();
-
-      ByteArrayOutputStream bos = new ByteArrayOutputStream(10000);
-      try {
-        gribReport.doReport(command, useIndex, (ucar.nc2.ui.grib.Grib1ReportPanel.Report) reports.getSelectedItem());
-
-      } catch (IOException ioe) {
-        JOptionPane.showMessageDialog(null, "Grib2ReportPanel cant open " + command + "\n" + ioe.getMessage());
-        ioe.printStackTrace();
-        err = true;
-
-      } catch (Exception e) {
-        e.printStackTrace();
-        e.printStackTrace(new PrintStream(bos));
-        detailTA.setText(bos.toString());
-        detailWindow.show();
-        err = true;
-      }
-
-      return !err;
-    }
-
-    void save() {
-      gribReport.save();
-      super.save();
-    }
-
-  }  */
-
- /////////////////////////////////////////////////////////////////////
-
-  private class GribTemplatePanel extends OpPanel {
-    GribWmoTemplatesPanel codeTable;
-
-    GribTemplatePanel(PreferencesExt p) {
-      super(p, "table:", false, false, false);
-
-      final JComboBox<WmoTemplateTable.Version> modes = new JComboBox<>(WmoTemplateTable.Version.values());
-      modes.setSelectedItem(WmoTemplateTable.standard);
-      topPanel.add(modes, BorderLayout.CENTER);
-      modes.addActionListener(new ActionListener() {
-        public void actionPerformed(ActionEvent e) {
-          codeTable.setTable((WmoTemplateTable.Version) modes.getSelectedItem());
-        }
-      });
-
-      codeTable = new GribWmoTemplatesPanel(prefs, buttPanel);
-      add(codeTable, BorderLayout.CENTER);
-    }
-
-    boolean process(Object command) {
-      return true;
-    }
-
-    void save() {
-      codeTable.save();
-      super.save();
-    }
-
-    void closeOpenFiles() {
-    }
-
-  }
-
-  /////////////////////////////////////////////////////////////////////
-
-  private class GribCodePanel extends OpPanel {
-    GribWmoCodesPanel codeTable;
-
-    GribCodePanel(PreferencesExt p) {
-      super(p, "table:", false, false, false);
-
-      final JComboBox<WmoCodeTable.Version> modes = new JComboBox<>(WmoCodeTable.Version.values());
-      modes.setSelectedItem(WmoCodeTable.standard);
-      topPanel.add(modes, BorderLayout.CENTER);
-      modes.addActionListener(new ActionListener() {
-        public void actionPerformed(ActionEvent e) {
-          codeTable.setTable((WmoCodeTable.Version) modes.getSelectedItem());
-        }
-      });
-
-      codeTable = new GribWmoCodesPanel(prefs, buttPanel);
-      add(codeTable, BorderLayout.CENTER);
-    }
-
-    boolean process(Object command) {
-      return true;
-    }
-
-    void save() {
-      codeTable.save();
-      super.save();
-    }
-
-    void closeOpenFiles() {
-    }
-  }
-
-  /////////////////////////////////////////////////////////////////////
-
-  private class BufrCodePanel extends OpPanel {
-    BufrWmoCodesPanel codeTable;
-
-    BufrCodePanel(PreferencesExt p) {
-      super(p, "table:", false, false, false);
-      codeTable = new BufrWmoCodesPanel(prefs, buttPanel);
-      add(codeTable, BorderLayout.CENTER);
-    }
-
-    boolean process(Object command) {
-      return true;
-    }
-
-    void save() {
-      codeTable.save();
-      super.save();
-    }
-
-    void closeOpenFiles() {
-    }
-  }
-
-  /////////////////////////////////////////////////////////////////////
-
-  private class WmoCCPanel extends OpPanel {
-    WmoCommonCodesPanel codeTable;
-
-    WmoCCPanel(PreferencesExt p) {
-      super(p, "table:", false, false);
-
-      codeTable = new WmoCommonCodesPanel(prefs, buttPanel);
-      add(codeTable, BorderLayout.CENTER);
-    }
-
-    boolean process(Object command) {
-      return true;
-    }
-
-    void save() {
-      codeTable.save();
-      super.save();
-    }
-
-    void closeOpenFiles() {
-    }
-  }
-
-
-  /////////////////////////////////////////////////////////////////////
-
-  private class Grib1TablePanel extends OpPanel {
-    Grib1TablesViewer codeTable;
-
-    Grib1TablePanel(PreferencesExt p) {
-      super(p, "table:", true, false);
-      codeTable = new Grib1TablesViewer(prefs, buttPanel);
-      add(codeTable, BorderLayout.CENTER);
-    }
-
-    boolean process(Object command) {
-      try {
-        codeTable.setTable((String) command);
-        return true;
-      } catch (IOException e) {
-        return false;
-      }
-    }
-
-    void save() {
-      codeTable.save();
-      super.save();
-    }
-
-    void closeOpenFiles() {
-    }
-
-  }
-
-
-  /////////////////////////////////////////////////////////////////////
-
-  private class Grib2TablePanel extends OpPanel {
-    Grib2TableViewer2 codeTable;
-
-    Grib2TablePanel(PreferencesExt p) {
-      super(p, "table:", false, false);
-      codeTable = new Grib2TableViewer2(prefs, buttPanel);
-      add(codeTable, BorderLayout.CENTER);
-    }
-
-    boolean process(Object command) {
-      return true;
-    }
-
-    void save() {
-      codeTable.save();
-      super.save();
-    }
-
-    void closeOpenFiles() {
-    }
-  }
-
-  /////////////////////////////////////////////////////////////////////
-
-  private class GribRenamePanel extends OpPanel {
-    ucar.nc2.ui.grib.GribRenamePanel panel;
-
-    GribRenamePanel(PreferencesExt p) {
-      super(p, "matchNcepName: ", true, false, false);
-      panel = new ucar.nc2.ui.grib.GribRenamePanel(prefs, buttPanel);
-      add(panel, BorderLayout.CENTER);
-    }
-
-    boolean process(Object o) {
-      return panel.matchNcepName((String) o);
-    }
-
-    void save() {
-      panel.save();
-      super.save();
-    }
-
-    void closeOpenFiles() {
-    }
-
-  }
-
-    /////////////////////////////////////////////////////////////////////
-  private class GribRewritePanel extends OpPanel {
-    ucar.nc2.ui.grib.GribRewritePanel ftTable;
-    final FileManager dirChooser;
-
-      GribRewritePanel(PreferencesExt prefs) {
-      super(prefs, "dir:", false, false);
-      dirChooser = new FileManager(parentFrame, null, null, (PreferencesExt) prefs.node("FeatureScanFileManager"));
-      ftTable = new ucar.nc2.ui.grib.GribRewritePanel(prefs, buttPanel);
-      add(ftTable, BorderLayout.CENTER);
-
-      ftTable.addPropertyChangeListener(new java.beans.PropertyChangeListener() {
-        public void propertyChange(java.beans.PropertyChangeEvent e) {
-          if (e.getPropertyName().equals("openNetcdfFile")) {
-            String datasetName = (String) e.getNewValue();
-            openNetcdfFile(datasetName);
-          } else if (e.getPropertyName().equals("openGridDataset")) {
-            String datasetName = (String) e.getNewValue();
-            openGridDataset(datasetName);
-          } else if (e.getPropertyName().equals("openGrib1Data")) {
-            String datasetName = (String) e.getNewValue();
-            openGrib1Data(datasetName);
-          } else if (e.getPropertyName().equals("openGrib2Data")) {
-             String datasetName = (String) e.getNewValue();
-             openGrib2Data(datasetName);
-           }
-        }
-      });
-
-      dirChooser.getFileChooser().setFileSelectionMode(JFileChooser.FILES_AND_DIRECTORIES);
-      dirChooser.setCurrentDirectory(prefs.get("currDir", "."));
-      AbstractAction fileAction = new AbstractAction() {
-        public void actionPerformed(ActionEvent e) {
-          String filename = dirChooser.chooseFilename();
-          if (filename == null) return;
-          cb.setSelectedItem(filename);
-        }
-      };
-      BAMutil.setActionProperties(fileAction, "FileChooser", "open Local dataset...", false, 'L', -1);
-      BAMutil.addActionToContainer(buttPanel, fileAction);
-    }
-
-    boolean process(Object o) {
-      String command = (String) o;
-      return ftTable.setScanDirectory(command);
-    }
-
-    void closeOpenFiles() {
-      ftTable.clear();
-    }
-
-    void save() {
-      dirChooser.save();
-      ftTable.save();
-      prefs.put("currDir", dirChooser.getCurrentDirectory());
-      super.save();
-    }
-  }
-
-  /////////////////////////////////////////////////////////////////////
-  private class Hdf5ObjectPanel extends OpPanel {
-    ucar.unidata.io.RandomAccessFile raf = null;
-    Hdf5ObjectTable hdf5Table;
-
-    void closeOpenFiles() throws IOException {
-      hdf5Table.closeOpenFiles();
-    }
-
-    Hdf5ObjectPanel(PreferencesExt p) {
-      super(p, "file:", true, false);
-      hdf5Table = new Hdf5ObjectTable(prefs);
-      add(hdf5Table, BorderLayout.CENTER);
-
-      AbstractButton infoButton = BAMutil.makeButtcon("Information", "Compact Representation", false);
-      infoButton.addActionListener(new ActionListener() {
-        public void actionPerformed(ActionEvent e) {
-          Formatter f = new Formatter();
-          try {
-            hdf5Table.showInfo(f);
-
-          } catch (IOException ioe) {
-            StringWriter sw = new StringWriter(5000);
-            ioe.printStackTrace(new PrintWriter(sw));
-            detailTA.setText(sw.toString());
-            detailWindow.show();
-            return;
-          }
-          detailTA.setText(f.toString());
-          detailTA.gotoTop();
-          detailWindow.show();
-        }
-      });
-      buttPanel.add(infoButton);
-
-      AbstractButton infoButton2 = BAMutil.makeButtcon("Information", "Detail Info", false);
-      infoButton2.addActionListener(new ActionListener() {
-        public void actionPerformed(ActionEvent e) {
-          Formatter f = new Formatter();
-          try {
-            hdf5Table.showInfo2(f);
-
-          } catch (IOException ioe) {
-            StringWriter sw = new StringWriter(5000);
-            ioe.printStackTrace(new PrintWriter(sw));
-            detailTA.setText(sw.toString());
-            detailWindow.show();
-            return;
-          }
-          detailTA.setText(f.toString());
-          detailTA.gotoTop();
-          detailWindow.show();
-        }
-      });
-      buttPanel.add(infoButton2);
-
-      AbstractButton eosdump = BAMutil.makeButtcon("alien", "Show EOS processing", false);
-      eosdump.addActionListener(new ActionListener() {
-        public void actionPerformed(ActionEvent e) {
-          try {
-            Formatter f = new Formatter();
-            hdf5Table.getEosInfo(f);
-            detailTA.setText(f.toString());
-            detailWindow.show();
-          } catch (IOException ioe) {
-            StringWriter sw = new StringWriter(5000);
-            ioe.printStackTrace(new PrintWriter(sw));
-            detailTA.setText(sw.toString());
-            detailWindow.show();
-          }
-        }
-      });
-      buttPanel.add(eosdump);
-
-    }
-
-    boolean process(Object o) {
-      String command = (String) o;
-      boolean err = false;
-
-      try {
-        if (raf != null)
-          raf.close();
-        raf = new ucar.unidata.io.RandomAccessFile(command, "r");
-
-        hdf5Table.setHdf5File(raf);
-
-      } catch (FileNotFoundException ioe) {
-        JOptionPane.showMessageDialog(null, "Hdf5ObjectTable cant open " + command + "\n" + ioe.getMessage());
-        err = true;
-
-      } catch (Exception e) {
-        StringWriter sw = new StringWriter(5000);
-        e.printStackTrace(new PrintWriter(sw));
-        detailTA.setText(sw.toString());
-        detailWindow.show();
-        err = true;
-      }
-
-      return !err;
-    }
-
-    void save() {
-      hdf5Table.save();
-      super.save();
-    }
-
-  }
-
-    /////////////////////////////////////////////////////////////////////
-  private class Hdf5DataPanel extends OpPanel {
-    ucar.unidata.io.RandomAccessFile raf = null;
-    Hdf5DataTable hdf5Table;
-
-    void closeOpenFiles() throws IOException {
-      hdf5Table.closeOpenFiles();
-    }
-
-    Hdf5DataPanel(PreferencesExt p) {
-      super(p, "file:", true, false);
-      hdf5Table = new Hdf5DataTable(prefs, buttPanel);
-      add(hdf5Table, BorderLayout.CENTER);
-
-      AbstractButton infoButton = BAMutil.makeButtcon("Information", "Detail Info", false);
-      infoButton.addActionListener(new ActionListener() {
-        public void actionPerformed(ActionEvent e) {
-          Formatter f = new Formatter();
-          try {
-            hdf5Table.showInfo(f);
-
-          } catch (IOException ioe) {
-            StringWriter sw = new StringWriter(5000);
-            ioe.printStackTrace(new PrintWriter(sw));
-            detailTA.setText(sw.toString());
-            detailWindow.show();
-            return;
-          }
-          detailTA.setText(f.toString());
-          detailTA.gotoTop();
-          detailWindow.show();
-        }
-      });
-      buttPanel.add(infoButton);
-    }
-
-    boolean process(Object o) {
-      String command = (String) o;
-      boolean err = false;
-
-      try {
-        if (raf != null)
-          raf.close();
-        raf = new ucar.unidata.io.RandomAccessFile(command, "r");
-
-        hdf5Table.setHdf5File(raf);
-
-      } catch (FileNotFoundException ioe) {
-        JOptionPane.showMessageDialog(null, "Hdf5DataTable cant open " + command + "\n" + ioe.getMessage());
-        err = true;
-
-      } catch (Exception e) {
-        StringWriter sw = new StringWriter(5000);
-        e.printStackTrace(new PrintWriter(sw));
-        detailTA.setText(sw.toString());
-        detailWindow.show();
-        err = true;
-      }
-
-      return !err;
-    }
-
-    void save() {
-      hdf5Table.save();
-      super.save();
-    }
-
-  }
-
-  /////////////////////////////////////////////////////////////////////
-  private class Hdf4Panel extends OpPanel {
-    ucar.unidata.io.RandomAccessFile raf = null;
-    Hdf4Table hdf4Table;
-
-    void closeOpenFiles() throws IOException {
-      hdf4Table.closeOpenFiles();
-    }
-
-    Hdf4Panel(PreferencesExt p) {
-      super(p, "file:", true, false);
-      hdf4Table = new Hdf4Table(prefs);
-      add(hdf4Table, BorderLayout.CENTER);
-
-      AbstractButton eosdump = BAMutil.makeButtcon("alien", "Show EOS processing", false);
-      eosdump.addActionListener(new ActionListener() {
-        public void actionPerformed(ActionEvent e) {
-          try {
-            Formatter f = new Formatter();
-            hdf4Table.getEosInfo(f);
-            detailTA.setText(f.toString());
-            detailWindow.show();
-          } catch (IOException ioe) {
-            StringWriter sw = new StringWriter(5000);
-            ioe.printStackTrace(new PrintWriter(sw));
-            detailTA.setText(sw.toString());
-            detailWindow.show();
-          }
-        }
-      });
-      buttPanel.add(eosdump);
-    }
-
-    boolean process(Object o) {
-      String command = (String) o;
-      boolean err = false;
-
-      try {
-        if (raf != null)
-          raf.close();
-        raf = new ucar.unidata.io.RandomAccessFile(command, "r");
-
-        hdf4Table.setHdf4File(raf);
-
-      } catch (FileNotFoundException ioe) {
-        JOptionPane.showMessageDialog(null, "NetcdfDataset cant open " + command + "\n" + ioe.getMessage());
-        err = true;
-
-      } catch (Exception e) {
-        StringWriter sw = new StringWriter(5000);
-        e.printStackTrace(new PrintWriter(sw));
-        detailTA.setText(sw.toString());
-        detailWindow.show();
-        err = true;
-      }
-
-      return !err;
-    }
-
-    void save() {
-      hdf4Table.save();
-      super.save();
-    }
-
-  }
-
-  /////////////////////////////////////////////////////////////////////
-
-  /* private class NcmlPanel extends OpPanel {
-    NetcdfDataset ds = null;
-    String ncmlLocation = null;
-    AbstractButton gButt = null;
-    boolean useG;
-
-    void closeOpenFiles() throws IOException {
-      if (ds != null) ds.close();
-      ds = null;
-    }
-
-    NcmlPanel(PreferencesExt p) {
-      super(p, "dataset:");
-
-      AbstractAction gAction = new AbstractAction() {
-        public void actionPerformed(ActionEvent e) {
-          Boolean state = (Boolean) getValue(BAMutil.STATE);
-          useG = state.booleanValue();
-          String tooltip = useG ? "use NcML-G" : "dont use NcML-G";
-          gButt.setToolTipText(tooltip);
-          //doit( cb.getSelectedItem()); // called from cb action listener
-        }
-      };
-      useG = prefs.getBoolean("gState", false);
-      String tooltip2 = useG ? "use NcML-G" : "dont use NcML-G";
-      BAMutil.setActionProperties(gAction, "G", tooltip2, true, 'G', -1);
-      gAction.putValue(BAMutil.STATE, new Boolean(useG));
-      gButt = BAMutil.addActionToContainer(buttPanel, gAction);
-
-      AbstractAction saveAction = new AbstractAction() {
-        public void actionPerformed(ActionEvent e) {
-          String location = (ds == null) ? ncmlLocation : ds.getLocation();
-          if (location == null) location = "test";
-          int pos = location.lastIndexOf(".");
-          if (pos > 0)
-            location = location.substring(0, pos);
-          String filename = fileChooser.chooseFilenameToSave(location + ".ncml");
-          if (filename == null) return;
-          doSave(ta.getText(), filename);
-        }
-      };
-      BAMutil.setActionProperties(saveAction, "Save", "Save NcML", false, 'S', -1);
-      BAMutil.addActionToContainer(buttPanel, saveAction);
-
-      AbstractAction netcdfAction = new AbstractAction() {
-        public void actionPerformed(ActionEvent e) {
-          String location = (ds == null) ? ncmlLocation : ds.getLocation();
-          if (location == null) location = "test";
-          int pos = location.lastIndexOf(".");
-          if (pos > 0)
-            location = location.substring(0, pos);
-
-          String filename = fileChooser.chooseFilenameToSave(location + ".nc");
-          if (filename == null) return;
-          doWriteNetCDF(ta.getText(), filename);
-        }
-      };
-      BAMutil.setActionProperties(netcdfAction, "netcdf", "Write netCDF", false, 'N', -1);
-      BAMutil.addActionToContainer(buttPanel, netcdfAction);
-
-      AbstractAction transAction = new AbstractAction() {
-        public void actionPerformed(ActionEvent e) {
-          doTransform(ta.getText());
-        }
-      };
-      BAMutil.setActionProperties(transAction, "Import", "read textArea through NcMLReader\n write NcML back out via resulting dataset", false, 'T', -1);
-      BAMutil.addActionToContainer(buttPanel, transAction);
-    }
-
-    boolean process(Object o) {
-      ncmlLocation = (String) o;
-      if (ncmlLocation.endsWith(".xml") || ncmlLocation.endsWith(".ncml")) {
-        if (!ncmlLocation.startsWith("http:") && !ncmlLocation.startsWith("file:"))
-          ncmlLocation = "file:" + ncmlLocation;
-        String text = IO.readURLcontents(ncmlLocation);
-
-        ta.setText(text);
-      } else {
-        writeNcml(ncmlLocation);
-      }
-      return true;
-    }
-
-    boolean writeNcml(String location) {
-      boolean err = false;
-
-      try {
-        if (ds != null) ds.close();
-      } catch (IOException ioe) {
-      }
-
-      ByteArrayOutputStream bos = new ByteArrayOutputStream(10000);
-      try {
-        String result;
-        ds = openDataset(location, addCoords, null);
-        if (ds == null) {
-          ta.setText("Failed to open <" + location + ">");
-        } else {
-          if (useG) {
-            boolean showCoords = Debug.isSet("NcML/ncmlG-showCoords");
-            ds.writeNcMLG(bos, showCoords, null);
-            result = bos.toString();
-          } else {
-            result = new NcMLWriter().writeXML(ds);
-          }
-          ta.setText(result);
-          ta.gotoTop();
-        }
-
-      } catch (FileNotFoundException ioe) {
-        ta.setText("Failed to open <" + location + ">");
-        err = true;
-
-      } catch (Exception e) {
-        e.printStackTrace();
-        e.printStackTrace(new PrintStream(bos));
-        ta.setText(bos.toString());
-        err = true;
-      }
-
-      return !err;
-    }
-
-    void doWriteNetCDF(String text, String filename) {
-      if (debugNcmlWrite) {
-        System.out.println("filename=" + filename);
-        System.out.println("text=" + text);
-      }
-      try {
-        ByteArrayInputStream bis = new ByteArrayInputStream(text.getBytes());
-        NcMLReader.writeNcMLToFile(bis, filename);
-        JOptionPane.showMessageDialog(this, "File successfully written");
-      } catch (Exception ioe) {
-        JOptionPane.showMessageDialog(this, "ERROR: " + ioe.getMessage());
-        ioe.printStackTrace();
-      }
-    }
-
-    // read text from textArea through NcMLReader
-    // then write it back out via resulting dataset
-    void doTransform(String text) {
-      try {
-        StringReader reader = new StringReader(text);
-        NetcdfDataset ncd = NcMLReader.readNcML(reader, null);
-        ByteArrayOutputStream bos = new ByteArrayOutputStream(10000);
-        ncd.writeNcML(bos, null);
-        ta.setText(bos.toString());
-        ta.gotoTop();
-        JOptionPane.showMessageDialog(this, "File successfully transformed");
-
-      } catch (IOException ioe) {
-        JOptionPane.showMessageDialog(this, "ERROR: " + ioe.getMessage());
-        ioe.printStackTrace();
-      }
-    }
-
-    void doSave(String text, String filename) {
-      if (debugNcmlWrite) {
-        System.out.println("filename=" + filename);
-        System.out.println("text=" + text);
-      }
-
-      try {
-        IO.writeToFile(text, new File(filename));
-        JOptionPane.showMessageDialog(this, "File successfully written");
-      } catch (IOException ioe) {
-        JOptionPane.showMessageDialog(this, "ERROR: " + ioe.getMessage());
-        ioe.printStackTrace();
-      }
-      // saveNcmlDialog.setVisible(false);
-    }
-
-    void save() {
-      super.save();
-    }
-
-  } */
-
-  /////////////////////////////////////////////////////////////////////
-
-  private class NcmlEditorPanel extends OpPanel {
-    NcmlEditor editor;
-
-    void closeOpenFiles() throws IOException {
-      editor.closeOpenFiles();
-    }
-
-    NcmlEditorPanel(PreferencesExt p) {
-      super(p, "dataset:", true, false);
-      editor = new NcmlEditor(buttPanel, prefs);
-      add(editor, BorderLayout.CENTER);
-    }
-
-    boolean process(Object o) {
-      return editor.setNcml((String) o);
-    }
-
-    void save() {
-      super.save();
-      editor.save();
-    }
-
-  }
-
-
-  ////////////////////////////////////////////////////////
-
-  private class CdmrFeature extends OpPanel {
-    CdmrFeaturePanel panel;
-
-    CdmrFeature(PreferencesExt p) {
-      super(p, "file:", true, false);
-      panel = new CdmrFeaturePanel(prefs);
-      add(panel, BorderLayout.CENTER);
-
-      AbstractAction infoAction = new AbstractAction() {
-        public void actionPerformed(ActionEvent e) {
-          Formatter f = new Formatter();
-          try {
-            panel.showInfo(f);
-
-          } catch (Exception ioe) {
-            StringWriter sw = new StringWriter(5000);
-            ioe.printStackTrace(new PrintWriter(sw));
-            detailTA.setText(sw.toString());
-            detailWindow.show();
-            return;
-          }
-          detailTA.setText(f.toString());
-          detailTA.gotoTop();
-          detailWindow.show();
-        }
-      };
-      BAMutil.setActionProperties(infoAction, "Information", "show Info", false, 'I', -1);
-      BAMutil.addActionToContainer(buttPanel, infoAction);
-    }
-
-    boolean process(Object o) {
-      String command = (String) o;
-      boolean err = false;
-
-      try {
-        panel.setNcStream(command);
-
-      } catch (FileNotFoundException ioe) {
-        JOptionPane.showMessageDialog(null, "CdmremotePanel cant open " + command + "\n" + ioe.getMessage());
-        err = true;
-
-      } catch (Exception e) {
-        StringWriter sw = new StringWriter(5000);
-        e.printStackTrace(new PrintWriter(sw));
-        detailTA.setText(sw.toString());
-        detailWindow.show();
-        err = true;
-      }
-
-      return !err;
-    }
-
-    void save() {
-      panel.save();
-      super.save();
-    }
-
-    void closeOpenFiles() throws IOException {
-      panel.closeOpenFiles();
-    }
-  }
-
-  ////////////////////////////////////////////////////////
-
-  private class NcStreamPanel extends OpPanel {
-    ucar.nc2.ui.NcStreamPanel panel;
-
-    NcStreamPanel(PreferencesExt p) {
-      super(p, "file:", true, false);
-      panel = new ucar.nc2.ui.NcStreamPanel(prefs);
-      add(panel, BorderLayout.CENTER);
-
-      AbstractAction infoAction = new AbstractAction() {
-        public void actionPerformed(ActionEvent e) {
-          Formatter f = new Formatter();
-          try {
-            panel.showInfo(f);
-
-          } catch (Exception ioe) {
-            StringWriter sw = new StringWriter(5000);
-            ioe.printStackTrace(new PrintWriter(sw));
-            detailTA.setText(sw.toString());
-            detailWindow.show();
-            return;
-          }
-          detailTA.setText(f.toString());
-          detailTA.gotoTop();
-          detailWindow.show();
-        }
-      };
-      BAMutil.setActionProperties(infoAction, "Information", "show Info", false, 'I', -1);
-      BAMutil.addActionToContainer(buttPanel, infoAction);
-    }
-
-    boolean process(Object o) {
-      String command = (String) o;
-      boolean err = false;
-
-      try {
-        panel.setNcStreamFile(command);
-
-      } catch (FileNotFoundException ioe) {
-        JOptionPane.showMessageDialog(null, "CdmremotePanel cant open " + command + "\n" + ioe.getMessage());
-        err = true;
-
-      } catch (Exception e) {
-        StringWriter sw = new StringWriter(5000);
-        e.printStackTrace(new PrintWriter(sw));
-        detailTA.setText(sw.toString());
-        detailWindow.show();
-        err = true;
-      }
-
-      return !err;
-    }
-
-    void save() {
-      panel.save();
-      super.save();
-    }
-
-    void closeOpenFiles() throws IOException {
-      panel.closeOpenFiles();
-    }
-
-  }
-
-  /////////////////////////////////////////////////////////////////////
-
-
-  /* the old inventory stuff
-  private class FmrcInvPanel extends OpPanel {
-    private boolean useDefinition = false;
-    private JComboBox defComboBox, catComboBox, dirComboBox, suffixCB;
-    private IndependentWindow defWindow, catWindow;
-    private IndependentWindow dirWindow;
-    private AbstractButton defButt;
-    private JSpinner catSpinner;
-
-    FmrcInvPanel(PreferencesExt p) {
-      super(p, "ForecastModelRun:", true, false);
-
-      // allow to set a definition file for GRIB
-      AbstractAction defineAction = new AbstractAction() {
-        public void actionPerformed(ActionEvent e) {
-          Boolean state = (Boolean) getValue(BAMutil.STATE);
-          useDefinition = state.booleanValue();
-          String tooltip = useDefinition ? "Use GRIB Definition File is ON" : "Use GRIB Definition File is OFF";
-          defButt.setToolTipText(tooltip);
-          if (useDefinition) {
-            if (null == defComboBox) {
-              defComboBox = new JComboBox(FmrcDefinition.getDefinitionFiles());
-              defComboBox.setEditable(true);
-              defWindow = new IndependentWindow("GRIB Definition File", null, defComboBox);
-              defWindow.setLocationRelativeTo(defButt);
-              defWindow.setLocation(0, 100);
-            }
-            defWindow.show();
-          }
-        }
-      };
-      String tooltip2 = useDefinition ? "Use GRIB Definition File is ON" : "Use GRIB Definition File is OFF";
-      BAMutil.setActionProperties(defineAction, "dd", tooltip2, true, 'D', -1);
-      defineAction.putValue(BAMutil.STATE, new Boolean(useDefinition));
-      defButt = BAMutil.addActionToContainer(buttPanel, defineAction);
-
-      // compare against the  definition file
-      AbstractAction testDefAction = new AbstractAction() {
-        public void actionPerformed(ActionEvent e) {
-          if (!useDefinition) return;
-          testDefinition();
-        }
-      };
-      BAMutil.setActionProperties(testDefAction, "dd", "test file against current definition", false, 'T', -1);
-      BAMutil.addActionToContainer(buttPanel, testDefAction);
-
-      // make definition from catalog
-      AbstractAction catAction = new AbstractAction() {
-        public void actionPerformed(ActionEvent e) {
-          if (null == catComboBox) {
-            catComboBox = new JComboBox();
-            catComboBox.setEditable(true);
-            makeCatalogDefaults(catComboBox);
-            catSpinner = new JSpinner();
-            JButton accept = new JButton("Accept");
-            JPanel catPanel = new JPanel(new BorderLayout());
-            JPanel leftPanel = new JPanel();
-            leftPanel.add(new JLabel("Num datasets:"));
-            leftPanel.add(catSpinner);
-            leftPanel.add(new JLabel("Catalog URL:"));
-            catPanel.add(catComboBox, BorderLayout.CENTER);
-            catPanel.add(leftPanel, BorderLayout.WEST);
-            catPanel.add(accept, BorderLayout.EAST);
-
-            accept.addActionListener(new ActionListener() {
-              public void actionPerformed(ActionEvent e) {
-                defineFromCatalog((String) catComboBox.getSelectedItem(), catSpinner.getValue());
-              }
-            });
-            catWindow = new IndependentWindow("Catalogs", null, catPanel);
-            catWindow.setLocationRelativeTo(defButt);
-            catWindow.setLocation(100, 100);
-          }
-          catWindow.show();
-        }
-      };
-      BAMutil.setActionProperties(catAction, "catalog", "make definition from catalog", false, 'C', -1);
-      BAMutil.addActionToContainer(buttPanel, catAction);
-
-      // make definition from files in a directory
-      AbstractAction dirAction = new AbstractAction() {
-        public void actionPerformed(ActionEvent e) {
-          if (null == dirWindow) {
-            dirComboBox = new JComboBox();
-            dirComboBox.setEditable(true);
-            suffixCB = new JComboBox();
-            suffixCB.setEditable(true);
-            JButton accept = new JButton("Accept");
-            JPanel dirPanel = new JPanel(new BorderLayout());
-            JPanel leftPanel = new JPanel();
-            leftPanel.add(new JLabel("Suffix:"));
-            leftPanel.add(suffixCB);
-            leftPanel.add(new JLabel("Directory:"));
-            dirPanel.add(leftPanel, BorderLayout.WEST);
-            dirPanel.add(dirComboBox, BorderLayout.CENTER);
-            dirPanel.add(accept, BorderLayout.EAST);
-
-            accept.addActionListener(new ActionListener() {
-              public void actionPerformed(ActionEvent e) {
-                defineFromDirectory((String) dirComboBox.getSelectedItem(), (String) suffixCB.getSelectedItem());
-              }
-            });
-            dirWindow = new IndependentWindow("Directory", null, dirPanel);
-            dirWindow.setLocationRelativeTo(defButt);
-            dirWindow.setLocation(100, 100);
-          }
-          dirWindow.show();
-        }
-      };
-      BAMutil.setActionProperties(dirAction, "Dimension", "make definition from files in directory", false, 'D', -1);
-      BAMutil.addActionToContainer(buttPanel, dirAction);
-
-      // delete GRIB index
-      AbstractAction deleteAction = new AbstractAction() {
-        public void actionPerformed(ActionEvent e) {
-          String currentFile = (String) cb.getSelectedItem();
-          File file = new File(currentFile + ".gbx");
-          if (file.exists()) {
-            boolean ok = file.delete();
-            JOptionPane.showMessageDialog(null, "Index deleted " + ok + ", reopen= " + currentFile);
-            process(currentFile);
-          }
-        }
-      };
-      BAMutil.setActionProperties(deleteAction, "Delete", "Delete Grib Index", false, 'T', -1);
-      BAMutil.addActionToContainer(buttPanel, deleteAction);
-    }
-
-    private void makeCatalogDefaults(JComboBox cb) {
-      String server = "http://motherlode.ucar.edu:8080/thredds/catalog/fmrc/";
-      for (String ds : FmrcDefinition.fmrcDatasets)
-        cb.addItem(server + ds + "/files/catalog.xml");
-    }
-
-    boolean process(Object o) {
-      String command = (String) o;
-      boolean err = false;
-      ucar.nc2.dt.GridDataset gds = null;
-      ByteArrayOutputStream bos = new ByteArrayOutputStream(10000);
-
-      try {
-
-        Object spiObject = null;
-        if (useDefinition) {
-          String currentDef = (String) defComboBox.getSelectedItem();
-          if (currentDef != null) {
-            FmrcDefinition fmrc_def = new FmrcDefinition();
-            fmrc_def.readDefinitionXML(currentDef);
-            System.out.println("Read Definition file = " + currentDef);
-            spiObject = fmrc_def;
-            NetcdfDataset ds = NetcdfDataset.openDataset(command, true, -1, null, spiObject);
-            gds = new ucar.nc2.dt.grid.GridDataset(ds);
-          } else {
-            JOptionPane.showMessageDialog(null, "cant open Definition file " + currentDef);
-            return false;
-          }
-
-        } else {
-          gds = ucar.nc2.dt.grid.GridDataset.open(command);
-        }
-
-        if (gds == null) {
-          JOptionPane.showMessageDialog(null, "GridDataset.open cant open " + command);
-          return false;
-        }
-
-        ForecastModelRunInventory fmrInv = ForecastModelRunInventory.open(gds, null);
-        fmrInv.writeXML(bos);
-        ta.setText("ForecastModelRunInventory output for a single model run:\n\n");
-        ta.appendLine(bos.toString());
-        ta.gotoTop();
-
-      } catch (FileNotFoundException ioe) {
-        JOptionPane.showMessageDialog(null, "GridDataset.open cant open " + command + "\n" + ioe.getMessage());
-        err = true;
-
-      } catch (IOException ioe) {
-        ioe.printStackTrace();
-        ioe.printStackTrace(new PrintStream(bos));
-        ta.setText(bos.toString());
-        err = true;
-      } finally {
-
-        if (gds != null) try {
-          gds.close();
-        } catch (IOException e) {
-        }
-      }
-      return !err;
-    }
-
-    private void testDefinition() {
-      ByteArrayOutputStream bos = new ByteArrayOutputStream(10000);
-      try {
-        String currentDef = (String) defComboBox.getSelectedItem();
-        if (currentDef == null) return;
-
-        String currentFilename = (String) cb.getSelectedItem();
-        if (currentFilename == null) return;
-
-        FmrcDefinition fmrc_def = new FmrcDefinition();
-        fmrc_def.readDefinitionXML(currentDef);
-        NetcdfDataset.openDataset(currentFilename, true, -1, null, fmrc_def);
-
-      } catch (Exception ioe) {
-        ioe.printStackTrace();
-        ioe.printStackTrace(new PrintStream(bos));
-        ta.setText(bos.toString());
-      }
-    }
-
-
-    private void defineFromDirectory(String dirName, String suffix) {
-      ByteArrayOutputStream bos = new ByteArrayOutputStream(10000);
-      try {
-        FmrcInventory fmrCollection = FmrcInventory.makeFromDirectory(null, "test",
-            null, dirName, suffix, ForecastModelRunInventory.OPEN_FORCE_NEW);
-
-        FmrcDefinition def = new FmrcDefinition();
-        def.makeFromCollectionInventory(fmrCollection);
-
-        def.writeDefinitionXML(bos);
-        ta.setText(bos.toString());
-        ta.gotoTop();
-
-      } catch (Exception ioe) {
-        ioe.printStackTrace();
-        ioe.printStackTrace(new PrintStream(bos));
-        ta.setText(bos.toString());
-      }
-    }
-
-    private void defineFromCatalog(String catalogURLString, Object value) {
-      int n = ((Integer) value).intValue();
-
-      ByteArrayOutputStream bos = new ByteArrayOutputStream(10000);
-      try {
-        FmrcInventory fmrCollection = FmrcInventory.makeFromCatalog(catalogURLString, catalogURLString, n, ForecastModelRunInventory.OPEN_FORCE_NEW);
-        FmrcDefinition def = new FmrcDefinition();
-        def.makeFromCollectionInventory(fmrCollection);
-
-        def.writeDefinitionXML(bos);
-        ta.setText(bos.toString());
-        ta.gotoTop();
-
-      } catch (Exception ioe) {
-        ioe.printStackTrace();
-        ioe.printStackTrace(new PrintStream(bos));
-        ta.setText(bos.toString());
-      }
-    }
-
-  }  */
-
-  // new ucar.nc2.ft.fmrc stuff
-  private class FmrcPanel extends OpPanel {
-    Fmrc2Panel table;
-
-    FmrcPanel(PreferencesExt dbPrefs) {
-      super(dbPrefs, "collection:", true, false);
-      table = new Fmrc2Panel(prefs);
-      table.addPropertyChangeListener(new java.beans.PropertyChangeListener() {
-        public void propertyChange(java.beans.PropertyChangeEvent e) {
-
-          if (e.getPropertyName().equals("openNetcdfFile")) {
-            if (e.getNewValue() instanceof String)
-              openNetcdfFile((String) e.getNewValue());
-            else
-              openNetcdfFile((NetcdfFile) e.getNewValue());
-
-          } else if (e.getPropertyName().equals("openCoordSys")) {
-            if (e.getNewValue() instanceof String)
-              openCoordSystems((String) e.getNewValue());
-            else
-              openCoordSystems((NetcdfDataset) e.getNewValue());
-
-          } else if (e.getPropertyName().equals("openGridDataset")) {
-            if (e.getNewValue() instanceof String)
-              openGridDataset((String) e.getNewValue());
-            else
-              openGridDataset((GridDataset) e.getNewValue());
-          }
-        }
-      });
-      add(table, BorderLayout.CENTER);
-
-      AbstractButton infoButton = BAMutil.makeButtcon("Information", "Detail Info", false);
-      infoButton.addActionListener(new ActionListener() {
-        public void actionPerformed(ActionEvent e) {
-          Formatter f = new Formatter();
-          try {
-            table.showInfo(f);
-          } catch (IOException e1) {
-            StringWriter sw = new StringWriter(5000);
-            e1.printStackTrace(new PrintWriter(sw));
-            f.format("%s", sw.toString());
-          }
-          detailTA.setText(f.toString());
-          detailTA.gotoTop();
-          detailWindow.show();
-        }
-      });
-      buttPanel.add(infoButton);
-
-      AbstractButton collectionButton = BAMutil.makeButtcon("Information", "Collection Parsing Info", false);
-      collectionButton.addActionListener(new ActionListener() {
-        public void actionPerformed(ActionEvent e) {
-          table.showCollectionInfo(true);
-        }
-      });
-      buttPanel.add(collectionButton);
-
-      AbstractButton viewButton = BAMutil.makeButtcon("Dump", "Show Dataset", false);
-      viewButton.addActionListener(new ActionListener() {
-        public void actionPerformed(ActionEvent e) {
-          try {
-            table.showDataset();
-
-          } catch (IOException e1) {
-            StringWriter sw = new StringWriter(5000);
-            e1.printStackTrace(new PrintWriter(sw));
-            detailTA.setText(sw.toString());
-            detailTA.gotoTop();
-            detailWindow.show();
-          }
-        }
-      });
-      buttPanel.add(viewButton);
-    }
-
-    boolean process(Object o) {
-      String command = (String) o;
-      if (command == null) return false;
-
-      /* if (fmrc != null) {
-        try {
-          fmrc.close();
-        } catch (IOException ioe) {
-        }
-      } */
-
-      try {
-        table.setFmrc(command);
-        return true;
-
-      } catch (Exception ioe) {
-        StringWriter sw = new StringWriter(5000);
-        ioe.printStackTrace(new PrintWriter(sw));
-        detailTA.setText(sw.toString());
-        detailTA.gotoTop();
-        detailWindow.show();
-      }
-
-      return false;
-    }
-
-    void save() {
-      table.save();
-      super.save();
-    }
-
-    void closeOpenFiles() throws IOException {
-      table.closeOpenFiles();
-    }
-  }
-
-  // new Fmrc Collection Metadata storage in bdb
-  private class FmrcCollectionPanel extends OpPanel {
-    FmrcCollectionTable table;
-
-    FmrcCollectionPanel(PreferencesExt dbPrefs) {
-      super(dbPrefs, "collection:", true, false);
-      table = new FmrcCollectionTable(prefs);
-      add(table, BorderLayout.CENTER);
-
-      AbstractButton infoButton = BAMutil.makeButtcon("Information", "Detail Info", false);
-      infoButton.addActionListener(new ActionListener() {
-        public void actionPerformed(ActionEvent e) {
-          Formatter f = new Formatter();
-          try {
-            table.showInfo(f);
-          } catch (IOException e1) {
-            StringWriter sw = new StringWriter(5000);
-            e1.printStackTrace(new PrintWriter(sw));
-            f.format("%s", sw.toString());
-          }
-          detailTA.setText(f.toString());
-          detailTA.gotoTop();
-          detailWindow.show();
-        }
-      });
-      buttPanel.add(infoButton);
-
-      AbstractButton refreshButton = BAMutil.makeButtcon("Undo", "Refresh", false);
-      refreshButton.addActionListener(new ActionListener() {
-        public void actionPerformed(ActionEvent e) {
-          try {
-            table.refresh();
-
-          } catch (Exception e1) {
-            Formatter f = new Formatter();
-            StringWriter sw = new StringWriter(5000);
-            e1.printStackTrace(new PrintWriter(sw));
-            f.format("%s", sw.toString());
-            detailTA.setText(f.toString());
-            detailTA.gotoTop();
-            detailWindow.show();
-          }
-        }
-      });
-      buttPanel.add(refreshButton);
-
-    }
-
-    boolean process(Object o) {
-      String command = (String) o;
-      if (command == null) return false;
-
-      try {
-        // table.setCacheRoot(command);
-        return true;
-
-      } catch (Exception ioe) {
-        StringWriter sw = new StringWriter(5000);
-        ioe.printStackTrace(new PrintWriter(sw));
-        detailTA.setText(sw.toString());
-        detailTA.gotoTop();
-        detailWindow.show();
-      }
-
-      return false;
-    }
-
-    void closeOpenFiles() {
-    }
-
-    void save() {
-      table.save();
-      super.save();
-    }
-  }
-
-  /////////////////////////////////
-
-  private class GeoGridPanel extends OpPanel {
-    GeoGridTable dsTable;
-    JSplitPane split;
-    IndependentWindow viewerWindow, imageWindow;
-    GridUI gridUI = null;
-    ImageViewPanel imageViewer;
-
-    NetcdfDataset ds = null;
-
-    GeoGridPanel(PreferencesExt prefs) {
-      super(prefs, "dataset:", true, false);
-      dsTable = new GeoGridTable(prefs, true);
-      add(dsTable, BorderLayout.CENTER);
-
-      AbstractButton viewButton = BAMutil.makeButtcon("alien", "Grid Viewer", false);
-      viewButton.addActionListener(new ActionListener() {
-        public void actionPerformed(ActionEvent e) {
-          if (ds != null) {
-            GridDataset gridDataset = dsTable.getGridDataset();
-            if (gridUI == null) makeGridUI();
-            gridUI.setDataset(gridDataset);
-            viewerWindow.show();
-          }
-        }
-      });
-      buttPanel.add(viewButton);
-
-      AbstractButton imageButton = BAMutil.makeButtcon("VCRMovieLoop", "Image Viewer", false);
-      imageButton.addActionListener(new ActionListener() {
-        public void actionPerformed(ActionEvent e) {
-          if (ds != null) {
-            GridDatatype grid = dsTable.getGrid();
-            if (grid == null) return;
-            if (imageWindow == null) makeImageWindow();
-            imageViewer.setImageFromGrid(grid);
-            imageWindow.show();
-          }
-        }
-      });
-      buttPanel.add(imageButton);
-
-      dsTable.addExtra(buttPanel, fileChooser);
-    }
-
-    private void makeGridUI() {
-      // a little tricky to get the parent right for GridUI
-      viewerWindow = new IndependentWindow("Grid Viewer", BAMutil.getImage("netcdfUI"));
-
-      gridUI = new GridUI((PreferencesExt) prefs.node("GridUI"), viewerWindow, fileChooser, 800);
-      gridUI.addMapBean(new WorldMapBean());
-      gridUI.addMapBean(new ShapeFileBean("WorldDetailMap", "Global Detailed Map", "WorldDetailMap", WorldDetailMap));
-      gridUI.addMapBean(new ShapeFileBean("USDetailMap", "US Detailed Map", "USMap", USMap));
-
-      viewerWindow.setComponent(gridUI);
-      Rectangle bounds = (Rectangle) mainPrefs.getBean(GRIDVIEW_FRAME_SIZE, new Rectangle(77, 22, 700, 900));
-      if (bounds.x < 0) bounds.x = 0;
-      if (bounds.y < 0) bounds.x = 0;
-      viewerWindow.setBounds(bounds);
-    }
-
-    private void makeImageWindow() {
-      imageWindow = new IndependentWindow("Grid Image Viewer", BAMutil.getImage("netcdfUI"));
-      imageViewer = new ImageViewPanel(null);
-      imageWindow.setComponent(imageViewer);
-      imageWindow.setBounds((Rectangle) mainPrefs.getBean(GRIDIMAGE_FRAME_SIZE, new Rectangle(77, 22, 700, 900)));
-    }
-
-    boolean process(Object o) {
-      String command = (String) o;
-      boolean err = false;
-
-      NetcdfDataset newds;
-      try {
-        newds = NetcdfDataset.openDataset(command, true, null);
-        if (newds == null) {
-          JOptionPane.showMessageDialog(null, "NetcdfDataset.open cant open " + command);
-          return false;
-        }
-        setDataset(newds);
-
-      } catch (FileNotFoundException ioe) {
-        JOptionPane.showMessageDialog(null, "NetcdfDataset.open cant open " + command + "\n" + ioe.getMessage());
-        //ioe.printStackTrace();
-        err = true;
-
-      } catch (Throwable ioe) {
-        ioe.printStackTrace();
-        StringWriter sw = new StringWriter(5000);
-        ioe.printStackTrace(new PrintWriter(sw));
-        detailTA.setText(sw.toString());
-        detailWindow.show();
-        err = true;
-      }
-
-      return !err;
-    }
-
-    void closeOpenFiles() throws IOException {
-      if (ds != null) ds.close();
-      ds = null;
-      dsTable.clear();
-      if (gridUI != null) gridUI.clear();
-    }
-
-    void setDataset(NetcdfDataset newds) {
-      if (newds == null) return;
-      try {
-        if (ds != null) ds.close();
-      } catch (IOException ioe) {
-        System.out.printf("close failed %n");
-      }
-
-      Formatter parseInfo = new Formatter();
-      this.ds = newds;
-      try {
-        dsTable.setDataset(newds, parseInfo);
-      } catch (IOException e) {
-        String info = parseInfo.toString();
-        if (info.length() > 0) {
-          detailTA.setText(info);
-          detailWindow.show();
-        }
-        e.printStackTrace();
-        return;
-      }
-      setSelectedItem(newds.getLocation());
-    }
-
-    void setDataset(GridDataset gds) {
-      if (gds == null) return;
-      try {
-        if (ds != null) ds.close();
-      } catch (IOException ioe) {
-        System.out.printf("close failed %n");
-      }
-
-      this.ds = (NetcdfDataset) gds.getNetcdfFile(); // ??
-      try {
-        dsTable.setDataset(gds);
-      } catch (IOException e) {
-        e.printStackTrace();
-        return;
-      }
-      setSelectedItem(gds.getLocationURI());
-    }
-
-    void save() {
-      super.save();
-      dsTable.save();
-      if (gridUI != null) gridUI.storePersistentData();
-      if (viewerWindow != null) mainPrefs.putBeanObject(GRIDVIEW_FRAME_SIZE, viewerWindow.getBounds());
-      if (imageWindow != null) mainPrefs.putBeanObject(GRIDIMAGE_FRAME_SIZE, imageWindow.getBounds());
-    }
-
-  }
-
-    /////////////////////////////////
-
-  private class CoveragePanel extends OpPanel {
-    CoverageTable dsTable;
-    CoverageDisplay display;
-    JSplitPane split;
-    IndependentWindow viewerWindow;
-
-    NetcdfDataset ds = null;
-
-    CoveragePanel(PreferencesExt prefs) {
-      super(prefs, "dataset:", true, false);
-      dsTable = new CoverageTable(prefs);
-      add(dsTable, BorderLayout.CENTER);
-
-      AbstractButton viewButton = BAMutil.makeButtcon("alien", "Grid Viewer", false);
-      viewButton.addActionListener(new ActionListener() {
-        public void actionPerformed(ActionEvent e) {
-          if (ds != null) {
-            CoverageDataset gridDataset = dsTable.getCoverageDataset();
-            if (gridDataset == null) return;
-            if (display == null) makeDisplay();
-            display.setDataset(gridDataset);
-            viewerWindow.show();
-          }
-        }
-      });
-      buttPanel.add(viewButton);
-
-      dsTable.addExtra(buttPanel, fileChooser);
-    }
-
-    private void makeDisplay() {
-      viewerWindow = new IndependentWindow("Coverage Viewer", BAMutil.getImage("netcdfUI"));
-
-      display = new CoverageDisplay((PreferencesExt) prefs.node("CoverageDisplay"), viewerWindow, fileChooser, 800);
-      display.addMapBean(new WorldMapBean());
-      display.addMapBean(new ShapeFileBean("WorldDetailMap", "Global Detailed Map", "WorldDetailMap", WorldDetailMap));
-      display.addMapBean(new ShapeFileBean("USDetailMap", "US Detailed Map", "USMap", USMap));
-
-      viewerWindow.setComponent(display);
-      Rectangle bounds = (Rectangle) mainPrefs.getBean(GRIDVIEW_FRAME_SIZE, new Rectangle(77, 22, 700, 900));
-      if (bounds.x < 0) bounds.x = 0;
-      if (bounds.y < 0) bounds.x = 0;
-      viewerWindow.setBounds(bounds);
-    }
-
-
-    boolean process(Object o) {
-      String command = (String) o;
-      boolean err = false;
-
-      NetcdfDataset newds;
-      try {
-        newds = NetcdfDataset.openDataset(command, true, null);
-        if (newds == null) {
-          JOptionPane.showMessageDialog(null, "NetcdfDataset.open cant open " + command);
-          return false;
-        }
-        setDataset(newds);
-
-      } catch (FileNotFoundException ioe) {
-        JOptionPane.showMessageDialog(null, "NetcdfDataset.open cant open " + command + "\n" + ioe.getMessage());
-        //ioe.printStackTrace();
-        err = true;
-
-      } catch (Throwable ioe) {
-        ioe.printStackTrace();
-        StringWriter sw = new StringWriter(5000);
-        ioe.printStackTrace(new PrintWriter(sw));
-        detailTA.setText(sw.toString());
-        detailWindow.show();
-        err = true;
-      }
-
-      return !err;
-    }
-
-    void closeOpenFiles() throws IOException {
-      if (ds != null) ds.close();
-      ds = null;
-    }
-
-    void setDataset(NetcdfDataset newds) {
-      if (newds == null) return;
-      try {
-        if (ds != null) ds.close();
-      } catch (IOException ioe) {
-        System.out.printf("close failed %n");
-      }
-
-      Formatter parseInfo = new Formatter();
-      this.ds = newds;
-      try {
-        dsTable.setDataset(newds, parseInfo);
-      } catch (IOException e) {
-        String info = parseInfo.toString();
-        if (info.length() > 0) {
-          detailTA.setText(info);
-          detailWindow.show();
-        }
-        e.printStackTrace();
-        return;
-      }
-      setSelectedItem(newds.getLocation());
-    }
-
-    void setDataset(CoverageDataset gds) {
-      if (gds == null) return;
-      try {
-        if (ds != null) ds.close();
-      } catch (IOException ioe) {
-        System.out.printf("close failed %n");
-      }
-
-      try {
-        dsTable.setDataset(gds);
-      } catch (IOException e) {
-        e.printStackTrace();
-        return;
-      }
-      setSelectedItem(gds.getLocation());
-    }
-
-    void save() {
-      super.save();
-      dsTable.save();
-      if (viewerWindow != null) mainPrefs.putBeanObject(GRIDVIEW_FRAME_SIZE, viewerWindow.getBounds());
-    }
-
-  }
-
-  /////////////////////////////////////////////////
-
-  private class RadialPanel extends OpPanel {
-    RadialDatasetTable dsTable;
-    JSplitPane split;
-
-    RadialDatasetSweep ds = null;
-
-    RadialPanel(PreferencesExt prefs) {
-      super(prefs, "dataset:", true, false);
-      dsTable = new RadialDatasetTable(prefs);
-      add(dsTable, BorderLayout.CENTER);
-
-      AbstractButton infoButton = BAMutil.makeButtcon("Information", "Parse Info", false);
-      infoButton.addActionListener(new ActionListener() {
-        public void actionPerformed(ActionEvent e) {
-          RadialDatasetSweep radialDataset = dsTable.getRadialDataset();
-          String info;
-          if ((radialDataset != null) && ((info = radialDataset.getDetailInfo()) != null)) {
-            detailTA.setText(info);
-            detailTA.gotoTop();
-            detailWindow.show();
-          }
-        }
-      });
-      buttPanel.add(infoButton);
-    }
-
-    boolean process(Object o) {
-      String command = (String) o;
-      boolean err = false;
-
-      NetcdfDataset newds;
-      try {
-        newds = NetcdfDataset.openDataset(command, true, null);
-        if (newds == null) {
-          JOptionPane.showMessageDialog(null, "NetcdfDataset.open cant open " + command);
-          return false;
-        }
-
-        Formatter errlog = new Formatter();
-        RadialDatasetSweep rds = (RadialDatasetSweep) FeatureDatasetFactoryManager.wrap(FeatureType.RADIAL, newds, null, errlog);
-        if (rds == null) {
-          JOptionPane.showMessageDialog(null, "FeatureDatasetFactoryManager cant open " + command + "as RADIAL dataset\n" + errlog.toString());
-          err = true;
-        } else {
-          setDataset(rds);
-        }
-
-      } catch (FileNotFoundException ioe) {
-        JOptionPane.showMessageDialog(null, "NetcdfDataset.open cant open " + command + "\n" + ioe.getMessage());
-        ioe.printStackTrace();
-        err = true;
-
-      } catch (IOException ioe) {
-        StringWriter sw = new StringWriter(5000);
-        ioe.printStackTrace(new PrintWriter(sw));
-        detailTA.setText(sw.toString());
-        detailWindow.show();
-        err = true;
-      }
-
-      return !err;
-    }
-
-    void setDataset(ucar.nc2.dt.RadialDatasetSweep newds) {
-      if (newds == null) return;
-      try {
-        if (ds != null) ds.close();
-      } catch (IOException ioe) {
-        System.out.printf("close failed %n");
-      }
-
-      this.ds = newds;
-      dsTable.setDataset(newds);
-      setSelectedItem(newds.getLocationURI());
-    }
-
-    void closeOpenFiles() throws IOException {
-      if (ds != null) ds.close();
-      ds = null;
-    }
-
-    void save() {
-      super.save();
-      dsTable.save();
-    }
-
-  }
-
-  ///////////////////////////////////////////////////////////
-  private class DatasetViewerPanel extends OpPanel {
-    DatasetViewer dsViewer;
-    JSplitPane split;
-    NetcdfFile ncfile = null;
-    boolean jni;
-
-    DatasetViewerPanel(PreferencesExt dbPrefs, boolean jni) {
-      super(dbPrefs, "dataset:");
-      this.jni = jni;
-
-      dsViewer = new DatasetViewer(dbPrefs, fileChooser);
-      add(dsViewer, BorderLayout.CENTER);
-
-      AbstractButton infoButton = BAMutil.makeButtcon("Information", "Detail Info", false);
-      infoButton.addActionListener(new ActionListener() {
-        public void actionPerformed(ActionEvent e) {
-          if (ncfile != null) {
-            detailTA.setText(ncfile.getDetailInfo());
-            detailTA.gotoTop();
-            detailWindow.show();
-          }
-        }
-      });
-      buttPanel.add(infoButton);
-
-      AbstractAction dumpAction = new AbstractAction() {
-        public void actionPerformed(ActionEvent e) {
-          NetcdfFile ds = dsViewer.getDataset();
-          if (ds != null) {
-            if (ncdumpPanel == null) {
-              makeComponent(tabbedPane, "NCDump");
-            }
-            ncdumpPanel.setNetcdfFile(ds);
-            tabbedPane.setSelectedComponent(ncdumpPanel);
-          }
-        }
-      };
-      BAMutil.setActionProperties(dumpAction, "Dump", "NCDump", false, 'D', -1);
-      BAMutil.addActionToContainer(buttPanel, dumpAction);
-
-      dsViewer.addActions(buttPanel);
-    }
-
-    boolean process(Object o) {
-      String location = (String) o;
-      boolean err = false;
-      NetcdfFile ncnew;
-
-      try {
-        if (ncfile != null) ncfile.close();
-      } catch (IOException ioe) {
-        System.out.printf("close failed %n");
-      }
-
-      try {
-        if (jni) {
-          Nc4Iosp iosp = new Nc4Iosp(NetcdfFileWriter.Version.netcdf4);
-          ncnew = new NetcdfFileSubclass(iosp, location);
-          ucar.unidata.io.RandomAccessFile raf = new ucar.unidata.io.RandomAccessFile(location, "r");
-          iosp.open(raf, ncnew, null);
-        } else {
-          ncnew = openFile(location, addCoords, null);
-        }
-        if (ncnew != null)
-          setDataset(ncnew);
-
-      } catch (Exception ioe) {
-        StringWriter sw = new StringWriter(5000);
-        ioe.printStackTrace(new PrintWriter(sw));
-        detailTA.setText(sw.toString());
-        detailWindow.show();
-        err = true;
-      }
-
-      return !err;
-    }
-
-    void closeOpenFiles() throws IOException {
-      if (ncfile != null) ncfile.close();
-      ncfile = null;
-      dsViewer.clear();
-    }
-
-    void setDataset(NetcdfFile nc) {
-      try {
-        if (ncfile != null) ncfile.close();
-        ncfile = null;
-      } catch (IOException ioe) {
-        System.out.printf("close failed %n");
-      }
-      ncfile = nc;
-
-      if (ncfile != null) {
-        dsViewer.setDataset(nc);
-        setSelectedItem(nc.getLocation());
-      }
-    }
-
-    void save() {
-      super.save();
-      dsViewer.save();
-    }
-
-  }
-
-  ///////////////////////////////////////////////////////////
-  private class DatasetWriterPanel extends OpPanel {
-    DatasetWriter dsWriter;
-    JSplitPane split;
-    NetcdfFile ncfile = null;
-
-    DatasetWriterPanel(PreferencesExt dbPrefs) {
-      super(dbPrefs, "dataset:");
-      dsWriter = new DatasetWriter(dbPrefs, fileChooser);
-      add(dsWriter, BorderLayout.CENTER);
-      dsWriter.addActions(buttPanel);
-    }
-
-    boolean process(Object o) {
-      String command = (String) o;
-      boolean err = false;
-
-      try {
-        if (ncfile != null) ncfile.close();
-      } catch (IOException ioe) {
-        System.out.printf("close failed %n");
-      }
-
-      try {
-        NetcdfFile ncnew = openFile(command, addCoords, null);
-        if (ncnew != null)
-          setDataset(ncnew);
-
-      } catch (Exception ioe) {
-        StringWriter sw = new StringWriter(5000);
-        ioe.printStackTrace(new PrintWriter(sw));
-        detailTA.setText(sw.toString());
-        detailWindow.show();
-        err = true;
-      }
-
-      return !err;
-    }
-
-    void closeOpenFiles() throws IOException {
-      if (ncfile != null) ncfile.close();
-      ncfile = null;
-    }
-
-    void setDataset(NetcdfFile nc) {
-      try {
-        if (ncfile != null) ncfile.close();
-        ncfile = null;
-      } catch (IOException ioe) {
-        System.out.printf("close failed %n");
-      }
-      ncfile = nc;
-
-      if (ncfile != null) {
-        dsWriter.setDataset(nc);
-        setSelectedItem(nc.getLocation());
-      }
-    }
-
-    void save() {
-      super.save();
-      dsWriter.save();
-    }
-
-  }
-
-  /////////////////////////////////////////////////////////////////////
-  private class FeatureScanPanel extends OpPanel {
-    ucar.nc2.ui.FeatureScanPanel ftTable;
-    final FileManager dirChooser;
-
-    FeatureScanPanel(PreferencesExt prefs) {
-      super(prefs, "dir:", false, false);
-      dirChooser = new FileManager(parentFrame, null, null, (PreferencesExt) prefs.node("FeatureScanFileManager"));
-      ftTable = new ucar.nc2.ui.FeatureScanPanel(prefs);
-      add(ftTable, BorderLayout.CENTER);
-      ftTable.addPropertyChangeListener(new java.beans.PropertyChangeListener() {
-        public void propertyChange(java.beans.PropertyChangeEvent e) {
-          if (e.getPropertyName().equals("openPointFeatureDataset")) {
-            String datasetName = (String) e.getNewValue();
-            openPointFeatureDataset(datasetName);
-          } else if (e.getPropertyName().equals("openNetcdfFile")) {
-            String datasetName = (String) e.getNewValue();
-            openNetcdfFile(datasetName);
-          } else if (e.getPropertyName().equals("openCoordSystems")) {
-            String datasetName = (String) e.getNewValue();
-            openCoordSystems(datasetName);
-          } else if (e.getPropertyName().equals("openNcML")) {
-            String datasetName = (String) e.getNewValue();
-            openNcML(datasetName);
-          } else if (e.getPropertyName().equals("openGridDataset")) {
-            String datasetName = (String) e.getNewValue();
-            openGridDataset(datasetName);
-          } else if (e.getPropertyName().equals("openCoverageDataset")) {
-            String datasetName = (String) e.getNewValue();
-            openCoverageDataset(datasetName);
-          } else if (e.getPropertyName().equals("openRadialDataset")) {
-            String datasetName = (String) e.getNewValue();
-            openRadialDataset(datasetName);
-          }
-        }
-      });
-
-      dirChooser.getFileChooser().setFileSelectionMode(JFileChooser.FILES_AND_DIRECTORIES);
-      dirChooser.setCurrentDirectory(prefs.get("currDir", "."));
-      AbstractAction fileAction = new AbstractAction() {
-        public void actionPerformed(ActionEvent e) {
-          String filename = dirChooser.chooseFilename();
-          if (filename == null) return;
-          cb.setSelectedItem(filename);
-        }
-      };
-      BAMutil.setActionProperties(fileAction, "FileChooser", "open Local dataset...", false, 'L', -1);
-      BAMutil.addActionToContainer(buttPanel, fileAction);
-    }
-
-    boolean process(Object o) {
-      String command = (String) o;
-      return ftTable.setScanDirectory(command);
-    }
-
-    void closeOpenFiles() {
-      ftTable.clear();
-    }
-
-    void save() {
-      dirChooser.save();
-      ftTable.save();
-      prefs.put("currDir", dirChooser.getCurrentDirectory());
-      super.save();
-    }
-  }
-
-  //////////////////////////////////////////////////////////////////////////////////////
-
-  private class CollectionSpecPanel extends OpPanel {
-    CollectionSpecTable table;
-
-    CollectionSpecPanel(PreferencesExt dbPrefs) {
-      super(dbPrefs, "collection spec:", true, false);
-      table = new CollectionSpecTable(prefs);
-      add(table, BorderLayout.CENTER);
-
-      AbstractButton infoButton = BAMutil.makeButtcon("Information", "Detail Info", false);
-      infoButton.addActionListener(new ActionListener() {
-        public void actionPerformed(ActionEvent e) {
-          Formatter f = new Formatter();
-          try {
-            table.showCollection(f);
-          } catch (Exception e1) {
-            StringWriter sw = new StringWriter(5000);
-            e1.printStackTrace(new PrintWriter(sw));
-            f.format("%s", sw.toString());
-          }
-          detailTA.setText(f.toString());
-          detailTA.gotoTop();
-          detailWindow.show();
-        }
-      });
-      buttPanel.add(infoButton);
-
-    }
-
-    boolean process(Object o) {
-      String command = (String) o;
-      if (command == null) return false;
-
-      try {
-        table.setCollection(command);
-        return true;
-
-      } catch (Exception ioe) {
-        StringWriter sw = new StringWriter(5000);
-        ioe.printStackTrace(new PrintWriter(sw));
-        detailTA.setText(sw.toString());
-        detailTA.gotoTop();
-        detailWindow.show();
-      }
-
-      return false;
-    }
-
-    void closeOpenFiles() {
-    }
-
-    void save() {
-      table.save();
-      super.save();
-    }
-  }
-
-  private class DirectoryPartitionPanel extends OpPanel {
-    DirectoryPartitionViewer table;
-
-    DirectoryPartitionPanel(PreferencesExt dbPrefs) {
-      super(dbPrefs, "collection:", false, false, false);
-      table = new DirectoryPartitionViewer(prefs, topPanel, buttPanel);
-      add(table, BorderLayout.CENTER);
-
-      table.addPropertyChangeListener(new java.beans.PropertyChangeListener() {
-        public void propertyChange(java.beans.PropertyChangeEvent e) {
-        if (e.getPropertyName().equals("openGrib2Collection")) {
-          String collectionName = (String) e.getNewValue();
-          openGrib2Collection(collectionName);
-        }
-        }
-      });
-    }
-
-    boolean process(Object o) {
-      String command = (String) o;
-      if (command == null) return false;
-
-      try {
-        //table.setCollectionFromConfig(command);
-        return true;
-
-      } catch (Exception ioe) {
-        ioe.printStackTrace();
-        StringWriter sw = new StringWriter(5000);
-        ioe.printStackTrace(new PrintWriter(sw));
-        detailTA.setText(sw.toString());
-        detailTA.gotoTop();
-        detailWindow.show();
-      }
-
-      return false;
-    }
-
-    void closeOpenFiles() {
-    }
-
-    void save() {
-      table.save();
-      super.save();
-      table.clear();
-    }
-  }
-
-////////////////////////////////////////////////////////////////////////
-
-  private class PointFeaturePanel extends OpPanel {
-    PointFeatureDatasetViewer pfViewer;
-    JSplitPane split;
-    FeatureDatasetPoint pfDataset = null;
-    JComboBox<FeatureType> types;
-
-    PointFeaturePanel(PreferencesExt dbPrefs) {
-      super(dbPrefs, "dataset:", true, false);
-      pfViewer = new PointFeatureDatasetViewer(dbPrefs, buttPanel);
-      add(pfViewer, BorderLayout.CENTER);
-
-      types = new JComboBox<>();
-      for (FeatureType ft : FeatureType.values())
-        types.addItem(ft);
-      types.getModel().setSelectedItem(FeatureType.ANY_POINT);
-      buttPanel.add(types);
-
-      AbstractButton infoButton = BAMutil.makeButtcon("Information", "Dataset Info", false);
-      infoButton.addActionListener(new ActionListener() {
-        public void actionPerformed(ActionEvent e) {
-          if (pfDataset == null) return;
-          Formatter f = new Formatter();
-          pfDataset.getDetailInfo(f);
-          detailTA.setText(f.toString());
-          detailTA.appendLine("-----------------------------");
-          detailTA.appendLine(getCapabilities(pfDataset));
-          detailTA.gotoTop();
-          detailWindow.show();
-        }
-      });
-      buttPanel.add(infoButton);
-
-      /* AbstractButton collectionButton = BAMutil.makeButtcon("Information", "Collection Parsing Info", false);
-      collectionButton.addActionListener(new ActionListener() {
-        public void actionPerformed(ActionEvent e) {
-          Formatter f = new Formatter();
-          pfViewer.showCollectionInfo(f);
-          detailTA.setText(f.toString());
-          detailTA.gotoTop();
-          detailWindow.show();
-        }
-      });
-      buttPanel.add(collectionButton); */
-
-      AbstractButton xmlButton = BAMutil.makeButtcon("XML", "pointConfig.xml", false);
-      xmlButton.addActionListener(new ActionListener() {
-        public void actionPerformed(ActionEvent e) {
-          if (pfDataset == null) return;
-          Formatter f = new Formatter();
-          ucar.nc2.ft.point.standard.PointConfigXML.writeConfigXML(pfDataset, f);
-          detailTA.setText(f.toString());
-          detailTA.gotoTop();
-          detailWindow.show();
-        }
-      });
-      buttPanel.add(xmlButton);
-
-      AbstractButton calcButton = BAMutil.makeButtcon("V3", "CalcBounds", false);
-      calcButton.addActionListener(new ActionListener() {
-        public void actionPerformed(ActionEvent e) {
-          if (pfDataset == null) return;
-          Formatter f = new Formatter();
-          try {
-            pfDataset.calcBounds();
-            pfDataset.getDetailInfo(f);
-            detailTA.setText(f.toString());
-
-          } catch (IOException ioe) {
-            StringWriter sw = new StringWriter(5000);
-            ioe.printStackTrace(new PrintWriter(sw));
-            detailTA.setText(sw.toString());
-          }
-
-          detailTA.gotoTop();
-          detailWindow.show();
-        }
-      });
-      buttPanel.add(calcButton);
-    }
-
-    boolean process(Object o) {
-      String location = (String) o;
-      return setPointFeatureDataset((FeatureType) types.getSelectedItem(), location);
-    }
-
-    void closeOpenFiles() throws IOException {
-      if (pfDataset != null) pfDataset.close();
-      pfDataset = null;
-      pfViewer.clear();
-    }
-
-    void save() {
-      super.save();
-      pfViewer.save();
-    }
-
-    private boolean setPointFeatureDataset(FeatureType type, String location) {
-      if (location == null) return false;
-
-      try {
-        if (pfDataset != null) pfDataset.close();
-      } catch (IOException ioe) {
-        System.out.printf("close failed %n");
-      }
-      detailTA.clear();
-
-      Formatter log = new Formatter();
-      try {
-        FeatureDataset featureDataset = FeatureDatasetFactoryManager.open(type, location, null, log);
-        if (featureDataset == null) {
-          JOptionPane.showMessageDialog(null, "Can't open " + location + ": " + log);
-          return false;
-        }
-        if (!(featureDataset instanceof FeatureDatasetPoint)) {
-          JOptionPane.showMessageDialog(null, location + " could not be opened as a PointFeatureDataset");
-          return false;
-        }
-
-        pfDataset = (FeatureDatasetPoint) featureDataset;
-        pfViewer.setDataset(pfDataset);
-        setSelectedItem(location);
-        return true;
-
-      } catch (IOException e) {
-        String message = e.getClass().getName() + ": " + e.getMessage();
-        JOptionPane.showMessageDialog(this, message);
-        return false;
-
-      } catch (Throwable e) {
-        StringWriter sw = new StringWriter(5000);
-        e.printStackTrace(new PrintWriter(sw));
-        detailTA.setText(log.toString());
-        detailTA.setText(sw.toString());
-        detailWindow.show();
-
-        JOptionPane.showMessageDialog(this, e.getMessage());
-        return false;
-      }
-    }
-
-    private boolean setPointFeatureDataset(FeatureDatasetPoint pfd) {
-
-      try {
-        if (pfDataset != null) pfDataset.close();
-      } catch (IOException ioe) {
-        System.out.printf("close failed %n");
-      }
-      detailTA.clear();
-
-      try {
-        pfDataset = pfd;
-        pfViewer.setDataset(pfDataset);
-        setSelectedItem(pfDataset.getLocation());
-        return true;
-
-      } catch (Throwable e) {
-        StringWriter sw = new StringWriter(5000);
-        e.printStackTrace(new PrintWriter(sw));
-        detailTA.setText(sw.toString());
-        detailWindow.show();
-
-        JOptionPane.showMessageDialog(this, e.getMessage());
-        return false;
-      }
-    }
-
-    private String getCapabilities(FeatureDatasetPoint fdp) {
-      ucar.nc2.ft.point.writer.FeatureDatasetPointXML xmlWriter = new ucar.nc2.ft.point.writer.FeatureDatasetPointXML(fdp, null);
-      return xmlWriter.getCapabilities();
-    }
-  }
-
-  private class WmsPanel extends OpPanel {
-    WmsViewer wmsViewer;
-    JSplitPane split;
-    JComboBox<String> types;
-
-    WmsPanel(PreferencesExt dbPrefs) {
-      super(dbPrefs, "dataset:", true, false);
-      wmsViewer = new WmsViewer(dbPrefs, frame);
-      add(wmsViewer, BorderLayout.CENTER);
-
-      buttPanel.add(new JLabel("version:"));
-      types = new JComboBox<>();
-      types.addItem("1.3.0");
-      types.addItem("1.1.1");
-      types.addItem("1.0.0");
-      buttPanel.add(types);
-
-      AbstractButton infoButton = BAMutil.makeButtcon("Information", "Detail Info", false);
-      infoButton.addActionListener(new ActionListener() {
-        public void actionPerformed(ActionEvent e) {
-          detailTA.setText(wmsViewer.getDetailInfo());
-          detailTA.gotoTop();
-          detailWindow.show();
-        }
-      });
-      buttPanel.add(infoButton);
-    }
-
-    boolean process(Object o) {
-      String location = (String) o;
-      return wmsViewer.setDataset((String) types.getSelectedItem(), location);
-    }
-
-    void closeOpenFiles() {
-    }
-
-    void save() {
-      super.save();
-      wmsViewer.save();
-    }
-  }
-
-  private class StationRadialPanel extends OpPanel {
-    StationRadialViewer radialViewer;
-    JSplitPane split;
-    ucar.nc2.ft.FeatureDataset radarCollectionDataset = null;
-
-    StationRadialPanel(PreferencesExt dbPrefs) {
-      super(dbPrefs, "dataset:", true, false);
-      radialViewer = new StationRadialViewer(dbPrefs);
-      add(radialViewer, BorderLayout.CENTER);
-
-      AbstractButton infoButton = BAMutil.makeButtcon("Information", "Dataset Info", false);
-      infoButton.addActionListener(new ActionListener() {
-        public void actionPerformed(ActionEvent e) {
-          if (radarCollectionDataset != null) {
-            Formatter info = new Formatter();
-            radarCollectionDataset.getDetailInfo(info);
-            detailTA.setText(info.toString());
-            detailTA.gotoTop();
-            detailWindow.show();
-          }
-        }
-      });
-      buttPanel.add(infoButton);
-    }
-
-    boolean process(Object o) {
-      String location = (String) o;
-      return setStationRadialDataset(location);
-    }
-
-    void closeOpenFiles() throws IOException {
-      if (radarCollectionDataset != null) radarCollectionDataset.close();
-      radarCollectionDataset = null;
-    }
-
-    void save() {
-      super.save();
-      radialViewer.save();
-    }
-
-    boolean setStationRadialDataset(String location) {
-      if (location == null) return false;
-
-      try {
-        if (radarCollectionDataset != null) radarCollectionDataset.close();
-      } catch (IOException ioe) {
-        System.out.printf("close failed %n");
-      }
-
-      //StringBuilder log = new StringBuilder();
-      try {
-        DataFactory.Result result = threddsDataFactory.openFeatureDataset(FeatureType.STATION_RADIAL, location, null);
-        if (result.fatalError) {
-          JOptionPane.showMessageDialog(null, "Can't open " + location + ": " + result.errLog.toString());
-          return false;
-        }
-
-        setStationRadialDataset(result.featureDataset);
-        return true;
-
-      } catch (Exception e) {
-        StringWriter sw = new StringWriter(5000);
-        e.printStackTrace(new PrintWriter(sw));
-        detailTA.setText(log.toString());
-        detailTA.appendLine(sw.toString());
-        detailWindow.show();
-
-        JOptionPane.showMessageDialog(this, e.getMessage());
-        return false;
-      }
-    }
-
-    boolean setStationRadialDataset(ucar.nc2.ft.FeatureDataset dataset) {
-      if (dataset == null) return false;
-
-      try {
-        if (radarCollectionDataset != null) radarCollectionDataset.close();
-      } catch (IOException ioe) {
-        System.out.printf("close failed %n");
-      }
-
-      radarCollectionDataset = dataset;
-      radialViewer.setDataset(radarCollectionDataset);
-      setSelectedItem(radarCollectionDataset.getLocation());
-      return true;
-    }
-  }
-
-  /* private class TrajectoryTablePanel extends OpPanel {
-    TrajectoryObsViewer viewer;
-    JSplitPane split;
-    TrajectoryObsDataset ds = null;
-
-    TrajectoryTablePanel(PreferencesExt dbPrefs) {
-      super(dbPrefs, "dataset:", true, false);
-      viewer = new TrajectoryObsViewer(dbPrefs);
-
-      add(viewer, BorderLayout.CENTER);
-
-      AbstractButton infoButton = BAMutil.makeButtcon("Information", "Dataset Info", false);
-      infoButton.addActionListener(new ActionListener() {
-        public void actionPerformed(ActionEvent e) {
-          String info;
-          if ((ds != null) && ((info = ds.getDetailInfo()) != null)) {
-            detailTA.setText(info);
-            detailTA.gotoTop();
-            detailWindow.show();
-          }
-        }
-      });
-      buttPanel.add(infoButton);
-    }
-
-    boolean process(Object o) {
-      String location = (String) o;
-      return setStationObsDataset(location);
-    }
-
-    void save() {
-      super.save();
-      viewer.save();
-    }
-
-    void closeOpenFiles() throws IOException {
-      if (ds != null) ds.close();
-      ds = null;
-    }
-
-    boolean setStationObsDataset(String location) {
-      if (location == null) return false;
-
-      try {
-        if (ds != null) ds.close();
-      } catch (IOException ioe) {
-      }
-
-      ByteArrayOutputStream bos = new ByteArrayOutputStream(10000);
-      try {
-        StringBuilder errlog = new StringBuilder();
-        ds = (TrajectoryObsDataset) TypedDatasetFactory.open(FeatureType.TRAJECTORY, location, null, errlog);
-        if (ds == null) {
-          JOptionPane.showMessageDialog(null, "Can't open " + location + ": " + errlog);
-          return false;
-        }
-
-        viewer.setDataset(ds);
-        setSelectedItem(location);
-        return true;
-
-      } catch (IOException ioe) {
-        ioe.printStackTrace(new PrintStream(bos));
-        detailTA.appendLine(bos.toString());
-        detailWindow.show();
-        return false;
-      }
-    }
-
-    boolean setStationObsDataset(TrajectoryObsDataset sobsDataset) {
-      if (sobsDataset == null) return false;
-
-      try {
-        if (ds != null) ds.close();
-      } catch (IOException ioe) {
-      }
-
-      viewer.setDataset(sobsDataset);
-      ds = sobsDataset;
-      setSelectedItem(ds.getLocationURI());
-      return true;
-    }
-  } */
-
-  private class ImagePanel extends OpPanel {
-    ImageViewPanel imagePanel;
-    JSplitPane split;
-
-    ImagePanel(PreferencesExt dbPrefs) {
-      super(dbPrefs, "dataset:", true, false);
-      imagePanel = new ImageViewPanel(buttPanel);
-      add(imagePanel, BorderLayout.CENTER);
-    }
-
-    boolean process(Object o) {
-      String command = (String) o;
-
-      try {
-        if (null != command)
-          imagePanel.setImageFromUrl(command);
-
-      } catch (Exception ioe) {
-        ioe.printStackTrace();
-        StringWriter sw = new StringWriter(5000);
-        ioe.printStackTrace(new PrintWriter(sw));
-        detailTA.setText(sw.toString());
-        detailWindow.show();
-        return false;
-      }
-
-      return true;
-    }
-
-    void setImageLocation(String location) {
-      imagePanel.setImageFromUrl(location);
-      setSelectedItem(location);
-    }
-
-    void closeOpenFiles() throws IOException {
-    }
-
-  }
-
-  private class GeotiffPanel extends OpPanel {
-    TextHistoryPane ta;
-
-    GeotiffPanel(PreferencesExt p) {
-      super(p, "netcdf:", true, false);
-
-      ta = new TextHistoryPane(true);
-      add(ta, BorderLayout.CENTER);
-
-      JButton readButton = new JButton("read geotiff");
-      readButton.addActionListener(new ActionListener() {
-        public void actionPerformed(ActionEvent e) {
-          String item = cb.getSelectedItem().toString();
-          String fname = item.trim();
-          read(fname);
-        }
-      });
-      buttPanel.add(readButton);
-    }
-
-    boolean process(Object o) {
-      String filename = (String) o;
-
-      GridDataset gridDs = null;
-      try {
-        gridDs = ucar.nc2.dt.grid.GridDataset.open(filename);
-        java.util.List grids = gridDs.getGrids();
-        if (grids.size() == 0) {
-          System.out.println("No grids found.");
-          return false;
-        }
-
-        GridDatatype grid = (GridDatatype) grids.get(0);
-        ucar.ma2.Array data = grid.readDataSlice(0, 0, -1, -1); // first time, level
-
-        String fileOut = fileChooser.chooseFilenameToSave(filename + ".tif");
-        if (fileOut == null) return false;
-
-        ucar.nc2.geotiff.GeotiffWriter writer = new ucar.nc2.geotiff.GeotiffWriter(fileOut);
-        writer.writeGrid(gridDs, grid, data, false);
-
-        read(fileOut);
-        JOptionPane.showMessageDialog(null, "File written to " + fileOut);
-
-
-      } catch (IOException ioe) {
-        ioe.printStackTrace();
-        return false;
-      } finally {
-        try {
-          if (gridDs != null) gridDs.close();
-        } catch (IOException ioe) {
-          System.out.printf("close failed %n");
-        }
-      }
-      return true;
-    }
-
-    void read(String filename) {
-      GeoTiff geotiff = null;
-      try {
-        geotiff = new GeoTiff(filename);
-        geotiff.read();
-
-        ta.setText(geotiff.showInfo());
-      } catch (IOException ioe) {
-        ioe.printStackTrace();
-
-      } finally {
-        try {
-          if (geotiff != null) geotiff.close();
-        } catch (IOException ioe) {
-          System.out.printf("close failed %n");
-        }
-      }
-    }
-
-    void closeOpenFiles() throws IOException {
-    }
-
-  }
-
-  private interface GetDataRunnable {
-    public void run(Object o) throws IOException;
-  }
-
-  private static class GetDataTask extends ProgressMonitorTask implements ucar.nc2.util.CancelTask {
-    GetDataRunnable getData;
-    Object o;
-    String name, errMsg = null;
-
-    GetDataTask(GetDataRunnable getData, String name, Object o) {
-      this.getData = getData;
-      this.name = name;
-      this.o = o;
-    }
-
-    public void run() {
-      try {
-        getData.run(o);
-
-      } catch (FileNotFoundException ioe) {
-        errMsg = ("Cant open " + name + " " + ioe.getMessage());
-        // ioe.printStackTrace();
-        success = false;
-        done = true;
-        return;
-
-      } catch (Exception e) {
-        StringWriter sw = new StringWriter(5000);
-        e.printStackTrace(new PrintWriter(sw));
-        errMsg = sw.toString();
-        success = false;
-        done = true;
-        return;
-      }
-
-      success = true;
-      done = true;
-    }
-  }
-
-/*  private class NioPanel extends OpPanel {
-
-    NioPanel(PreferencesExt prefs) {
-      super( prefs, "read NIO", "filename:");
-    }
-
-    void process(Object o) {
-      String fname = (String) o;
-      try {
-        ucar.nc2.nio.NetcdfFile nioFile = new ucar.nc2.nio.NetcdfFile( fname);
-        ta.setText( nioFile.getDebugReadInfo());
-        ta.append( "--------------------------\n");
-        ta.append( nioFile.toString());
-
-        Iterator iter = nioFile.getVariableIterator();
-        while (iter.hasNext()) {
-          ucar.nc2.nio.Variable v = (ucar.nc2.nio.Variable) iter.next();
-          v.read();
-          ta.append(" "+v.getName()+" read OK\n");
-        }
-
-        nioFile.close();
-      } catch (IOException ioe) {
-        ta.setText( "IOException on "+fname+"\n"+ioe.getMessage());
-        ioe.printStackTrace();
-      }
-    }
-  } */
-
-///////////////////////////////////////////////////////////////////////////////
-// Dynamic proxy for Debug
-
-  private static class DebugProxyHandler implements java.lang.reflect.InvocationHandler {
-    @Override
-    public Object invoke(Object proxy, java.lang.reflect.Method method, Object[] args) throws Throwable {
-      if (method.getName().equals("toString"))
-        return super.toString();
-      // System.out.println("proxy= "+proxy+" method = "+method+" args="+args);
-      if (method.getName().equals("isSet")) {
-        return Debug.isSet((String) args[0]);
-      }
-      if (method.getName().equals("set")) {
-        ucar.util.prefs.ui.Debug.set((String) args[0], (Boolean) args[1]);
-        return null;
-      }
-      return Boolean.FALSE;
-    }
-  }
-
-/////////////////////////////////////////////////////////////////////////////
-
-  // About Window
-
-  private class AboutWindow extends javax.swing.JWindow {
-    public AboutWindow() {
-      super(parentFrame);
-
-      JLabel lab1 = new JLabel("<html> <body bgcolor=\"#FFECEC\"> <center>" +
-               "<h1>Netcdf Tools User Interface (ToolsUI)</h1>" +
-               "<b>" + getVersion() + "</b>" +
-               "<br><i>http://www.unidata.ucar.edu/software/netcdf-java/</i>" +
-               "<br><b><i>Developers:</b>John Caron, Ethan Davis, Sean Arms, Dennis Heimbinger, Lansing Madry, Ryan May, Christian Ward-Garrison</i></b>" +
-               "</center>" +
-               "<br><br>With thanks to these <b>Open Source</b> contributors:" +
-               "<ul>" +
-               "<li><b>ADDE/VisAD</b>: Bill Hibbard, Don Murray, Tom Whittaker, et al (http://www.ssec.wisc.edu/~billh/visad.html)</li>" +
-               "<li><b>Apache HTTP Components</b> libraries: (http://hc.apache.org/)</li>" +
-               "<li><b>Apache Jakarta Commons</b> libraries: (http://http://jakarta.apache.org/commons/)</li>" +
-               "<li><b>IDV:</b> Yuan Ho, Julien Chastang, Don Murray, Jeff McWhirter, Yuan H (http://www.unidata.ucar.edu/software/IDV/)</li>" +
-               "<li><b>Joda Time</b> library: Stephen Colebourne (http://www.joda.org/joda-time/)</li>" +
-               "<li><b>JDOM</b> library: Jason Hunter, Brett McLaughlin et al (www.jdom.org)</li>" +
-               "<li><b>JGoodies</b> library: Karsten Lentzsch (www.jgoodies.com)</li>" +
-               "<li><b>JPEG-2000</b> Java library: (http://www.jpeg.org/jpeg2000/)</li>" +
-               "<li><b>JUnit</b> library: Erich Gamma, Kent Beck, Erik Meade, et al (http://sourceforge.net/projects/junit/)</li>" +
-               "<li><b>NetCDF C Library</b> library: Russ Rew, Ward Fisher, Dennis Heimbinger</li>" +
-               "<li><b>OPeNDAP Java</b> library: Dennis Heimbinger, James Gallagher, Nathan Potter, Don Denbo, et. al.(http://opendap.org)</li>" +
-               "<li><b>Protobuf serialization</b> library: Google (http://code.google.com/p/protobuf/)</li>" +
-               "<li><b>Simple Logging Facade for Java</b> library: Ceki Gulcu (http://www.slf4j.org/)</li>" +
-               "<li><b>Spring lightweight framework</b> library: Rod Johnson, et. al.(http://www.springsource.org/)</li>" +
-               "<li><b>Imaging utilities:</b>: Richard Eigenmann</li>" +
-               "<li><b>Udunits:</b>: Steve Emmerson</li>" +
-               "</ul><center>Special thanks to <b>Sun/Oracle</b> (java.oracle.com) for the platform on which we stand." +
-               "</center></body></html> ");
-
-      JPanel main = new JPanel(new BorderLayout());
-      main.setBorder(new javax.swing.border.LineBorder(Color.BLACK));
-      main.setBackground(new Color(0xFFECEC));
-
-      JLabel icon = new JLabel(new ImageIcon(BAMutil.getImage("netcdfUI")));
-      icon.setOpaque(true);
-      icon.setBackground(new Color(0xFFECEC));
-
-      JLabel threddsLogo = new JLabel(Resource.getIcon(BAMutil.getResourcePath() + "threddsLogo.png", false));
-      threddsLogo.setBackground(new Color(0xFFECEC));
-      threddsLogo.setOpaque(true);
-
-      main.add(icon, BorderLayout.NORTH);
-      main.add(lab1, BorderLayout.CENTER);
-      main.add(threddsLogo, BorderLayout.SOUTH);
-      getContentPane().add(main);
-      pack();
-
-      //show();
-      java.awt.Dimension screenSize = Toolkit.getDefaultToolkit().getScreenSize();
-      java.awt.Dimension labelSize = this.getPreferredSize();
-      setLocation(screenSize.width / 2 - (labelSize.width / 2), screenSize.height / 2 - (labelSize.height / 2));
-      addMouseListener(new MouseAdapter() {
-        public void mousePressed(MouseEvent e) {
-          setVisible(false);
-        }
-      });
-      setVisible(true);
-      //System.out.println("AW ok getPreferredSize="+getPreferredSize()+" screenSize="+screenSize);
-    }
-  }
-
-  private String getVersion() {
-
-    String version;
-    try (InputStream is = ucar.nc2.ui.util.Resource.getFileResource("/README")) {
-      if (is == null) return "4.6";
-      BufferedReader dataIS = new BufferedReader(new InputStreamReader(is, CDM.utf8Charset));
-      StringBuilder sbuff = new StringBuilder();
-      for (int i = 0; i < 3; i++) {
-        sbuff.append(dataIS.readLine());
-        sbuff.append("<br>");
-      }
-      version = sbuff.toString();
-    } catch (IOException ioe) {
-      ioe.printStackTrace();
-      version = "version unknown";
-    }
-
-    return version;
-  }
-
-  // Splash Window
-  private static class MySplashScreen extends javax.swing.JWindow {
-    public MySplashScreen() {
-      Image image = Resource.getImage("/resources/nj22/ui/pix/ring2.jpg");
-      if (image != null) {
-        ImageIcon icon = new ImageIcon(image);
-        JLabel lab = new JLabel(icon);
-        getContentPane().add(lab);
-        pack();
-        //show();
-        java.awt.Dimension screenSize = Toolkit.getDefaultToolkit().getScreenSize();
-        int width = image.getWidth(null);
-        int height = image.getHeight(null);
-        setLocation(screenSize.width / 2 - (width / 2), screenSize.height / 2 - (height / 2));
-        addMouseListener(new MouseAdapter() {
-            public void mousePressed(MouseEvent e) {
-                setVisible(false);
-            }
-        });
-        setVisible(true);
-      }
-    }
-  }
-
-
-  //////////////////////////////////////////////////////////////////////////
-  static private void exit() {
-    ui.save();
-    Rectangle bounds = frame.getBounds();
-    prefs.putBeanObject(FRAME_SIZE, bounds);
-    try {
-      store.save();
-    } catch (IOException ioe) {
-      ioe.printStackTrace();
-    }
-
-    done = true; // on some systems, still get a window close event
-    ucar.nc2.util.cache.FileCacheIF cache = NetcdfDataset.getNetcdfFileCache();
-    if (cache != null)
-      cache.clearCache(true);
-    FileCache.shutdown(); // shutdown threads
-    MetadataManager.closeAll(); // shutdown bdb
-
-    System.exit(0);
-  }
-
-  // handle messages
-  private static ToolsUI ui;
-  private static JFrame frame;
-  private static PreferencesExt prefs;
-  private static XMLStore store;
-  private static boolean done = false;
-
-  private static String wantDataset = null;
-
-  private static void setDataset() {
-    SwingUtilities.invokeLater(new Runnable() { // do it in the swing event thread
-
-      public void run() {
-        int pos = wantDataset.indexOf('#');
-        if (pos > 0) {
-          String catName = wantDataset.substring(0, pos); // {catalog}#{dataset}
-          if (catName.endsWith(".xml")) {
-            ui.makeComponent(null, "THREDDS");
-            ui.threddsUI.setDataset(wantDataset);
-            ui.tabbedPane.setSelectedComponent(ui.threddsUI);
-          }
-          return;
-        }
-
-        // default
-        ui.openNetcdfFile(wantDataset);
-      }
-    });
-  }
-
-  /////////////////////////////////////////////////////////////////////
-
-    // run this on the event thread
-  private static void createGui() {
-    try {
-      // Switch to Nimbus Look and Feel, if it's available.
-      for (UIManager.LookAndFeelInfo info : UIManager.getInstalledLookAndFeels()) {
-        if ("Nimbus".equals(info.getName())) {
-          UIManager.setLookAndFeel(info.getClassName());
-          break;
-        }
-      }
-    } catch (ClassNotFoundException | InstantiationException | IllegalAccessException |
-            UnsupportedLookAndFeelException e) {
-      log.warn("Found Nimbus Look and Feel, but couldn't install it.", e);
-    }
-
-    // get a splash screen up right away
-    final MySplashScreen splash = new MySplashScreen();
-
-    // misc initializations
-    BAMutil.setResourcePath("/resources/nj22/ui/icons/");
-
-    // test
-    // java.util.logging.Logger.getLogger("ucar.nc2").setLevel( java.util.logging.Level.SEVERE);
-
-    // put UI in a JFrame
-    frame = new JFrame("NetCDF (4.6) Tools");
-    ui = new ToolsUI(prefs, frame);
-
-    frame.setIconImage(BAMutil.getImage("netcdfUI"));
-
-    frame.addWindowListener(new WindowAdapter() {
-      public void windowActivated(WindowEvent e) {
-        splash.setVisible(false);
-        splash.dispose();
-      }
-
-      public void windowClosing(WindowEvent e) {
-        if (!done) exit();
-      }
-    });
-
-    frame.getContentPane().add(ui);
-    Rectangle bounds = (Rectangle) prefs.getBean(FRAME_SIZE, new Rectangle(50, 50, 800, 450));
-    frame.setBounds(bounds);
-
-    frame.pack();
-    frame.setBounds(bounds);
-    frame.setVisible(true);
-
-    // in case a dataset was on the command line
-    if (wantDataset != null)
-      setDataset();
-  }
-
-  static boolean isCacheInit = false;
-
-  public static void main(String args[]) {
-    if (debugListen) {
-      System.out.println("Arguments:");
-      for (String arg : args) {
-        System.out.println(" " + arg);
-      }
-
-        HTTPSession.debugHeaders(true);
-    }
-
-    //////////////////////////////////////////////////////////////////////////
-    // handle multiple versions of ToolsUI, along with passing a dataset name
-    SocketMessage sm;
-    if (args.length > 0) {
-      // munge arguments into a single string
-      StringBuilder sbuff = new StringBuilder();
-      for (String arg : args) {
-        sbuff.append(arg);
-        sbuff.append(" ");
-      }
-      String arguments = sbuff.toString();
-      System.out.println("ToolsUI arguments=" + arguments);
-
-<<<<<<< HEAD
-      // LOOK - why does it have to start with http ??
-      //if(arguments.matches("[a-zA-Z]+:")) {// assume this is a url
-        wantDataset = arguments;
-
-        // see if another version is running, if so send it the message
-        sm = new SocketMessage(14444, wantDataset);
-        if (sm.isAlreadyRunning()) {
-          System.out.println("ToolsUI already running - pass argument= '" + wantDataset + "' to it and exit");
-          System.exit(0);
-        }
-      // }
-=======
-      wantDataset = arguments;
-
-      // see if another version is running, if so send it the message
-      sm = new SocketMessage(14444, wantDataset);
-      if (sm.isAlreadyRunning()) {
-        System.out.println("ToolsUI already running - pass argument= '" + wantDataset + "' to it and exit");
-        System.exit(0);
-      }
->>>>>>> d4ad51d1
-
-    } else { // no arguments were passed
-
-      // look for messages from another ToolsUI
-      sm = new SocketMessage(14444, null);
-      if (sm.isAlreadyRunning()) {
-        System.out.println("ToolsUI already running - start up another copy");
-      } else {
-        sm.addEventListener(new SocketMessage.EventListener() {
-          public void setMessage(SocketMessage.Event event) {
-            wantDataset = event.getMessage();
-            if (debugListen) System.out.println(" got message= '" + wantDataset);
-            setDataset();
-          }
-        });
-      }
-    }
-
-    if (debugListen) {
-      System.out.println("Arguments:");
-      for (String arg : args) {
-        System.out.println(" " + arg);
-      }
-      HTTPSession.debugHeaders(true);
-    }
-
-    ////////////////////////////////////////////////////////////////////////////////////////////////
-
-    // spring initialization
-    try (ClassPathXmlApplicationContext springContext =
-            new ClassPathXmlApplicationContext("classpath:resources/nj22/ui/spring/application-config.xml")) {
-
-      // look for run line arguments
-      boolean configRead = false;
-      for (int i = 0; i < args.length; i++) {
-        if (args[i].equalsIgnoreCase("-nj22Config") && (i < args.length - 1)) {
-          String runtimeConfig = args[i + 1];
-          i++;
-          try {
-            StringBuilder errlog = new StringBuilder();
-            FileInputStream fis = new FileInputStream(runtimeConfig);
-            RuntimeConfigParser.read(fis, errlog);
-            configRead = true;
-            System.out.println(errlog);
-          } catch (IOException ioe) {
-            System.out.println("Error reading " + runtimeConfig + "=" + ioe.getMessage());
-          }
-        }
-      }
-
-      if (!configRead) {
-        String filename = XMLStore.makeStandardFilename(".unidata", "nj22Config.xml");
-        File f = new File(filename);
-        if (f.exists()) {
-          try {
-            StringBuilder errlog = new StringBuilder();
-            FileInputStream fis = new FileInputStream(filename);
-            RuntimeConfigParser.read(fis, errlog);
-            configRead = true;
-            System.out.println(errlog);
-          } catch (IOException ioe) {
-            System.out.println("Error reading " + filename + "=" + ioe.getMessage());
-          }
-        }
-      }
-
-      // prefs storage
-      try {
-        // 4.4
-        String prefStore = XMLStore.makeStandardFilename(".unidata", "ToolsUI.xml");
-        File prefs44 = new File(prefStore);
-
-        if (!prefs44.exists()) { // if 4.4 doesnt exist, see if 4.3 exists
-          String prefStoreBack = XMLStore.makeStandardFilename(".unidata", "NetcdfUI22.xml");
-          File prefs43 = new File(prefStoreBack);
-          if (prefs43.exists()) { // make a copy of it
-            IO.copyFile(prefs43, prefs44);
-          }
-        }
-
-        // open 4.4 version, create it if doesnt exist
-        store = XMLStore.createFromFile(prefStore, null);
-        prefs = store.getPreferences();
-
-        Debug.setStore(prefs.node("Debug"));
-      } catch (IOException e) {
-        System.out.println("XMLStore Creation failed " + e);
-      }
-
-      // LOOK needed? for efficiency, persist aggregations. Every hour, delete stuff older than 30 days
-      Aggregation.setPersistenceCache(new DiskCache2("/.unidata/aggCache", true, 60 * 24 * 30, 60));
-
-      // filesystem caching
-      // DiskCache2 cacheDir = new DiskCache2(".unidata/ehcache", true, -1, -1);
-      //cacheManager = thredds.filesystem.ControllerCaching.makeTestController(cacheDir.getRootDirectory());
-      //DatasetCollectionMFiles.setController(cacheManager); // ehcache for files
-
-    /* try {
-      //thredds.inventory.bdb.MetadataManager.setCacheDirectory(fcCache, maxSizeBytes, jvmPercent);
-      //thredds.inventory.CollectionManagerAbstract.setMetadataStore(thredds.inventory.bdb.MetadataManager.getFactory());
-    } catch (Exception e) {
-      log.error("CdmInit: Failed to open CollectionManagerAbstract.setMetadataStore", e);
-    } */
-
-      UrlAuthenticatorDialog provider = new UrlAuthenticatorDialog(frame);
-      HTTPSession.setGlobalCredentialsProvider(provider);
-      HTTPSession.setGlobalUserAgent("ToolsUI v4.6");
-
-      // set Authentication for accessing passsword protected services like TDS PUT
-      java.net.Authenticator.setDefault(provider);
-
-      // open dap initializations
-      ucar.nc2.dods.DODSNetcdfFile.setAllowCompression(true);
-      ucar.nc2.dods.DODSNetcdfFile.setAllowSessions(true);
-
-      // caching
-      ucar.unidata.io.RandomAccessFile.enableDefaultGlobalFileCache();
-      GribCdmIndex.initDefaultCollectionCache(100, 200, -1);
-
-    /* No longer needed
-    HttpClient client = HttpClientManager.init(provider, "ToolsUI");
-    opendap.dap.DConnect2.setHttpClient(client);
-    HTTPRandomAccessFile.setHttpClient(client);
-    CdmRemote.setHttpClient(client);
-    NetcdfDataset.setHttpClient(client);
-    WmsViewer.setHttpClient(client);
-    */
-
-      SwingUtilities.invokeLater(new Runnable() {
-        @Override
-        public void run() {
-          createGui();
-        }
-      });
-    }
-  }
-
-}
+/*
+ * Copyright 1998-2014 University Corporation for Atmospheric Research/Unidata
+ *
+ *   Portions of this software were developed by the Unidata Program at the
+ *   University Corporation for Atmospheric Research.
+ *
+ *   Access and use of this software shall impose the following obligations
+ *   and understandings on the user. The user is granted the right, without
+ *   any fee or cost, to use, copy, modify, alter, enhance and distribute
+ *   this software, and any derivative works thereof, and its supporting
+ *   documentation for any purpose whatsoever, provided that this entire
+ *   notice appears in all copies of the software, derivative works and
+ *   supporting documentation.  Further, UCAR requests that the user credit
+ *   UCAR/Unidata in any publications that result from the use of this
+ *   software or in any product that includes this software. The names UCAR
+ *   and/or Unidata, however, may not be used in any advertising or publicity
+ *   to endorse or promote any products or commercial entity unless specific
+ *   written permission is obtained from UCAR/Unidata. The user also
+ *   understands that UCAR/Unidata is not obligated to provide the user with
+ *   any support, consulting, training or assistance of any kind with regard
+ *   to the use, operation and performance of this software nor to provide
+ *   the user with any updates, revisions, new versions or "bug fixes."
+ *
+ *   THIS SOFTWARE IS PROVIDED BY UCAR/UNIDATA "AS IS" AND ANY EXPRESS OR
+ *   IMPLIED WARRANTIES, INCLUDING, BUT NOT LIMITED TO, THE IMPLIED
+ *   WARRANTIES OF MERCHANTABILITY AND FITNESS FOR A PARTICULAR PURPOSE ARE
+ *   DISCLAIMED. IN NO EVENT SHALL UCAR/UNIDATA BE LIABLE FOR ANY SPECIAL,
+ *   INDIRECT OR CONSEQUENTIAL DAMAGES OR ANY DAMAGES WHATSOEVER RESULTING
+ *   FROM LOSS OF USE, DATA OR PROFITS, WHETHER IN AN ACTION OF CONTRACT,
+ *   NEGLIGENCE OR OTHER TORTIOUS ACTION, ARISING OUT OF OR IN CONNECTION
+ *   WITH THE ACCESS, USE OR PERFORMANCE OF THIS SOFTWARE.
+ */
+
+package ucar.nc2.ui;
+
+import org.springframework.context.support.ClassPathXmlApplicationContext;
+import thredds.client.catalog.writer.DataFactory;
+import thredds.featurecollection.FeatureCollectionConfig;
+import thredds.inventory.bdb.MetadataManager;
+import thredds.ui.catalog.ThreddsUI;
+import ucar.httpservices.HTTPSession;
+import ucar.nc2.*;
+import ucar.nc2.constants.CDM;
+import ucar.nc2.constants.FeatureType;
+import ucar.nc2.dataset.CoordSysBuilder;
+import ucar.nc2.dataset.NetcdfDataset;
+import ucar.nc2.dataset.NetcdfDatasetInfo;
+import ucar.nc2.dataset.VariableEnhanced;
+import ucar.nc2.dt.GridDataset;
+import ucar.nc2.dt.GridDatatype;
+import ucar.nc2.dt.RadialDatasetSweep;
+import ucar.nc2.ft.FeatureDataset;
+import ucar.nc2.ft.FeatureDatasetFactoryManager;
+import ucar.nc2.ft.FeatureDatasetPoint;
+import ucar.nc2.ft.grid.CoverageDataset;
+import ucar.nc2.ft.point.PointDatasetImpl;
+import ucar.nc2.geotiff.GeoTiff;
+import ucar.nc2.grib.GribData;
+import ucar.nc2.grib.GribIndexCache;
+import ucar.nc2.grib.collection.GribCdmIndex;
+import ucar.nc2.grib.grib1.tables.Grib1ParamTables;
+import ucar.nc2.grib.grib2.table.WmoCodeTable;
+import ucar.nc2.grib.grib2.table.WmoTemplateTable;
+import ucar.nc2.iosp.bufr.tables.BufrTables;
+import ucar.nc2.jni.netcdf.Nc4Iosp;
+import ucar.nc2.ncml.Aggregation;
+import ucar.nc2.stream.CdmRemote;
+import ucar.nc2.time.CalendarDate;
+import ucar.nc2.time.CalendarDateUnit;
+import ucar.nc2.ui.coverage.CoverageDisplay;
+import ucar.nc2.ui.coverage.CoverageTable;
+import ucar.nc2.ui.dialog.DiskCache2Form;
+import ucar.nc2.ui.gis.shapefile.ShapeFileBean;
+import ucar.nc2.ui.gis.worldmap.WorldMapBean;
+import ucar.nc2.ui.grib.*;
+import ucar.nc2.ui.grid.GeoGridTable;
+import ucar.nc2.ui.grid.GridUI;
+import ucar.nc2.ui.image.ImageViewPanel;
+import ucar.nc2.ui.util.Resource;
+import ucar.nc2.ui.util.SocketMessage;
+import ucar.nc2.ui.widget.*;
+import ucar.nc2.ui.widget.ProgressMonitor;
+import ucar.nc2.units.*;
+import ucar.nc2.util.CancelTask;
+import ucar.nc2.util.DebugFlags;
+import ucar.nc2.util.DiskCache2;
+import ucar.nc2.util.IO;
+import ucar.nc2.util.cache.FileCache;
+import ucar.nc2.util.xml.RuntimeConfigParser;
+import ucar.util.prefs.PreferencesExt;
+import ucar.util.prefs.XMLStore;
+import ucar.util.prefs.ui.ComboBox;
+import ucar.util.prefs.ui.Debug;
+
+import javax.swing.*;
+import javax.swing.event.ChangeEvent;
+import javax.swing.event.ChangeListener;
+import javax.swing.event.MenuEvent;
+import javax.swing.event.MenuListener;
+import java.awt.*;
+import java.awt.event.*;
+import java.beans.PropertyChangeEvent;
+import java.beans.PropertyChangeListener;
+import java.io.*;
+import java.nio.file.Paths;
+import java.util.*;
+import java.util.List;
+
+/**
+ * Netcdf Tools user interface.
+ *
+ * @author caron
+ */
+public class ToolsUI extends JPanel {
+  static private org.slf4j.Logger log = org.slf4j.LoggerFactory.getLogger(ToolsUI.class);
+
+  static private final String WorldDetailMap = "/resources/nj22/ui/maps/Countries.zip";
+  static private final String USMap = "/resources/nj22/ui/maps/US.zip";
+
+  static private final String FRAME_SIZE = "FrameSize";
+  static private final String GRIDVIEW_FRAME_SIZE = "GridUIWindowSize";
+  static private final String GRIDIMAGE_FRAME_SIZE = "GridImageWindowSize";
+  static private boolean debugListen = false;
+
+  private PreferencesExt mainPrefs;
+
+  // UI
+  private AggPanel aggPanel;
+  private BufrPanel bufrPanel;
+  private BufrTableBPanel bufrTableBPanel;
+  private BufrTableDPanel bufrTableDPanel;
+  private ReportOpPanel bufrReportPanel;
+  private BufrCdmIndexPanel bufrCdmIndexPanel;
+  private BufrCodePanel bufrCodePanel;
+  private CdmrFeature cdmremotePanel;
+  private CdmIndex2Panel cdmIndex2Panel;
+  private ReportOpPanel cdmIndexReportPanel;
+  private CollectionSpecPanel fcPanel;
+  private CoordSysPanel coordSysPanel;
+  private CoveragePanel coveragePanel;
+  private DatasetViewerPanel viewerPanel;
+  private DatasetViewerPanel nc4viewer;
+  private DatasetWriterPanel writerPanel;
+  private DirectoryPartitionPanel dirPartPanel;
+  private FeatureScanPanel ftPanel;
+  private FmrcPanel fmrcPanel;
+  private FmrcCollectionPanel fmrcCollectionPanel;
+  private GeoGridPanel gridPanel;
+  private GeotiffPanel geotiffPanel;
+  private GribCodePanel gribCodePanel;
+  private GribFilesPanel gribFilesPanel;
+  private GribIndexPanel gribIdxPanel;
+  private GribRenamePanel gribVariableRenamePanel;
+  private GribRewritePanel gribRewritePanel;
+  private GribTemplatePanel gribTemplatePanel;
+  private Grib1CollectionPanel grib1CollectionPanel;
+  private ReportOpPanel grib1ReportPanel;
+  private Grib1TablePanel grib1TablePanel;
+  private Grib2CollectionPanel grib2CollectionPanel;
+  private Grib2TablePanel grib2TablePanel;
+  private ReportOpPanel grib2ReportPanel;
+  private Grib1DataPanel grib1DataPanel;
+  private Grib2DataPanel grib2DataPanel;
+  private Hdf5ObjectPanel hdf5ObjectPanel;
+  private Hdf5DataPanel hdf5DataPanel;
+  private Hdf4Panel hdf4Panel;
+  private ImagePanel imagePanel;
+  private NcStreamPanel ncStreamPanel;
+  private NCdumpPanel ncdumpPanel;
+  private NcmlEditorPanel ncmlEditorPanel;
+  private PointFeaturePanel pointFeaturePanel;
+  private StationRadialPanel stationRadialPanel;
+  private RadialPanel radialPanel;
+  private ThreddsUI threddsUI;
+  private UnitsPanel unitsPanel;
+  private URLDumpPane urlPanel;
+  private WmoCCPanel wmoCommonCodePanel;
+  private WmsPanel wmsPanel;
+
+  private JTabbedPane tabbedPane;
+  private JTabbedPane iospTabPane, bufrTabPane, gribTabPane, grib2TabPane, grib1TabPane, hdf5TabPane;
+  private JTabbedPane ftTabPane, fcTabPane;
+  private JTabbedPane fmrcTabPane;
+  private JTabbedPane ncmlTabPane;
+
+  private JFrame parentFrame;
+  private FileManager fileChooser;
+  private AboutWindow aboutWindow = null;
+
+  // data
+  private DataFactory threddsDataFactory = new DataFactory();
+  private DateFormatter formatter = new DateFormatter();
+
+  private boolean setUseRecordStructure = false;
+
+  // debugging
+  private JMenu debugFlagMenu;
+  private DebugFlags debugFlags;
+  private boolean debug = false, debugTab = false, debugCB = false;
+
+
+  public ToolsUI(PreferencesExt prefs, JFrame parentFrame) {
+    this.mainPrefs = prefs;
+    this.parentFrame = parentFrame;
+
+    // FileChooser is shared
+    javax.swing.filechooser.FileFilter[] filters = new javax.swing.filechooser.FileFilter[2];
+    filters[0] = new FileManager.HDF5ExtFilter();
+    filters[1] = new FileManager.NetcdfExtFilter();
+    fileChooser = new FileManager(parentFrame, null, filters, (PreferencesExt) prefs.node("FileManager"));
+
+    // all the tabbed panes
+    tabbedPane = new JTabbedPane(JTabbedPane.TOP);
+    iospTabPane = new JTabbedPane(JTabbedPane.TOP);
+    gribTabPane = new JTabbedPane(JTabbedPane.TOP);
+    grib2TabPane = new JTabbedPane(JTabbedPane.TOP);
+    grib1TabPane = new JTabbedPane(JTabbedPane.TOP);
+    bufrTabPane = new JTabbedPane(JTabbedPane.TOP);
+    ftTabPane = new JTabbedPane(JTabbedPane.TOP);
+    fcTabPane = new JTabbedPane(JTabbedPane.TOP);
+    fmrcTabPane = new JTabbedPane(JTabbedPane.TOP);
+    hdf5TabPane = new JTabbedPane(JTabbedPane.TOP);
+    ncmlTabPane = new JTabbedPane(JTabbedPane.TOP);
+
+    // the widgets in the top level tabbed pane
+    viewerPanel = new DatasetViewerPanel((PreferencesExt) mainPrefs.node("varTable"), false);
+    tabbedPane.addTab("Viewer", viewerPanel);
+
+    // all the other component are deferred construction for fast startup
+    tabbedPane.addTab("Writer", new JLabel("Writer"));
+    tabbedPane.addTab("NCDump", new JLabel("NCDump"));
+    tabbedPane.addTab("Iosp", iospTabPane);
+    tabbedPane.addTab("CoordSys", new JLabel("CoordSys"));
+    tabbedPane.addTab("FeatureTypes", ftTabPane);
+    tabbedPane.addTab("THREDDS", new JLabel("THREDDS"));
+    tabbedPane.addTab("Fmrc", fmrcTabPane);
+    tabbedPane.addTab("GeoTiff", new JLabel("GeoTiff"));
+    tabbedPane.addTab("Units", new JLabel("Units"));
+    tabbedPane.addTab("NcML", ncmlTabPane);
+    tabbedPane.addTab("URLdump", new JLabel("URLdump"));
+    tabbedPane.setSelectedIndex(0);
+    tabbedPane.addChangeListener(new ChangeListener() {
+      public void stateChanged(ChangeEvent e) {
+        Component c = tabbedPane.getSelectedComponent();
+        if (c instanceof JLabel) {
+          int idx = tabbedPane.getSelectedIndex();
+          String title = tabbedPane.getTitleAt(idx);
+          makeComponent(tabbedPane, title);
+        }
+      }
+    });
+
+    setLayout(new BorderLayout());
+    add(tabbedPane, BorderLayout.CENTER);
+
+    // nested tab - iosp
+    iospTabPane.addTab("BUFR", bufrTabPane);
+    iospTabPane.addTab("GRIB", gribTabPane);
+    iospTabPane.addTab("GRIB2", grib2TabPane);
+    iospTabPane.addTab("GRIB1", grib1TabPane);
+    iospTabPane.addTab("HDF5", hdf5TabPane);
+    iospTabPane.addTab("HDF4", new JLabel("HDF4"));
+    iospTabPane.addTab("NcStream", new JLabel("NcStream"));
+    iospTabPane.addTab("CdmrFeature", new JLabel("CdmrFeature"));
+    addListeners(iospTabPane);
+
+    // nested-2 tab - bufr
+    bufrTabPane.addTab("BUFR", new JLabel("BUFR"));
+    bufrTabPane.addTab("BufrCdmIndex", new JLabel("BufrCdmIndex"));
+    bufrTabPane.addTab("BUFRTableB", new JLabel("BUFRTableB"));
+    bufrTabPane.addTab("BUFRTableD", new JLabel("BUFRTableD"));
+    bufrTabPane.addTab("BUFR-CODES", new JLabel("BUFR-CODES"));
+    bufrTabPane.addTab("BufrReports", new JLabel("BufrReports"));
+    addListeners(bufrTabPane);
+
+    // nested-2 tab - grib
+    //gribTabPane.addTab("CdmIndex", new JLabel("CdmIndex"));
+    gribTabPane.addTab("CdmIndex2", new JLabel("CdmIndex2"));
+    gribTabPane.addTab("CdmIndexReport", new JLabel("CdmIndexReport"));
+    gribTabPane.addTab("GribIndex", new JLabel("GribIndex"));
+    gribTabPane.addTab("WMO-COMMON", new JLabel("WMO-COMMON"));
+    gribTabPane.addTab("WMO-CODES", new JLabel("WMO-CODES"));
+    gribTabPane.addTab("WMO-TEMPLATES", new JLabel("WMO-TEMPLATES"));
+    gribTabPane.addTab("GRIB-Rename", new JLabel("GRIB-Rename"));
+    gribTabPane.addTab("GRIB-Rewrite", new JLabel("GRIB-Rewrite"));
+    addListeners(gribTabPane);
+
+    // nested-2 tab - grib-2
+    grib2TabPane.addTab("GRIB2collection", new JLabel("GRIB2collection"));
+    grib2TabPane.addTab("GRIB2rectilyze", new JLabel("GRIB2rectilyze"));
+    grib2TabPane.addTab("GRIB2-REPORT", new JLabel("GRIB2-REPORT"));
+    grib2TabPane.addTab("GRIB2data", new JLabel("GRIB2data"));
+    grib2TabPane.addTab("GRIB2-TABLES", new JLabel("GRIB2-TABLES"));
+    addListeners(grib2TabPane);
+
+    // nested-2 tab - grib-1
+    grib1TabPane.addTab("GRIB1collection", new JLabel("GRIB1collection"));
+    grib1TabPane.addTab("GRIB-FILES", new JLabel("GRIB-FILES"));
+    grib1TabPane.addTab("GRIB1-REPORT", new JLabel("GRIB1-REPORT"));
+    grib1TabPane.addTab("GRIB1data", new JLabel("GRIB1data"));
+    grib1TabPane.addTab("GRIB1-TABLES", new JLabel("GRIB1-TABLES"));
+    addListeners(grib1TabPane);
+
+    // nested-2 tab - hdf5
+    hdf5TabPane.addTab("HDF5-Objects", new JLabel("HDF5-Objects"));
+    hdf5TabPane.addTab("HDF5-Data", new JLabel("HDF5-Data"));
+    hdf5TabPane.addTab("Netcdf4-JNI", new JLabel("Netcdf4-JNI"));
+    addListeners(hdf5TabPane);
+
+    // nested tab - features
+    ftTabPane.addTab("Grids", new JLabel("Grids"));
+    ftTabPane.addTab("Coverages", new JLabel("Coverages"));
+    ftTabPane.addTab("WMS", new JLabel("WMS"));
+    ftTabPane.addTab("PointFeature", new JLabel("PointFeature"));
+    ftTabPane.addTab("Images", new JLabel("Images"));
+    ftTabPane.addTab("Radial", new JLabel("Radial"));
+    ftTabPane.addTab("FeatureScan", new JLabel("FeatureScan"));
+    ftTabPane.addTab("FeatureCollection", fcTabPane);
+    addListeners(ftTabPane);
+
+    // nested tab - feature collection
+    fcTabPane.addTab("DirectoryPartition", new JLabel("DirectoryPartition"));
+    // fcTabPane.addTab("PartitionReport", new JLabel("PartitionReport"));
+    fcTabPane.addTab("CollectionSpec", new JLabel("CollectionSpec"));
+    addListeners(fcTabPane);
+
+    // nested tab - fmrc
+    fmrcTabPane.addTab("Fmrc", new JLabel("Fmrc"));
+    fmrcTabPane.addTab("Collections", new JLabel("Collections"));
+    addListeners(fmrcTabPane);
+
+    // nested tab - ncml
+    ncmlTabPane.addTab("NcmlEditor", new JLabel("NcmlEditor"));
+    ncmlTabPane.addTab("Aggregation", new JLabel("Aggregation"));
+    addListeners(ncmlTabPane);
+
+    // dynamic proxy for DebugFlags
+    debugFlags = (DebugFlags) java.lang.reflect.Proxy.newProxyInstance(DebugFlags.class.getClassLoader(), new Class[]{DebugFlags.class}, new DebugProxyHandler());
+
+    makeMenuBar();
+    setDebugFlags();
+  }
+
+  private void addListeners(final JTabbedPane tabPane ) {
+    tabPane.addChangeListener(new ChangeListener() {
+      public void stateChanged(ChangeEvent e) {
+        Component c = tabPane.getSelectedComponent();
+        if (c instanceof JLabel) {
+          int idx = tabPane.getSelectedIndex();
+          String title = tabPane.getTitleAt(idx);
+          makeComponent(tabPane, title);
+        }
+      }
+    });
+    tabPane.addComponentListener(new ComponentAdapter() {
+      public void componentShown(ComponentEvent e) {
+        Component c = tabPane.getSelectedComponent();
+        if (c instanceof JLabel) {
+          int idx = tabPane.getSelectedIndex();
+          String title = tabPane.getTitleAt(idx);
+          makeComponent(tabPane, title);
+        }
+      }
+    });
+  }
+
+  // deferred creation of components to minimize startup
+  private void makeComponent(JTabbedPane parent, String title) {
+    if (parent == null) parent = tabbedPane;
+
+    // find the correct index
+    int n = parent.getTabCount();
+    int idx;
+    for (idx = 0; idx < n; idx++) {
+      String cTitle = parent.getTitleAt(idx);
+      if (cTitle.equals(title)) break;
+    }
+    if (idx >= n) {
+      if (debugTab) System.out.println("Cant find " + title + " in " + parent);
+      return;
+    }
+
+    Component c;
+    switch (title) {
+      case "Aggregation":
+        aggPanel = new AggPanel((PreferencesExt) mainPrefs.node("NcMLAggregation"));
+        c = aggPanel;
+
+        break;
+      case "BUFR":
+        bufrPanel = new BufrPanel((PreferencesExt) mainPrefs.node("bufr"));
+        c = bufrPanel;
+
+        break;
+      case "BUFRTableB":
+        bufrTableBPanel = new BufrTableBPanel((PreferencesExt) mainPrefs.node("bufr2"));
+        c = bufrTableBPanel;
+
+        break;
+      case "BUFRTableD":
+        bufrTableDPanel = new BufrTableDPanel((PreferencesExt) mainPrefs.node("bufrD"));
+        c = bufrTableDPanel;
+
+        break;
+      case "BufrReports": {
+        PreferencesExt prefs = (PreferencesExt) mainPrefs.node("bufrReports");
+        ReportPanel rp = new BufrReportPanel(prefs);
+        bufrReportPanel = new ReportOpPanel(prefs, rp);
+        c = bufrReportPanel;
+
+        break;
+      }
+      case "BUFR-CODES":
+        bufrCodePanel = new BufrCodePanel((PreferencesExt) mainPrefs.node("bufr-codes"));
+        c = bufrCodePanel;
+
+        break;
+      case "CdmrFeature":
+        cdmremotePanel = new CdmrFeature((PreferencesExt) mainPrefs.node("CdmrFeature"));
+        c = cdmremotePanel;
+
+        break;
+      case "CollectionSpec":
+        fcPanel = new CollectionSpecPanel((PreferencesExt) mainPrefs.node("collSpec"));
+        c = fcPanel;
+
+        break;
+      case "DirectoryPartition":
+        dirPartPanel = new DirectoryPartitionPanel((PreferencesExt) mainPrefs.node("dirPartition"));
+        c = dirPartPanel;
+
+        break;
+      case "NcStream":
+        ncStreamPanel = new NcStreamPanel((PreferencesExt) mainPrefs.node("NcStream"));
+        c = ncStreamPanel;
+
+        break;
+      case "GRIB1collection":
+        grib1CollectionPanel = new Grib1CollectionPanel((PreferencesExt) mainPrefs.node("grib1raw"));
+        c = grib1CollectionPanel;
+
+        break;
+      case "GRIB1data":
+        grib1DataPanel = new Grib1DataPanel((PreferencesExt) mainPrefs.node("grib1Data"));
+        c = grib1DataPanel;
+
+        break;
+      case "GRIB-FILES":
+        gribFilesPanel = new GribFilesPanel((PreferencesExt) mainPrefs.node("gribFiles"));
+        c = gribFilesPanel;
+
+        break;
+      case "GRIB2collection":
+        grib2CollectionPanel = new Grib2CollectionPanel((PreferencesExt) mainPrefs.node("gribNew"));
+        c = grib2CollectionPanel;
+
+        break;
+      case "GRIB2data":
+        grib2DataPanel = new Grib2DataPanel((PreferencesExt) mainPrefs.node("grib2Data"));
+        c = grib2DataPanel;
+
+        break;
+      case "BufrCdmIndex":
+        bufrCdmIndexPanel = new BufrCdmIndexPanel((PreferencesExt) mainPrefs.node("bufrCdmIdx"));
+        c = bufrCdmIndexPanel;
+
+    /* } else if (title.equals("CdmIndex")) {
+      gribCdmIndexPanel = new GribCdmIndexPanel((PreferencesExt) mainPrefs.node("cdmIdx"));
+      c = gribCdmIndexPanel; */
+
+        break;
+      case "CdmIndex2":
+        cdmIndex2Panel = new CdmIndex2Panel((PreferencesExt) mainPrefs.node("cdmIdx2"));
+        c = cdmIndex2Panel;
+
+        break;
+      case "CdmIndexReport": {
+        PreferencesExt prefs = (PreferencesExt) mainPrefs.node("CdmIndexReport");
+        ReportPanel rp = new CdmIndexReportPanel(prefs);
+        cdmIndexReportPanel = new ReportOpPanel(prefs, rp);
+        c = cdmIndexReportPanel;
+
+        break;
+      }
+      case "GribIndex":
+        gribIdxPanel = new GribIndexPanel((PreferencesExt) mainPrefs.node("gribIdx"));
+        c = gribIdxPanel;
+
+        break;
+      case "GRIB1-REPORT": {
+        PreferencesExt prefs = (PreferencesExt) mainPrefs.node("grib1Report");
+        ReportPanel rp = new Grib1ReportPanel(prefs);
+        grib1ReportPanel = new ReportOpPanel(prefs, rp);
+        c = grib1ReportPanel;
+
+        break;
+      }
+      case "GRIB2-REPORT": {
+        PreferencesExt prefs = (PreferencesExt) mainPrefs.node("gribReport");
+        ReportPanel rp = new Grib2ReportPanel(prefs);
+        grib2ReportPanel = new ReportOpPanel(prefs, rp);
+        c = grib2ReportPanel;
+
+        break;
+      }
+      case "WMO-COMMON":
+        wmoCommonCodePanel = new WmoCCPanel((PreferencesExt) mainPrefs.node("wmo-common"));
+        c = wmoCommonCodePanel;
+
+        break;
+      case "WMO-CODES":
+        gribCodePanel = new GribCodePanel((PreferencesExt) mainPrefs.node("wmo-codes"));
+        c = gribCodePanel;
+
+        break;
+      case "WMO-TEMPLATES":
+        gribTemplatePanel = new GribTemplatePanel((PreferencesExt) mainPrefs.node("wmo-templates"));
+        c = gribTemplatePanel;
+
+        break;
+      case "GRIB1-TABLES":
+        grib1TablePanel = new Grib1TablePanel((PreferencesExt) mainPrefs.node("grib1-tables"));
+        c = grib1TablePanel;
+
+        break;
+      case "GRIB2-TABLES":
+        grib2TablePanel = new Grib2TablePanel((PreferencesExt) mainPrefs.node("grib2-tables"));
+        c = grib2TablePanel;
+
+        break;
+      case "GRIB-Rename":
+        gribVariableRenamePanel = new GribRenamePanel((PreferencesExt) mainPrefs.node("grib-rename"));
+        c = gribVariableRenamePanel;
+
+        break;
+      case "GRIB-Rewrite":
+        gribRewritePanel = new GribRewritePanel((PreferencesExt) mainPrefs.node("grib-rewrite"));
+        c = gribRewritePanel;
+
+        break;
+      case "CoordSys":
+        coordSysPanel = new CoordSysPanel((PreferencesExt) mainPrefs.node("CoordSys"));
+        c = coordSysPanel;
+
+        break;
+      case "FeatureScan":
+        ftPanel = new FeatureScanPanel((PreferencesExt) mainPrefs.node("ftPanel"));
+        c = ftPanel;
+
+        break;
+      case "GeoTiff":
+        geotiffPanel = new GeotiffPanel((PreferencesExt) mainPrefs.node("WCS"));
+        c = geotiffPanel;
+
+        break;
+      case "Grids":
+        gridPanel = new GeoGridPanel((PreferencesExt) mainPrefs.node("grid"));
+        c = gridPanel;
+
+        break;
+      case "Coverages":
+        coveragePanel = new CoveragePanel((PreferencesExt) mainPrefs.node("coverage"));
+        c = coveragePanel;
+
+        break;
+      case "HDF5-Objects":
+        hdf5ObjectPanel = new Hdf5ObjectPanel((PreferencesExt) mainPrefs.node("hdf5"));
+        c = hdf5ObjectPanel;
+
+        break;
+      case "HDF5-Data":
+        hdf5DataPanel = new Hdf5DataPanel((PreferencesExt) mainPrefs.node("hdf5data"));
+        c = hdf5DataPanel;
+
+        break;
+      case "Netcdf4-JNI":
+        nc4viewer = new DatasetViewerPanel((PreferencesExt) mainPrefs.node("nc4viewer"), true);
+        c = nc4viewer;
+
+        break;
+      case "HDF4":
+        hdf4Panel = new Hdf4Panel((PreferencesExt) mainPrefs.node("hdf4"));
+        c = hdf4Panel;
+
+        break;
+      case "Images":
+        imagePanel = new ImagePanel((PreferencesExt) mainPrefs.node("images"));
+        c = imagePanel;
+
+        break;
+      case "Fmrc":
+        fmrcPanel = new FmrcPanel((PreferencesExt) mainPrefs.node("fmrc2"));
+        c = fmrcPanel;
+
+        break;
+      case "Collections":
+        fmrcCollectionPanel = new FmrcCollectionPanel((PreferencesExt) mainPrefs.node("collections"));
+        c = fmrcCollectionPanel;
+
+        break;
+      case "NCDump":
+        ncdumpPanel = new NCdumpPanel((PreferencesExt) mainPrefs.node("NCDump"));
+        c = ncdumpPanel;
+
+        break;
+      case "NcmlEditor":
+        ncmlEditorPanel = new NcmlEditorPanel((PreferencesExt) mainPrefs.node("NcmlEditor"));
+        c = ncmlEditorPanel;
+
+        break;
+      case "PointFeature":
+        pointFeaturePanel = new PointFeaturePanel((PreferencesExt) mainPrefs.node("pointFeature"));
+        c = pointFeaturePanel;
+
+        break;
+      case "Radial":
+        radialPanel = new RadialPanel((PreferencesExt) mainPrefs.node("radial"));
+        c = radialPanel;
+
+        break;
+      case "StationRadial":
+        stationRadialPanel = new StationRadialPanel((PreferencesExt) mainPrefs.node("stationRadar"));
+        c = stationRadialPanel;
+
+        break;
+      case "THREDDS":
+        threddsUI = new ThreddsUI(ToolsUI.this.parentFrame, (PreferencesExt) mainPrefs.node("thredds"));
+        threddsUI.addPropertyChangeListener(new PropertyChangeListener() {
+          public void propertyChange(PropertyChangeEvent e) {
+            if (e.getPropertyName().equals("InvAccess")) {
+              thredds.client.catalog.Access access = (thredds.client.catalog.Access) e.getNewValue();
+              jumptoThreddsDatatype(access);
+            }
+            if (e.getPropertyName().equals("Dataset") || e.getPropertyName().equals("CoordSys") || e.getPropertyName().equals("File")) {
+              thredds.client.catalog.Dataset ds = (thredds.client.catalog.Dataset) e.getNewValue();
+              setThreddsDatatype(ds, e.getPropertyName());
+            }
+          }
+        });
+
+        c = threddsUI;
+
+        break;
+      case "Units":
+        unitsPanel = new UnitsPanel((PreferencesExt) mainPrefs.node("units"));
+        c = unitsPanel;
+
+        break;
+      case "URLdump":
+        urlPanel = new URLDumpPane((PreferencesExt) mainPrefs.node("urlDump"));
+        c = urlPanel;
+
+        break;
+      case "Viewer":
+        c = viewerPanel;
+
+        break;
+      case "Writer":
+        writerPanel = new DatasetWriterPanel((PreferencesExt) mainPrefs.node("writer"));
+        c = writerPanel;
+
+        break;
+      case "WMS":
+        wmsPanel = new WmsPanel((PreferencesExt) mainPrefs.node("wms"));
+        c = wmsPanel;
+
+        break;
+      default:
+        System.out.println("tabbedPane unknown component " + title);
+        return;
+    }
+
+    parent.setComponentAt(idx, c);
+    if (debugTab) System.out.println("tabbedPane changed " + title + " added ");
+  }
+
+  private void makeMenuBar() {
+    JMenuBar mb = new JMenuBar();
+    JRootPane rootPane = parentFrame.getRootPane();
+    rootPane.setJMenuBar(mb);
+
+    /// System menu
+    JMenu sysMenu = new JMenu("System");
+    sysMenu.setMnemonic('S');
+    mb.add(sysMenu);
+    //BAMutil.addActionToMenu( sysMenu, printAction);
+
+    AbstractAction act = new AbstractAction() {
+      public void actionPerformed(ActionEvent e) {
+        MetadataManager.closeAll(); // shutdown bdb
+      }
+    };
+    BAMutil.setActionProperties(act, null, "Close BDB database", false, 'S', -1);
+    BAMutil.addActionToMenu(sysMenu, act);
+
+    AbstractAction clearHttpStateAction = new AbstractAction() {
+      public void actionPerformed(ActionEvent e) {
+        // IGNORE HttpClientManager.clearState();
+      }
+    };
+    BAMutil.setActionProperties(clearHttpStateAction, null, "Clear Http State", false, 'S', -1);
+    BAMutil.addActionToMenu(sysMenu, clearHttpStateAction);
+
+    AbstractAction showCacheAction = new AbstractAction() {
+      public void actionPerformed(ActionEvent e) {
+        Formatter f = new Formatter();
+        f.format("RandomAccessFileCache contents%n");
+        ucar.nc2.util.cache.FileCacheIF rafCache = ucar.unidata.io.RandomAccessFile.getGlobalFileCache();
+        if (null != rafCache)
+          rafCache.showCache(f);
+        f.format("%nNetcdfFileCache contents%n");
+         ucar.nc2.util.cache.FileCacheIF cache = NetcdfDataset.getNetcdfFileCache();
+         if (null != cache)
+           cache.showCache(f);
+         viewerPanel.detailTA.setText(f.toString());
+        viewerPanel.detailWindow.show();
+      }
+    };
+    BAMutil.setActionProperties(showCacheAction, null, "Show Caches", false, 'S', -1);
+    BAMutil.addActionToMenu(sysMenu, showCacheAction);
+
+    AbstractAction clearRafCacheAction = new AbstractAction() {
+      public void actionPerformed(ActionEvent e) {
+        ucar.nc2.util.cache.FileCacheIF rafCache = ucar.unidata.io.RandomAccessFile.getGlobalFileCache();
+        if (rafCache != null)
+          rafCache.clearCache(true);
+      }
+    };
+    BAMutil.setActionProperties(clearRafCacheAction, null, "Clear RandomAccessFileCache", false, 'C', -1);
+    BAMutil.addActionToMenu(sysMenu, clearRafCacheAction);
+
+    AbstractAction clearCacheAction = new AbstractAction() {
+      public void actionPerformed(ActionEvent e) {
+        ucar.nc2.util.cache.FileCacheIF cache = NetcdfDataset.getNetcdfFileCache();
+        if (cache != null)
+          cache.clearCache(true);
+      }
+    };
+    BAMutil.setActionProperties(clearCacheAction, null, "Clear NetcdfDatasetCache", false, 'C', -1);
+    BAMutil.addActionToMenu(sysMenu, clearCacheAction);
+
+    AbstractAction enableCache = new AbstractAction() {
+      public void actionPerformed(ActionEvent e) {
+        Boolean state = (Boolean) getValue(BAMutil.STATE);
+        if (state == isCacheInit) return;
+        isCacheInit = state;
+        if (isCacheInit) {
+          ucar.nc2.util.cache.FileCacheIF cache = NetcdfDataset.getNetcdfFileCache();
+          if (cache != null)
+            cache.enable();
+          else
+            NetcdfDataset.initNetcdfFileCache(10, 20, 10 * 60);
+        } else {
+          ucar.nc2.util.cache.FileCacheIF cache = NetcdfDataset.getNetcdfFileCache();
+          if (cache != null) cache.disable();
+        }
+      }
+    };
+    BAMutil.setActionPropertiesToggle(enableCache, null, "enable NetcdfDatasetCache", isCacheInit, 'N', -1);
+    BAMutil.addActionToMenu(sysMenu, enableCache);
+
+    AbstractAction showPropertiesAction = new AbstractAction() {
+      public void actionPerformed(ActionEvent e) {
+        viewerPanel.detailTA.setText("System Properties\n");
+        Properties sysp = System.getProperties();
+        java.util.Enumeration eprops = sysp.propertyNames();
+        ArrayList<String> list = Collections.list(eprops);
+        Collections.sort(list);
+
+        for (Object aList : list) {
+          String name = (String) aList;
+          String value = System.getProperty(name);
+          viewerPanel.detailTA.appendLine("  " + name + " = " + value);
+        }
+        viewerPanel.detailWindow.show();
+      }
+    };
+    BAMutil.setActionProperties(showPropertiesAction, null, "System Properties", false, 'P', -1);
+    BAMutil.addActionToMenu(sysMenu, showPropertiesAction);
+
+    /* AbstractAction enableDiskCache = new AbstractAction() {
+    public void actionPerformed(ActionEvent e) {
+      Boolean state = (Boolean) getValue(BAMutil.STATE);
+      if (state == isDiskCacheInit) return;
+      isDiskCacheInit = state;
+      if (isDiskCacheInit) {
+        ucar.nc2.util.cache.FileCache cache = NetcdfDataset.getNetcdfFileCache();
+        if (cache != null)
+          cache.enable();
+        else
+          NetcdfDataset.initNetcdfFileCache(10,20,10*60);
+      } else {
+        ucar.nc2.util.cache.FileCache cache = NetcdfDataset.getNetcdfFileCache();
+        if (cache != null) cache.disable();
+      }
+    }
+  };
+  BAMutil.setActionPropertiesToggle(enableDiskCache, null, "enable Aggregation DiskCache", isDiskCacheInit, 'N', -1);
+  BAMutil.addActionToMenu(sysMenu, enableDiskCache); */
+
+    /* AbstractAction showLoggingAction = new AbstractAction() {
+      public void actionPerformed(ActionEvent e) {
+        viewerPanel.detailTA.setText("Logging Information\n");
+        static private org.slf4j.Logger logger = org.slf4j.LoggerFactory.getLogger(Level2VolumeScan.class);
+        org.apache.commons.logging.LogFactory logf = org.apache.commons.logging.LogFactory.getFactory();
+        org.apache.commons.logging.Log log = logf.getInstance(this.getClass());
+        viewerPanel.detailTA.appendLine(" Log implementation class= " + log.getClass().getName());
+        viewerPanel.detailTA.appendLine(" Log Attributes= ");
+        String[] atts = logf.getAttributeNames();
+        for (int i = 0; i < atts.length; i++) {
+          viewerPanel.detailTA.appendLine("  " + atts[i]);
+        }
+        viewerPanel.detailWindow.show();
+      }
+    };
+    BAMutil.setActionProperties(showLoggingAction, null, "Logging Information", false, 'L', -1);
+    BAMutil.addActionToMenu(sysMenu, showLoggingAction);  */
+
+    JMenu plafMenu = new JMenu("Look and Feel");
+    plafMenu.setMnemonic('L');
+    sysMenu.add(plafMenu);
+    PLAF plaf = new PLAF(rootPane);
+    plaf.addToMenu(plafMenu);
+
+    AbstractAction exitAction = new AbstractAction() {
+      public void actionPerformed(ActionEvent e) {
+        exit();
+      }
+    };
+    BAMutil.setActionProperties(exitAction, "Exit", "Exit", false, 'X', -1);
+    BAMutil.addActionToMenu(sysMenu, exitAction);
+
+    // Modes Menu
+    JMenu modeMenu = new JMenu("Modes");
+    modeMenu.setMnemonic('M');
+    mb.add(modeMenu);
+    makeModesMenu(modeMenu);
+
+    // Debug Menu
+    JMenu debugMenu = new JMenu("Debug");
+    debugMenu.setMnemonic('D');
+    mb.add(debugMenu);
+
+    // the list of debug flags are in a pull-aside menu
+    // they are dynamically discovered, and persisted
+    debugFlagMenu = (JMenu) debugMenu.add(new JMenu("Debug Flags"));
+    debugFlagMenu.addMenuListener(new MenuListener() {
+      public void menuSelected(MenuEvent e) {
+        setDebugFlags(); // let Debug know about the flag names
+        ucar.util.prefs.ui.Debug.constructMenu(debugFlagMenu); // now construct the menu
+      }
+
+      public void menuDeselected(MenuEvent e) {
+        setDebugFlags(); // transfer menu values
+      }
+
+      public void menuCanceled(MenuEvent e) {
+      }
+    });
+
+    // this deletes all the flags, then they start accumulating again
+    AbstractAction clearDebugFlagsAction = new AbstractAction() {
+      public void actionPerformed(ActionEvent e) {
+        ucar.util.prefs.ui.Debug.removeAll();
+      }
+    };
+    BAMutil.setActionProperties(clearDebugFlagsAction, null, "Delete All Debug Flags", false, 'C', -1);
+    BAMutil.addActionToMenu(debugMenu, clearDebugFlagsAction);
+
+    JMenu helpMenu = new JMenu("Help");
+    helpMenu.setMnemonic('H');
+    mb.add(helpMenu);
+
+    // "about" this application
+    AbstractAction aboutAction = new AbstractAction() {
+      public void actionPerformed(ActionEvent evt) {
+        if (aboutWindow == null)
+          aboutWindow = new AboutWindow();
+        aboutWindow.setVisible(true);
+      }
+    };
+    BAMutil.setActionProperties(aboutAction, null, "About", false, 'A', 0);
+    BAMutil.addActionToMenu(helpMenu, aboutAction);
+
+    AbstractAction logoAction = new AbstractAction() {
+      public void actionPerformed(ActionEvent evt) {
+        new MySplashScreen();
+        /* final SplashScreen splash = SplashScreen.getSplashScreen();
+               if (splash == null) {
+                   System.out.println("SplashScreen.getSplashScreen() returned null");
+                   return;
+               }
+               Graphics2D g = splash.createGraphics();
+               if (g == null) {
+                   System.out.println("g is null");
+                   return;
+               }
+        Image image = Resource.getImage("/resources/nj22/ui/pix/ring2.jpg");
+        g.drawImage(image, null, null);  */
+
+      }
+    };
+    BAMutil.setActionProperties(logoAction, null, "Logo", false, 'L', 0);
+    BAMutil.addActionToMenu(helpMenu, logoAction);
+  }
+
+  public void setDebugFlags() {
+    if (debug) System.out.println("checkDebugFlags ");
+    NetcdfFile.setDebugFlags(debugFlags);
+    ucar.nc2.iosp.hdf5.H5iosp.setDebugFlags(debugFlags);
+    ucar.nc2.ncml.NcMLReader.setDebugFlags(debugFlags);
+    ucar.nc2.dods.DODSNetcdfFile.setDebugFlags(debugFlags);
+    CdmRemote.setDebugFlags(debugFlags);
+    Nc4Iosp.setDebugFlags(debugFlags);
+    DataFactory.setDebugFlags(debugFlags);
+
+    ucar.nc2.FileWriter2.setDebugFlags(debugFlags);
+    ucar.nc2.ft.point.standard.PointDatasetStandardFactory.setDebugFlags(debugFlags);
+    ucar.nc2.grib.collection.GribIosp.setDebugFlags(debugFlags);
+  }
+
+  /*public void setDebugOutputStream(boolean b) {
+    // System.out.println("setDebugOutputStream "+b);
+    if (b) {
+      if (debugOS == null) debugOS = new PrintStream(debugPane.getOutputStream());
+      NetcdfFile.setDebugOutputStream(debugOS);
+    } else {
+      NetcdfFile.setDebugOutputStream(System.out);
+    }
+  } */
+
+  private void makeModesMenu(JMenu modeMenu) {
+    AbstractAction a;
+
+    JMenu ncMenu = new JMenu("NetcdfFile");
+    modeMenu.add(ncMenu);
+
+     /////////////////////////////////////
+    a = new AbstractAction() {
+      public void actionPerformed(ActionEvent e) {
+        setUseRecordStructure = (Boolean) getValue(BAMutil.STATE);
+      }
+    };
+    BAMutil.setActionPropertiesToggle(a, null, "nc3UseRecords", setUseRecordStructure, 'V', -1);
+    BAMutil.addActionToMenu(ncMenu, a);
+
+     /////////////////////////////////////
+    JMenu dsMenu = new JMenu("NetcdfDataset");
+    modeMenu.add(dsMenu);
+
+    a = new AbstractAction() {
+      public void actionPerformed(ActionEvent e) {
+        Boolean state = (Boolean) getValue(BAMutil.STATE);
+        CoordSysBuilder.setUseMaximalCoordSys(state);
+      }
+    };
+    BAMutil.setActionPropertiesToggle(a, null, "set Use Maximal CoordSystem", CoordSysBuilder.getUseMaximalCoordSys(), 'N', -1);
+    BAMutil.addActionToMenu(dsMenu, a);
+
+    a = new AbstractAction() {
+      public void actionPerformed(ActionEvent e) {
+        Boolean state = (Boolean) getValue(BAMutil.STATE);
+        NetcdfDataset.setUseNaNs(state);
+      }
+    };
+    BAMutil.setActionPropertiesToggle(a, null, "set NaNs for missing values", NetcdfDataset.getUseNaNs(), 'N', -1);
+    BAMutil.addActionToMenu(dsMenu, a);
+
+    a = new AbstractAction() {
+      public void actionPerformed(ActionEvent e) {
+        Boolean state = (Boolean) getValue(BAMutil.STATE);
+        NetcdfDataset.setFillValueIsMissing(state);
+      }
+    };
+    BAMutil.setActionPropertiesToggle(a, null, "use _FillValue attribute for missing values",
+            NetcdfDataset.getFillValueIsMissing(), 'F', -1);
+    BAMutil.addActionToMenu(dsMenu, a);
+
+    a = new AbstractAction() {
+      public void actionPerformed(ActionEvent e) {
+        Boolean state = (Boolean) getValue(BAMutil.STATE);
+        NetcdfDataset.setInvalidDataIsMissing(state);
+      }
+    };
+    BAMutil.setActionPropertiesToggle(a, null, "use valid_range attribute for missing values",
+            NetcdfDataset.getInvalidDataIsMissing(), 'V', -1);
+    BAMutil.addActionToMenu(dsMenu, a);
+
+    a = new AbstractAction() {
+      public void actionPerformed(ActionEvent e) {
+        Boolean state = (Boolean) getValue(BAMutil.STATE);
+        NetcdfDataset.setMissingDataIsMissing(state);
+      }
+    };
+    BAMutil.setActionPropertiesToggle(a, null, "use missing_value attribute for missing values",
+            NetcdfDataset.getMissingDataIsMissing(), 'M', -1);
+    BAMutil.addActionToMenu(dsMenu, a);
+
+    /////////////////////////////////////
+    JMenu subMenu = new JMenu("GRIB");
+    modeMenu.add(subMenu);
+    a = new AbstractAction() {
+      public void actionPerformed(ActionEvent e) {
+        setGribDiskCache();
+      }
+    };
+    BAMutil.setActionProperties(a, null, "set Grib disk cache...", false, 'G', -1);
+    BAMutil.addActionToMenu(subMenu, a);
+
+    a = new AbstractAction() {
+      public void actionPerformed(ActionEvent e) {
+        Boolean state = (Boolean) getValue(BAMutil.STATE);
+        Grib1ParamTables.setStrict(state);
+      }
+    };
+    boolean strictMode = Grib1ParamTables.isStrict();
+    a.putValue(BAMutil.STATE, strictMode);
+    BAMutil.setActionPropertiesToggle(a, null, "GRIB1 strict", strictMode, 'S', -1);
+    BAMutil.addActionToMenu(subMenu, a);
+
+    a = new AbstractAction() {
+      public void actionPerformed(ActionEvent e) {
+        Boolean state = (Boolean) getValue(BAMutil.STATE);
+        GribData.setInterpolationMethod( state ? GribData.InterpolationMethod.cubic : GribData.InterpolationMethod.linear);
+      }
+    };
+    boolean useCubic = GribData.getInterpolationMethod() == GribData.InterpolationMethod.cubic;
+    a.putValue(BAMutil.STATE, useCubic);
+    BAMutil.setActionPropertiesToggle(a, null, "Use Cubic Interpolation on Thin Grids", useCubic, 'I', -1);
+    BAMutil.addActionToMenu(subMenu, a);
+
+    //static public boolean useGenTypeDef = false, useTableVersionDef = true, intvMergeDef = true, useCenterDef = true;
+
+    a = new AbstractAction() {
+      public void actionPerformed(ActionEvent e) {
+        FeatureCollectionConfig.useGenTypeDef = (Boolean) getValue(BAMutil.STATE);
+      }
+    };
+    a.putValue(BAMutil.STATE, FeatureCollectionConfig.useGenTypeDef);
+    BAMutil.setActionPropertiesToggle(a, null, "useGenType", FeatureCollectionConfig.useGenTypeDef, 'S', -1);
+    BAMutil.addActionToMenu(subMenu, a);
+
+    a = new AbstractAction() {
+      public void actionPerformed(ActionEvent e) {
+        FeatureCollectionConfig.useTableVersionDef = (Boolean) getValue(BAMutil.STATE);
+      }
+    };
+    a.putValue(BAMutil.STATE, FeatureCollectionConfig.useTableVersionDef);
+    BAMutil.setActionPropertiesToggle(a, null, "useTableVersion", FeatureCollectionConfig.useTableVersionDef, 'S', -1);
+    BAMutil.addActionToMenu(subMenu, a);
+
+    a = new AbstractAction() {
+      public void actionPerformed(ActionEvent e) {
+        FeatureCollectionConfig.intvMergeDef = (Boolean) getValue(BAMutil.STATE);
+      }
+    };
+    a.putValue(BAMutil.STATE, FeatureCollectionConfig.intvMergeDef);
+    BAMutil.setActionPropertiesToggle(a, null, "intvMerge", FeatureCollectionConfig.intvMergeDef, 'S', -1);
+    BAMutil.addActionToMenu(subMenu, a);
+
+    a = new AbstractAction() {
+      public void actionPerformed(ActionEvent e) {
+        FeatureCollectionConfig.useCenterDef = (Boolean) getValue(BAMutil.STATE);
+      }
+    };
+    a.putValue(BAMutil.STATE, FeatureCollectionConfig.useCenterDef);
+    BAMutil.setActionPropertiesToggle(a, null, "useCenter", FeatureCollectionConfig.useCenterDef, 'S', -1);
+    BAMutil.addActionToMenu(subMenu, a);
+
+    /////////////////////////////////////
+    subMenu = new JMenu("FMRC");
+    modeMenu.add(subMenu);
+
+    a = new AbstractAction() {
+      public void actionPerformed(ActionEvent e) {
+        Boolean state = (Boolean) getValue(BAMutil.STATE);
+        FeatureCollectionConfig.setRegularizeDefault(state);
+      }
+    };
+    // ToolsUI default is to regularize the FMRC
+    FeatureCollectionConfig.setRegularizeDefault(true);
+    a.putValue(BAMutil.STATE, true);
+    BAMutil.setActionPropertiesToggle(a, null, "regularize", true, 'R', -1);
+    BAMutil.addActionToMenu(subMenu, a);
+
+    a = new AbstractAction() {
+      public void actionPerformed(ActionEvent e) {
+        Boolean state = (Boolean) getValue(BAMutil.STATE);
+        DataFactory.setPreferCdm(state);
+      }
+    };
+    // ToolsUI default is to use cdmRemote access
+    DataFactory.setPreferCdm(true);
+    a.putValue(BAMutil.STATE, true);
+    BAMutil.setActionPropertiesToggle(a, null, "preferCdm", true, 'P', -1);
+    BAMutil.addActionToMenu(subMenu, a);
+  }
+
+  DiskCache2Form diskCache2Form = null;
+  private void setGribDiskCache() {
+    if (diskCache2Form == null) {
+      diskCache2Form = new DiskCache2Form(parentFrame, GribIndexCache.getDiskCache2());
+    }
+    diskCache2Form.setVisible(true);
+  }
+
+  public void save() {
+    fileChooser.save();
+    if (aggPanel != null) aggPanel.save();
+    if (bufrFileChooser != null) bufrFileChooser.save();
+    if (bufrPanel != null) bufrPanel.save();
+    if (bufrTableBPanel != null) bufrTableBPanel.save();
+    if (bufrTableDPanel != null) bufrTableDPanel.save();
+    if (bufrReportPanel != null) bufrReportPanel.save();
+    if (bufrCodePanel != null) bufrCodePanel.save();
+    if (coordSysPanel != null) coordSysPanel.save();
+    if (coveragePanel != null) coveragePanel.save();
+    if (cdmIndex2Panel != null) cdmIndex2Panel.save();
+    if (cdmIndexReportPanel != null) cdmIndexReportPanel.save();
+    if (cdmremotePanel != null) cdmremotePanel.save();
+    if (dirPartPanel != null) dirPartPanel.save();
+    if (bufrCdmIndexPanel != null) bufrCdmIndexPanel.save();
+    //if (gribCdmIndexPanel != null) gribCdmIndexPanel.save();
+    if (fmrcCollectionPanel != null) fmrcCollectionPanel.save();
+    if (fcPanel != null) fcPanel.save();
+    if (ftPanel != null) ftPanel.save();
+    if (fmrcPanel != null) fmrcPanel.save();
+    if (geotiffPanel != null) geotiffPanel.save();
+    if (gribFilesPanel != null) gribFilesPanel.save();
+    if (grib2CollectionPanel != null) grib2CollectionPanel.save();
+    // if (grib2RectilyzePanel != null) grib2RectilyzePanel.save();
+    if (grib2DataPanel != null) grib2DataPanel.save();
+    if (grib1DataPanel != null) grib1DataPanel.save();
+    if (gribCodePanel != null) gribCodePanel.save();
+    if (gribIdxPanel != null) gribIdxPanel.save();
+    if (gribTemplatePanel != null) gribTemplatePanel.save();
+    if (grib1CollectionPanel != null) grib1CollectionPanel.save();
+    if (grib1ReportPanel != null) grib1ReportPanel.save();
+    if (grib2ReportPanel != null) grib2ReportPanel.save();
+    if (grib1TablePanel != null) grib1TablePanel.save();
+    if (grib2TablePanel != null) grib2TablePanel.save();
+    if (gribVariableRenamePanel != null) gribVariableRenamePanel.save();
+    if (gribRewritePanel != null) gribRewritePanel.save();
+    if (gridPanel != null) gridPanel.save();
+    if (hdf5ObjectPanel != null) hdf5ObjectPanel.save();
+    if (hdf5DataPanel != null) hdf5DataPanel.save();
+    if (hdf4Panel != null) hdf4Panel.save();
+    if (imagePanel != null) imagePanel.save();
+    if (ncdumpPanel != null) ncdumpPanel.save();
+    if (ncdumpPanel != null) ncdumpPanel.save();
+    if (nc4viewer != null) nc4viewer.save();
+    if (ncmlEditorPanel != null) ncmlEditorPanel.save();
+    if (pointFeaturePanel != null) pointFeaturePanel.save();
+    //if (pointObsPanel != null) pointObsPanel.save();
+    if (radialPanel != null) radialPanel.save();
+    // if (stationObsPanel != null) stationObsPanel.save();
+    if (stationRadialPanel != null) stationRadialPanel.save();
+    // if (trajTablePanel != null) trajTablePanel.save();
+    if (threddsUI != null) threddsUI.storePersistentData();
+    if (unitsPanel != null) unitsPanel.save();
+    if (urlPanel != null) urlPanel.save();
+    if (viewerPanel != null) viewerPanel.save();
+    if (writerPanel != null) writerPanel.save();
+    if (wmoCommonCodePanel != null) wmoCommonCodePanel.save();
+    if (wmsPanel != null) wmsPanel.save();
+  }
+
+  //////////////////////////////////////////////////////////////////////////////////
+
+  private void openNetcdfFile(String datasetName) {
+    makeComponent(tabbedPane, "Viewer");
+    viewerPanel.doit(datasetName);
+    tabbedPane.setSelectedComponent(viewerPanel);
+  }
+
+  private void openNetcdfFile(NetcdfFile ncfile) {
+    makeComponent(tabbedPane, "Viewer");
+    viewerPanel.setDataset(ncfile);
+    tabbedPane.setSelectedComponent(viewerPanel);
+  }
+
+  private void openCoordSystems(String datasetName) {
+    makeComponent(tabbedPane, "CoordSys");
+    coordSysPanel.doit(datasetName);
+    tabbedPane.setSelectedComponent(coordSysPanel);
+  }
+
+  private void openCoordSystems(NetcdfDataset dataset) {
+    makeComponent(tabbedPane, "CoordSys");
+    coordSysPanel.setDataset(dataset);
+    tabbedPane.setSelectedComponent(coordSysPanel);
+  }
+
+  private void openNcML(String datasetName) {
+    makeComponent(ncmlTabPane, "NcmlEditor");
+    ncmlEditorPanel.doit(datasetName);
+    tabbedPane.setSelectedComponent(ncmlTabPane);
+    ncmlTabPane.setSelectedComponent(ncmlEditorPanel);
+  }
+
+  private void openPointFeatureDataset(String datasetName) {
+    makeComponent(ftTabPane, "PointFeature");
+    pointFeaturePanel.setPointFeatureDataset(null, datasetName);
+    tabbedPane.setSelectedComponent(ftTabPane);
+    ftTabPane.setSelectedComponent(pointFeaturePanel);
+  }
+
+  private void openGrib1Collection(String collection) {
+    makeComponent(grib1TabPane, "GRIB1collection");  // LOOK - does this aleays make component ?
+    grib1CollectionPanel.setCollection(collection);
+    tabbedPane.setSelectedComponent(iospTabPane);
+    iospTabPane.setSelectedComponent(grib1TabPane);
+    grib1TabPane.setSelectedComponent(grib1CollectionPanel);
+  }
+
+  private void openGrib2Collection(String collection) {
+    makeComponent(grib2TabPane, "GRIB2collection");
+    grib2CollectionPanel.setCollection(collection);
+    tabbedPane.setSelectedComponent(iospTabPane);
+    iospTabPane.setSelectedComponent(grib2TabPane);
+    grib2TabPane.setSelectedComponent(grib2CollectionPanel);
+  }
+
+  private void openGrib2Data(String datasetName) {
+    makeComponent(grib2TabPane, "GRIB2data");
+    grib2DataPanel.doit(datasetName);
+    tabbedPane.setSelectedComponent(iospTabPane);
+    iospTabPane.setSelectedComponent(grib2TabPane);
+    grib2TabPane.setSelectedComponent(grib2DataPanel);
+  }
+
+  private void openGrib1Data(String datasetName) {
+    makeComponent(grib1TabPane, "GRIB1data");
+    grib1DataPanel.doit(datasetName);
+    tabbedPane.setSelectedComponent(iospTabPane);
+    iospTabPane.setSelectedComponent(grib1TabPane);
+    grib1TabPane.setSelectedComponent(grib1DataPanel);
+  }
+
+  private void openGridDataset(String datasetName) {
+    makeComponent(ftTabPane, "Grids");
+    gridPanel.doit(datasetName);
+    tabbedPane.setSelectedComponent(ftTabPane);
+    ftTabPane.setSelectedComponent(gridPanel);
+  }
+
+  private void openCoverageDataset(String datasetName) {
+    makeComponent(ftTabPane, "Coverages");
+    coveragePanel.doit(datasetName);
+    tabbedPane.setSelectedComponent(ftTabPane);
+    ftTabPane.setSelectedComponent(coveragePanel);
+  }
+
+  private void openGridDataset(NetcdfDataset dataset) {
+    makeComponent(ftTabPane, "Grids");
+    gridPanel.setDataset(dataset);
+    tabbedPane.setSelectedComponent(ftTabPane);
+    ftTabPane.setSelectedComponent(gridPanel);
+  }
+
+  private void openGridDataset(GridDataset dataset) {
+    makeComponent(ftTabPane, "Grids");
+    gridPanel.setDataset(dataset);
+    tabbedPane.setSelectedComponent(ftTabPane);
+    ftTabPane.setSelectedComponent(gridPanel);
+  }
+
+  private void openRadialDataset(String datasetName) {
+    makeComponent(ftTabPane, "Radial");
+    radialPanel.doit(datasetName);
+    tabbedPane.setSelectedComponent(ftTabPane);
+    ftTabPane.setSelectedComponent(radialPanel);
+  }
+
+  private void openWMSDataset(String datasetName) {
+    makeComponent(ftTabPane, "WMS");
+    wmsPanel.doit(datasetName);
+    tabbedPane.setSelectedComponent(ftTabPane);
+    ftTabPane.setSelectedComponent(wmsPanel);
+  }
+
+  // jump to the appropriate tab based on datatype of InvDataset
+
+  private void setThreddsDatatype(thredds.client.catalog.Dataset invDataset, String wants) {
+    if (invDataset == null) return;
+
+    boolean wantsViewer = wants.equals("File");
+    boolean wantsCoordSys = wants.equals("CoordSys");
+
+    try {
+      // just open as a NetcdfDataset
+      if (wantsViewer) {
+        openNetcdfFile(threddsDataFactory.openDataset(invDataset, true, null, null));
+        return;
+      }
+
+      if (wantsCoordSys) {
+        NetcdfDataset ncd = threddsDataFactory.openDataset(invDataset, true, null, null);
+        ncd.enhance(); // make sure its enhanced
+        openCoordSystems(ncd);
+        return;
+      }
+
+      // otherwise do the datatype thing
+      DataFactory.Result threddsData = threddsDataFactory.openFeatureDataset(invDataset, null);
+      if (threddsData == null) {
+        JOptionPane.showMessageDialog(null, "Unknown datatype");
+        return;
+      }
+      jumptoThreddsDatatype(threddsData);
+
+    } catch (IOException ioe) {
+      JOptionPane.showMessageDialog(null, "Error on setThreddsDatatype = " + ioe.getMessage());
+      ioe.printStackTrace();
+    }
+
+  }
+
+  // jump to the appropriate tab based on datatype of InvAccess
+  private void jumptoThreddsDatatype(thredds.client.catalog.Access invAccess) {
+    if (invAccess == null) return;
+
+    thredds.client.catalog.Service s = invAccess.getService();
+    if (s.getType() == thredds.client.catalog.ServiceType.HTTPServer) {
+      downloadFile(invAccess.getStandardUrlName());
+      return;
+    }
+
+    if (s.getType() == thredds.client.catalog.ServiceType.WMS) {
+      openWMSDataset(invAccess.getStandardUrlName());
+      return;
+    }
+
+    thredds.client.catalog.Dataset ds = invAccess.getDataset();
+    if (ds.getFeatureType() == null) {
+      // if no feature type, just open as a NetcdfDataset
+      try {
+        openNetcdfFile(threddsDataFactory.openDataset(invAccess, true, null, null));
+      } catch (IOException ioe) {
+        JOptionPane.showMessageDialog(null, "Error on setThreddsDatatype = " + ioe.getMessage());
+      }
+      return;
+    }
+
+    try {
+      DataFactory.Result threddsData = threddsDataFactory.openFeatureDataset(invAccess, null);
+      jumptoThreddsDatatype(threddsData);
+
+    } catch (IOException ioe) {
+      ioe.printStackTrace();
+      JOptionPane.showMessageDialog(null, "Error on setThreddsDatatype = " + ioe.getMessage());
+    }
+
+  }
+
+  // jump to the appropriate tab based on datatype of threddsData
+  private void jumptoThreddsDatatype(DataFactory.Result threddsData) {
+
+    if (threddsData.fatalError) {
+      JOptionPane.showMessageDialog(this, "Cant open dataset=" + threddsData.errLog);
+      return;
+    }
+
+    if (threddsData.featureType == FeatureType.GRID) {
+      makeComponent(ftTabPane, "Grids");
+      gridPanel.setDataset((NetcdfDataset) threddsData.featureDataset.getNetcdfFile());
+      tabbedPane.setSelectedComponent(ftTabPane);
+      ftTabPane.setSelectedComponent(gridPanel);
+
+    } else if (threddsData.featureType == FeatureType.IMAGE) {
+      makeComponent(ftTabPane, "Images");
+      imagePanel.setImageLocation(threddsData.imageURL);
+      tabbedPane.setSelectedComponent(ftTabPane);
+      ftTabPane.setSelectedComponent(imagePanel);
+
+    } else if (threddsData.featureType == FeatureType.RADIAL) {
+      makeComponent(ftTabPane, "Radial");
+      radialPanel.setDataset((RadialDatasetSweep) threddsData.featureDataset);
+      tabbedPane.setSelectedComponent(ftTabPane);
+      ftTabPane.setSelectedComponent(radialPanel);
+
+    } else if (threddsData.featureType.isPointFeatureType()) {
+      makeComponent(ftTabPane, "PointFeature");
+      pointFeaturePanel.setPointFeatureDataset((PointDatasetImpl) threddsData.featureDataset);
+      tabbedPane.setSelectedComponent(ftTabPane);
+      ftTabPane.setSelectedComponent(pointFeaturePanel);
+
+    } else if (threddsData.featureType == FeatureType.STATION_RADIAL) {
+      makeComponent(ftTabPane, "StationRadial");
+      stationRadialPanel.setStationRadialDataset(threddsData.featureDataset);
+      tabbedPane.setSelectedComponent(ftTabPane);
+      ftTabPane.setSelectedComponent(stationRadialPanel);
+
+    }
+  }
+
+
+  private NetcdfFile openFile(String location, boolean addCoords, CancelTask task) {
+    NetcdfFile ncfile = null;
+    try {
+      if (addCoords)
+        ncfile = NetcdfDataset.acquireDataset(location, task);
+      else
+        ncfile = NetcdfDataset.acquireFile(location, task);
+
+      if (ncfile == null)
+        JOptionPane.showMessageDialog(null, "NetcdfDataset.open cant open " + location);
+      else if (setUseRecordStructure)
+        ncfile.sendIospMessage(NetcdfFile.IOSP_MESSAGE_ADD_RECORD_STRUCTURE);
+
+    } catch (IOException ioe) {
+      String message = ioe.getMessage();
+      if ((null == message) && (ioe instanceof EOFException))
+        message = "Premature End of File";
+      JOptionPane.showMessageDialog(null, "NetcdfDataset.open cant open " + location + "\n" + message);
+      if (!(ioe instanceof FileNotFoundException))
+        ioe.printStackTrace();
+
+      ncfile = null;
+
+    } catch (Exception e) {
+      JOptionPane.showMessageDialog(null, "NetcdfDataset.open cant open " + location + "\n" + e.getMessage());
+      log.error("NetcdfDataset.open cant open " + location, e);
+      e.printStackTrace();
+
+      try {
+        if (ncfile != null) ncfile.close();
+      } catch (IOException ee) {
+        System.out.printf("close failed%n");
+      }
+      ncfile = null;
+    }
+
+    return ncfile;
+  }
+
+  private String downloadStatus = null;
+
+  private void downloadFile(String urlString) {
+    int pos = urlString.lastIndexOf('/');
+    String defFilename = (pos >= 0) ? urlString.substring(pos) : urlString;
+    String fileOutName = fileChooser.chooseFilename(defFilename);
+    if (fileOutName == null) return;
+    String[] values = new String[2];
+    values[0] = fileOutName;
+    values[1] = urlString;
+
+    // put in background thread with a ProgressMonitor window
+    GetDataRunnable runner = new GetDataRunnable() {
+      public void run(Object o) {
+        String[] values = (String[]) o;
+        BufferedOutputStream out;
+
+        try ( FileOutputStream fos = new FileOutputStream(values[0])) {
+          out = new BufferedOutputStream(fos, 60000);
+          IO.copyUrlB(values[1], out, 60000);
+          downloadStatus = values[1] + " written to " + values[0];
+
+        } catch (IOException ioe) {
+          downloadStatus = "Error opening " + values[0] + " and reading " + values[1] + "\n" + ioe.getMessage();
+        }
+      }
+    };
+
+    GetDataTask task = new GetDataTask(runner, urlString, values);
+    ProgressMonitor pm = new ProgressMonitor(task);
+    pm.addActionListener(new ActionListener() {
+      public void actionPerformed(ActionEvent e) {
+        JOptionPane.showMessageDialog(null, e.getActionCommand() + "\n" + downloadStatus);
+        downloadStatus = null;
+      }
+    });
+    pm.start(this, "Download", 30);
+  }
+
+  /////////////////////////////////////////////////////////////////////////////////////////////////////////////
+  // the panel contents
+
+  // abstract superclass
+  // subclasses must implement process()
+
+  private abstract class OpPanel extends JPanel {
+    PreferencesExt prefs;
+    ComboBox cb;
+    JPanel buttPanel, topPanel;
+    AbstractButton coordButt = null;
+    StopButton stopButton;
+
+    boolean addCoords, defer, busy;
+    long lastEvent = -1;
+    boolean eventOK = true;
+
+    IndependentWindow detailWindow;
+    TextHistoryPane detailTA;
+
+    OpPanel(PreferencesExt prefs, String command) {
+      this(prefs, command, true, true);
+    }
+
+    OpPanel(PreferencesExt prefs, String command, boolean addFileButton, boolean addCoordButton) {
+      this(prefs, command, true, addFileButton, addCoordButton);
+    }
+
+    OpPanel(PreferencesExt prefs, String command, boolean addComboBox, boolean addFileButton, boolean addCoordButton) {
+      this.prefs = prefs;
+      buttPanel = new JPanel(new FlowLayout(FlowLayout.LEFT, 5, 0));
+
+      cb = new ComboBox(prefs);
+      cb.addActionListener(new ActionListener() {
+        public void actionPerformed(ActionEvent e) {
+          if (debugCB)
+            System.out.println(" doit " + cb.getSelectedItem() + " cmd=" + e.getActionCommand() + " when=" + e.getWhen() + " class=" + OpPanel.this.getClass().getName());
+
+          // eliminate multiple events from same selection
+          if (eventOK) { //  && (e.getWhen() > lastEvent + 10000)) { // not sure of units - must be nanosecs - ?? platform dependednt ??
+            doit(cb.getSelectedItem());
+            lastEvent = e.getWhen();
+          }
+        }
+      });
+
+      AbstractAction closeAction = new AbstractAction() {
+        public void actionPerformed(ActionEvent e) {
+          try {
+            closeOpenFiles();
+          } catch (IOException e1) {
+            System.out.printf("close failed");
+          }
+        }
+      };
+      BAMutil.setActionProperties(closeAction, "Close", "release files", false, 'L', -1);
+      BAMutil.addActionToContainer(buttPanel, closeAction);
+
+      if (addFileButton) {
+        AbstractAction fileAction = new AbstractAction() {
+          public void actionPerformed(ActionEvent e) {
+            String filename = fileChooser.chooseFilename();
+            if (filename == null) return;
+            cb.setSelectedItem(filename);
+          }
+        };
+        BAMutil.setActionProperties(fileAction, "FileChooser", "open Local dataset...", false, 'L', -1);
+        BAMutil.addActionToContainer(buttPanel, fileAction);
+      }
+
+      if (addCoordButton) {
+        AbstractAction coordAction = new AbstractAction() {
+          public void actionPerformed(ActionEvent e) {
+            addCoords = (Boolean) getValue(BAMutil.STATE);
+            String tooltip = addCoords ? "add Coordinates is ON" : "add Coordinates is OFF";
+            coordButt.setToolTipText(tooltip);
+            //doit( cb.getSelectedItem()); // called from cb action listener
+          }
+        };
+        addCoords = prefs.getBoolean("coordState", false);
+        String tooltip2 = addCoords ? "add Coordinates is ON" : "add Coordinates is OFF";
+        BAMutil.setActionProperties(coordAction, "addCoords", tooltip2, true, 'C', -1);
+        coordAction.putValue(BAMutil.STATE, Boolean.valueOf(addCoords));
+        coordButt = BAMutil.addActionToContainer(buttPanel, coordAction);
+      }
+
+      if (this instanceof GetDataRunnable) {
+        stopButton = new StopButton("Stop");
+        buttPanel.add(stopButton);
+      }
+
+      topPanel = new JPanel(new BorderLayout());
+      if (addComboBox) {
+        topPanel.add(new JLabel(command), BorderLayout.WEST);
+        topPanel.add(cb, BorderLayout.CENTER);
+        topPanel.add(buttPanel, BorderLayout.EAST);
+      } else {
+        topPanel.add(buttPanel, BorderLayout.EAST);
+      }
+
+      setLayout(new BorderLayout());
+      add(topPanel, BorderLayout.NORTH);
+
+      detailTA = new TextHistoryPane();
+      detailTA.setFont(new Font("Monospaced", Font.PLAIN, 12));
+      detailWindow = new IndependentWindow("Details", BAMutil.getImage("netcdfUI"), new JScrollPane(detailTA));
+      Rectangle bounds = (Rectangle) prefs.getBean(FRAME_SIZE, new Rectangle(200, 50, 500, 700));
+      detailWindow.setBounds(bounds);
+    }
+
+    void doit(Object command) {
+      if (busy) return;
+      if (command == null) return;
+      if (command instanceof String)
+        command = ((String) command).trim();
+      if (debug) System.out.println(getClass().getName() + " process=" + command);
+
+      busy = true;
+      if (process(command)) {
+        if (!defer) cb.addItem(command);
+      }
+      busy = false;
+    }
+
+    abstract boolean process(Object command);
+
+    void closeOpenFiles() throws IOException {
+    }
+
+    void save() {
+      cb.save();
+      if (coordButt != null) prefs.putBoolean("coordState", coordButt.getModel().isSelected());
+      if (detailWindow != null) prefs.putBeanObject(FRAME_SIZE, detailWindow.getBounds());
+    }
+
+    void setSelectedItem(Object item) {
+      eventOK = false;
+      cb.addItem(item);
+      eventOK = true;
+    }
+  }
+
+  private class NCdumpPanel extends OpPanel implements GetDataRunnable {
+    private GetDataTask task;
+    NetcdfFile ncfile = null;
+    String filename = null;
+    String command = null;
+    String result;
+    TextHistoryPane ta;
+
+    NCdumpPanel(PreferencesExt prefs) {
+      super(prefs, "command:");
+
+      ta = new TextHistoryPane(true);
+      add(ta, BorderLayout.CENTER);
+
+      stopButton.addActionListener(new ActionListener() {
+        public void actionPerformed(ActionEvent e) {
+          if (task.isSuccess())
+            ta.setText(result);
+          else
+            ta.setText(task.errMsg);
+
+          if (task.isCancel())
+            ta.appendLine("\n***Cancelled by User");
+
+          ta.gotoTop();
+
+          if (task.isSuccess() && !task.isCancel())
+            cb.setSelectedItem(filename);
+        }
+      });
+    }
+
+    void closeOpenFiles() throws IOException {
+      if (ncfile != null) ncfile.close();
+      ncfile = null;
+    }
+
+
+    boolean process(Object o) {
+      int pos;
+      String input = ((String) o).trim();
+
+      // deal with possibility of blanks in the filename
+      if ((input.indexOf('"') == 0) && ((pos = input.indexOf('"', 1)) > 0)) {
+        filename = input.substring(1, pos);
+        command = input.substring(pos + 1);
+
+      } else if ((input.indexOf('\'') == 0) && ((pos = input.indexOf('\'', 1)) > 0)) {
+        filename = input.substring(1, pos);
+        command = input.substring(pos + 1);
+
+      } else {
+        pos = input.indexOf(' ');
+        if (pos > 0) {
+          filename = input.substring(0, pos);
+          command = input.substring(pos);
+        } else {
+          filename = input;
+          command = null;
+        }
+      }
+
+      task = new GetDataTask(this, filename, null);
+      stopButton.startProgressMonitorTask(task);
+
+      //defer = true;
+      return true;
+    }
+
+    public void run(Object o) throws IOException {
+      try {
+        if (addCoords)
+          ncfile = NetcdfDataset.openDataset(filename, true, null);
+        else
+          ncfile = NetcdfDataset.openFile(filename, null);
+
+        StringWriter writer = new StringWriter(50000);
+        NCdumpW.print(ncfile, command, writer, task);
+        result = writer.toString();
+
+      } finally {
+        try {
+          if (ncfile != null) ncfile.close();
+          ncfile = null;
+        } catch (IOException ioe) {
+          System.out.printf("Error closing %n");
+        }
+      }
+    }
+
+    // allow calling from outside
+    void setNetcdfFile(NetcdfFile ncf) {
+      this.ncfile = ncf;
+      this.filename = ncf.getLocation();
+
+      GetDataRunnable runner = new GetDataRunnable() {
+        public void run(Object o) throws IOException {
+          StringWriter writer = new StringWriter(50000);
+          NCdumpW.print(ncfile, command, writer, task);
+          result = writer.toString();
+        }
+      };
+      task = new GetDataTask(runner, filename, null);
+      stopButton.startProgressMonitorTask(task);
+    }
+  }
+
+  private class UnitsPanel extends JPanel {
+    PreferencesExt prefs;
+    JSplitPane split, split2;
+    UnitDatasetCheck unitDataset;
+    UnitConvert unitConvert;
+    DateFormatMark dateFormatMark;
+
+    UnitsPanel(PreferencesExt prefs) {
+      super();
+      this.prefs = prefs;
+      unitDataset = new UnitDatasetCheck((PreferencesExt) prefs.node("unitDataset"));
+      unitConvert = new UnitConvert((PreferencesExt) prefs.node("unitConvert"));
+      dateFormatMark = new DateFormatMark((PreferencesExt) prefs.node("dateFormatMark"));
+
+      split2 = new JSplitPane(JSplitPane.VERTICAL_SPLIT, unitConvert, dateFormatMark);
+      split2.setDividerLocation(prefs.getInt("splitPos2", 500));
+
+      split = new JSplitPane(JSplitPane.HORIZONTAL_SPLIT, new JScrollPane(unitDataset), split2);
+      split.setDividerLocation(prefs.getInt("splitPos", 500));
+
+      setLayout(new BorderLayout());
+      add(split, BorderLayout.CENTER);
+    }
+
+    void save() {
+      prefs.putInt("splitPos", split.getDividerLocation());
+      prefs.putInt("splitPos2", split2.getDividerLocation());
+      unitConvert.save();
+      unitDataset.save();
+    }
+  }
+
+
+  private class UnitDatasetCheck extends OpPanel {
+    TextHistoryPane ta;
+
+    UnitDatasetCheck(PreferencesExt p) {
+      super(p, "dataset:");
+      ta = new TextHistoryPane(true);
+      add(ta, BorderLayout.CENTER);
+    }
+
+    boolean process(Object o) {
+      String command = (String) o;
+      boolean err = false;
+
+      try (NetcdfFile ncfile = NetcdfDataset.openDataset(command, addCoords, null)) {
+
+        ta.setText("Variables for " + command + ":");
+        for (Variable o1 : ncfile.getVariables()) {
+          VariableEnhanced vs = (VariableEnhanced) o1;
+          String units = vs.getUnitsString();
+          StringBuilder sb = new StringBuilder();
+          sb.append("   ").append(vs.getShortName()).append(" has unit= <").append(units).append(">");
+          if (units != null) {
+            try {
+              SimpleUnit su = SimpleUnit.factoryWithExceptions(units);
+              sb.append(" unit convert = ").append(su.toString());
+              if (su.isUnknownUnit())
+                sb.append(" UNKNOWN UNIT");
+
+            } catch (Exception ioe) {
+              sb.append(" unit convert failed ");
+              sb.insert(0, "**** Fail ");
+            }
+          }
+
+          ta.appendLine(sb.toString());
+        }
+
+      } catch (FileNotFoundException ioe) {
+        ta.setText("Failed to open <" + command + ">");
+        err = true;
+
+      } catch (IOException ioe) {
+        ioe.printStackTrace();
+        err = true;
+      }
+
+      return !err;
+    }
+
+    void closeOpenFiles() throws IOException {
+      ta.clear();
+    }
+
+  }
+
+
+  private class UnitConvert extends OpPanel {
+    TextHistoryPane ta;
+
+    UnitConvert(PreferencesExt prefs) {
+      super(prefs, "unit:", false, false);
+
+      ta = new TextHistoryPane(true);
+      add(ta, BorderLayout.CENTER);
+
+      JButton compareButton = new JButton("Compare");
+      compareButton.addActionListener(new ActionListener() {
+        public void actionPerformed(ActionEvent e) {
+          compare(cb.getSelectedItem());
+        }
+      });
+      buttPanel.add(compareButton);
+
+      JButton dateButton = new JButton("UdunitDate");
+      dateButton.addActionListener(new ActionListener() {
+        public void actionPerformed(ActionEvent e) {
+          checkUdunits(cb.getSelectedItem());
+        }
+      });
+      buttPanel.add(dateButton);
+
+      JButton cdateButton = new JButton("CalendarDate");
+      cdateButton.addActionListener(new ActionListener() {
+        public void actionPerformed(ActionEvent e) {
+          checkCalendarDate(cb.getSelectedItem());
+        }
+      });
+      buttPanel.add(cdateButton);
+    }
+
+    boolean process(Object o) {
+      String command = (String) o;
+      try {
+        SimpleUnit su = SimpleUnit.factoryWithExceptions(command);
+        ta.setText("parse=" + command + "\n");
+        ta.appendLine("SimpleUnit.toString()          =" + su.toString() + "\n");
+        ta.appendLine("SimpleUnit.getCanonicalString  =" + su.getCanonicalString());
+        ta.appendLine("SimpleUnit.getImplementingClass= " + su.getImplementingClass());
+        ta.appendLine("SimpleUnit.isUnknownUnit       = " + su.isUnknownUnit());
+
+        return true;
+
+      } catch (Exception e) {
+
+        if (Debug.isSet("Xdeveloper")) {
+          StringWriter sw = new StringWriter(10000);
+          e.printStackTrace(new PrintWriter(sw));
+          ta.setText(sw.toString());
+        } else {
+          ta.setText(e.getClass().getName() + ":" + e.getMessage() + "\n" + command);
+        }
+        return false;
+      }
+    }
+
+    void closeOpenFiles() {
+    }
+
+    void compare(Object o) {
+      String command = (String) o;
+      StringTokenizer stoke = new StringTokenizer(command);
+      List<String> list = new ArrayList<>();
+      while (stoke.hasMoreTokens())
+        list.add(stoke.nextToken());
+
+      try {
+        String unitS1 = list.get(0);
+        String unitS2 = list.get(1);
+        SimpleUnit su1 = SimpleUnit.factoryWithExceptions(unitS1);
+        SimpleUnit su2 = SimpleUnit.factoryWithExceptions(unitS2);
+        ta.setText("<" + su1.toString() + "> isConvertable to <" + su2.toString() + ">=" +
+                SimpleUnit.isCompatibleWithExceptions(unitS1, unitS2));
+
+      } catch (Exception e) {
+
+        if (Debug.isSet("Xdeveloper")) {
+           StringWriter sw = new StringWriter(10000);
+           e.printStackTrace(new PrintWriter(sw));
+           ta.setText(sw.toString());
+        } else {
+          ta.setText(e.getClass().getName() + ":" + e.getMessage() + "\n" + command);
+        }
+
+      }
+    }
+
+    void checkUdunits(Object o) {
+      String command = (String) o;
+
+      boolean isDate = false;
+      try {
+        DateUnit du = new DateUnit(command);
+        ta.appendLine("\nFrom udunits:\n <" + command + "> isDateUnit = " + du);
+        Date d = du.getDate();
+        ta.appendLine("getStandardDateString = " + formatter.toDateTimeString(d));
+        ta.appendLine("getDateOrigin = " + formatter.toDateTimeString(du.getDateOrigin()));
+        isDate = true;
+
+        Date d2 = DateUnit.getStandardOrISO(command);
+        if (d2 == null)
+          ta.appendLine("\nDateUnit.getStandardOrISO = false");
+        else
+          ta.appendLine("\nDateUnit.getStandardOrISO = " + formatter.toDateTimeString(d2));
+
+      } catch (Exception e) {
+        // ok to fall through
+      }
+      ta.appendLine("isDate = " + isDate);
+
+      if (!isDate) {
+        try {
+          SimpleUnit su = SimpleUnit.factory(command);
+          boolean isTime = su instanceof TimeUnit;
+          ta.setText("<" + command + "> isTimeUnit= " + isTime);
+          if (isTime) {
+            TimeUnit du = (TimeUnit) su;
+            ta.appendLine("\nTimeUnit = " + du);
+          }
+
+        } catch (Exception e) {
+          if (Debug.isSet("Xdeveloper")) {
+           StringWriter sw = new StringWriter(10000);
+           e.printStackTrace(new PrintWriter(sw));
+           ta.setText(sw.toString());
+          } else {
+            ta.setText(e.getClass().getName() + ":" + e.getMessage() + "\n" + command);
+          }
+        }
+      }
+    }
+
+    void checkCalendarDate(Object o) {
+      String command = (String) o;
+
+      try {
+        ta.setText("\nParse CalendarDate: <" + command + ">\n");
+        CalendarDate cd = CalendarDate.parseUdunits(null, command);
+        ta.appendLine("CalendarDate = " + cd);
+      } catch (Throwable t) {
+        ta.appendLine("not a CalendarDateUnit= " + t.getMessage());
+      }
+
+      try {
+        /* int pos = command.indexOf(' ');
+        if (pos < 0) return;
+        String valString = command.substring(0, pos).trim();
+        String unitString = command.substring(pos+1).trim();  */
+
+        ta.appendLine("\nParse CalendarDateUnit: <" + command + ">\n");
+
+        CalendarDateUnit cdu = CalendarDateUnit.of(null, command);
+        ta.appendLine("CalendarDateUnit = " + cdu);
+        ta.appendLine(" Calendar        = " + cdu.getCalendar());
+        ta.appendLine(" PeriodField     = " + cdu.getTimeUnit().getField());
+        ta.appendLine(" PeriodValue     = " + cdu.getTimeUnit().getValue());
+        ta.appendLine(" Base            = " + cdu.getBaseCalendarDate());
+        ta.appendLine(" isCalendarField = " + cdu.isCalendarField());
+
+      } catch (Exception e) {
+        ta.appendLine("not a CalendarDateUnit= " + e.getMessage());
+
+        try {
+          String[] s = command.split("%");
+          if (s.length == 2) {
+            Double val = Double.parseDouble(s[0].trim());
+            ta.appendLine("\nval= " + val + " unit=" + s[1]);
+            CalendarDateUnit cdu = CalendarDateUnit.of(null, s[1].trim());
+            ta.appendLine("CalendarDateUnit= " + cdu);
+            CalendarDate cd = cdu.makeCalendarDate(val);
+            ta.appendLine(" CalendarDate = " + cd);
+            Date d = cd.toDate();
+            ta.appendLine(" Date.toString() = " + d);
+            DateFormatter format = new DateFormatter();
+            ta.appendLine(" DateFormatter= " + format.toDateTimeString(cd.toDate()));
+          }
+        } catch (Exception ee) {
+          ta.appendLine("Failed on CalendarDateUnit " + ee.getMessage());
+        }
+      }
+
+    }
+  }
+
+  private class DateFormatMark extends OpPanel {
+    ComboBox testCB;
+    DateFormatter dateFormatter = new DateFormatter();
+    TextHistoryPane ta;
+
+    DateFormatMark(PreferencesExt prefs) {
+      super(prefs, "dateFormatMark:", false, false);
+
+      ta = new TextHistoryPane(true);
+      add(ta, BorderLayout.CENTER);
+
+      testCB = new ComboBox(prefs);
+      buttPanel.add(testCB);
+
+      JButton compareButton = new JButton("Apply");
+      compareButton.addActionListener(new ActionListener() {
+        public void actionPerformed(ActionEvent e) {
+          apply(cb.getSelectedItem(), testCB.getSelectedItem());
+        }
+      });
+      buttPanel.add(compareButton);
+    }
+
+    boolean process(Object o) {
+      return false;
+    }
+
+    void closeOpenFiles() {
+    }
+
+    void apply(Object mark, Object testo) {
+      String dateFormatMark = (String) mark;
+      String filename = (String) testo;
+      try {
+        Date coordValueDate = DateFromString.getDateUsingDemarkatedCount(filename, dateFormatMark, '#');
+        String coordValue = dateFormatter.toDateTimeStringISO(coordValueDate);
+        ta.setText("got date= " + coordValue);
+
+      } catch (Exception e) {
+        StringWriter sw = new StringWriter(5000);
+        e.printStackTrace(new PrintWriter(sw));
+        ta.setText(sw.toString());
+      }
+    }
+  }
+
+
+  /////////////////////////////////////////////////////////////////////
+  private class CoordSysPanel extends OpPanel {
+    NetcdfDataset ds = null;
+    CoordSysTable coordSysTable;
+
+    void closeOpenFiles() throws IOException {
+      if (ds != null) ds.close();
+      ds = null;
+      coordSysTable.clear();
+    }
+
+    CoordSysPanel(PreferencesExt p) {
+      super(p, "dataset:", true, false);
+      coordSysTable = new CoordSysTable(prefs, buttPanel);
+      add(coordSysTable, BorderLayout.CENTER);
+
+      AbstractButton infoButton = BAMutil.makeButtcon("Information", "Parse Info", false);
+      infoButton.addActionListener(new ActionListener() {
+        public void actionPerformed(ActionEvent e) {
+          if (ds != null) {
+            try (NetcdfDatasetInfo info = new NetcdfDatasetInfo( ds)) {
+              detailTA.setText(info.writeXML());
+              detailTA.appendLine("----------------------");
+              detailTA.appendLine(info.getParseInfo());
+              detailTA.gotoTop();
+
+            } catch (IOException e1) {
+              StringWriter sw = new StringWriter(5000);
+              e1.printStackTrace(new PrintWriter(sw));
+              detailTA.setText(sw.toString());
+            }
+            detailWindow.show();
+          }
+        }
+      });
+      buttPanel.add(infoButton);
+
+      JButton dsButton = new JButton("Object dump");
+      dsButton.addActionListener(new ActionListener() {
+        public void actionPerformed(ActionEvent e) {
+          if (ds != null) {
+            StringWriter sw = new StringWriter(5000);
+            NetcdfDataset.debugDump(new PrintWriter(sw), ds);
+            detailTA.setText(sw.toString());
+            detailTA.gotoTop();
+            detailWindow.show();
+          }
+        }
+      });
+      buttPanel.add(dsButton);
+    }
+
+    boolean process(Object o) {
+      String command = (String) o;
+      boolean err = false;
+
+      // close previous file
+      try {
+        if (ds != null) ds.close();
+      } catch (IOException ioe) {
+        System.out.printf("close failed %n");
+      }
+
+      Object spiObject = null;
+      try {
+        ds = NetcdfDataset.openDataset(command, true, -1, null, spiObject);
+        if (ds == null) {
+          JOptionPane.showMessageDialog(null, "Failed to open <" + command + ">");
+        } else {
+          coordSysTable.setDataset(ds);
+        }
+
+      } catch (FileNotFoundException ioe) {
+        JOptionPane.showMessageDialog(null, "NetcdfDataset cant open " + command + "\n" + ioe.getMessage());
+        err = true;
+
+      } catch (Exception e) {
+        StringWriter sw = new StringWriter(5000);
+        e.printStackTrace(new PrintWriter(sw));
+        detailTA.setText(sw.toString());
+        detailWindow.show();
+        err = true;
+      }
+
+      return !err;
+    }
+
+    void setDataset(NetcdfDataset ncd) {
+      try {
+        if (ds != null) ds.close();
+        ds = null;
+      } catch (IOException ioe) {
+        System.out.printf("close failed %n");
+      }
+      ds = ncd;
+
+      coordSysTable.setDataset(ds);
+      setSelectedItem(ds.getLocation());
+    }
+
+
+    void save() {
+      coordSysTable.save();
+      super.save();
+    }
+
+  }
+
+  /////////////////////////////////////////////////////////////////////
+  private class AggPanel extends OpPanel {
+    AggTable aggTable;
+    NetcdfDataset ncd;
+
+    void closeOpenFiles() throws IOException {
+      if (ncd != null) ncd.close();
+      ncd = null;
+    }
+
+    AggPanel(PreferencesExt p) {
+      super(p, "file:", true, false);
+      aggTable = new AggTable(prefs, buttPanel);
+      aggTable.addPropertyChangeListener(new java.beans.PropertyChangeListener() {
+        public void propertyChange(java.beans.PropertyChangeEvent e) {
+
+          if (e.getPropertyName().equals("openNetcdfFile")) {
+            NetcdfFile ncfile = (NetcdfFile) e.getNewValue();
+            if (ncfile != null) openNetcdfFile(ncfile);
+
+          } else if (e.getPropertyName().equals("openCoordSystems")) {
+            NetcdfFile ncfile = (NetcdfFile) e.getNewValue();
+            if (ncfile == null) return;
+            try {
+              NetcdfDataset ncd = NetcdfDataset.wrap(ncfile, NetcdfDataset.getDefaultEnhanceMode());
+              openCoordSystems(ncd);
+            } catch (IOException e1) {
+              e1.printStackTrace();
+            }
+
+          } else if (e.getPropertyName().equals("openGridDataset")) {
+            NetcdfFile ncfile = (NetcdfFile) e.getNewValue();
+            if (ncfile == null) return;
+            try {
+              NetcdfDataset ncd = NetcdfDataset.wrap(ncfile, NetcdfDataset.getDefaultEnhanceMode());
+              openGridDataset(ncd);
+            } catch (IOException e1) {
+              e1.printStackTrace();
+            }
+          }
+        }
+      });
+
+      add(aggTable, BorderLayout.CENTER);
+    }
+
+    boolean process(Object o) {
+      String command = (String) o;
+      boolean err = false;
+
+      try {
+        if (ncd != null) {
+          try {
+            ncd.close();
+          } catch (IOException ioe) {
+            ioe.printStackTrace();
+          }
+        }
+
+        ncd = NetcdfDataset.openDataset(command);
+        aggTable.setAggDataset(ncd);
+
+      } catch (FileNotFoundException ioe) {
+        JOptionPane.showMessageDialog(null, "NetcdfDataset cant open " + command + "\n" + ioe.getMessage());
+        err = true;
+
+      } catch (Throwable e) {
+        e.printStackTrace();
+        StringWriter sw = new StringWriter(5000);
+        e.printStackTrace(new PrintWriter(sw));
+        detailTA.setText(sw.toString());
+        detailTA.gotoTop();
+        detailWindow.show();
+        err = true;
+      }
+
+      return !err;
+    }
+
+    void save() {
+      aggTable.save();
+      super.save();
+    }
+
+  }
+
+
+  /////////////////////////////////////////////////////////////////////
+  private class BufrPanel extends OpPanel {
+    ucar.unidata.io.RandomAccessFile raf = null;
+    BufrMessageViewer bufrTable;
+
+    void closeOpenFiles() throws IOException {
+      if (raf != null) raf.close();
+      raf = null;
+    }
+
+    BufrPanel(PreferencesExt p) {
+      super(p, "file:", true, false);
+      bufrTable = new BufrMessageViewer(prefs, buttPanel);
+      add(bufrTable, BorderLayout.CENTER);
+    }
+
+    boolean process(Object o) {
+      String command = (String) o;
+      boolean err = false;
+
+      try {
+        if (raf != null)
+          raf.close();
+        raf = new ucar.unidata.io.RandomAccessFile(command, "r");
+
+        bufrTable.setBufrFile(raf);
+
+      } catch (FileNotFoundException ioe) {
+        JOptionPane.showMessageDialog(null, "NetcdfDataset cant open " + command + "\n" + ioe.getMessage());
+        err = true;
+
+      } catch (Exception e) {
+        e.printStackTrace();
+        StringWriter sw = new StringWriter(5000);
+        e.printStackTrace(new PrintWriter(sw));
+        detailTA.setText(sw.toString());
+        detailWindow.show();
+        err = true;
+      }
+
+      return !err;
+    }
+
+    void save() {
+      bufrTable.save();
+      super.save();
+    }
+
+  }
+
+  /////////////////////////////////////////////////////////////////////
+  private FileManager bufrFileChooser = null;
+
+  private void initBufrFileChooser() {
+    bufrFileChooser = new FileManager(parentFrame, null, null, (PreferencesExt) prefs.node("bufrFileManager"));
+  }
+
+  private class BufrTableBPanel extends OpPanel {
+    BufrTableBViewer bufrTable;
+    JComboBox<BufrTables.Format> modes;
+    JComboBox<BufrTables.TableConfig> tables;
+
+    BufrTableBPanel(PreferencesExt p) {
+      super(p, "tableB:", false, false);
+
+      AbstractAction fileAction = new AbstractAction() {
+        public void actionPerformed(ActionEvent e) {
+          if (bufrFileChooser == null) initBufrFileChooser();
+          String filename = bufrFileChooser.chooseFilename();
+          if (filename == null) return;
+          cb.setSelectedItem(filename);
+        }
+      };
+      BAMutil.setActionProperties(fileAction, "FileChooser", "open Local table...", false, 'L', -1);
+      BAMutil.addActionToContainer(buttPanel, fileAction);
+
+      modes = new JComboBox<>(BufrTables.Format.values());
+      buttPanel.add(modes);
+
+      JButton accept = new JButton("Accept");
+      buttPanel.add(accept);
+      accept.addActionListener(new ActionListener() {
+        public void actionPerformed(ActionEvent e) {
+          accept();
+        }
+      });
+
+      tables = new JComboBox<>(BufrTables.getTableConfigsAsArray());
+      buttPanel.add(tables);
+      tables.addActionListener(new ActionListener() {
+        public void actionPerformed(ActionEvent e) {
+          acceptTable((BufrTables.TableConfig) tables.getSelectedItem());
+        }
+      });
+
+      bufrTable = new BufrTableBViewer(prefs, buttPanel);
+      add(bufrTable, BorderLayout.CENTER);
+    }
+
+    boolean process(Object command) {
+      return true;
+    }
+
+    void closeOpenFiles() {
+    }
+
+    void accept() {
+      String command = (String) cb.getSelectedItem();
+
+      try {
+        Object format = modes.getSelectedItem();
+        bufrTable.setBufrTableB(command, (BufrTables.Format) format);
+
+      } catch (FileNotFoundException ioe) {
+        JOptionPane.showMessageDialog(null, "BufrTableViewer cant open " + command + "\n" + ioe.getMessage());
+        detailTA.setText("Failed to open <" + command + ">\n" + ioe.getMessage());
+        detailTA.setVisible(true);
+
+      } catch (Exception e) {
+        e.printStackTrace();
+        StringWriter sw = new StringWriter(5000);
+        e.printStackTrace(new PrintWriter(sw));
+        detailTA.setText(sw.toString());
+        detailTA.setVisible(true);
+      }
+
+    }
+
+    void acceptTable(BufrTables.TableConfig tc) {
+
+      try {
+        bufrTable.setBufrTableB(tc.getTableBname(), tc.getTableBformat());
+
+      } catch (FileNotFoundException ioe) {
+        JOptionPane.showMessageDialog(null, "BufrTableViewer cant open " + tc + "\n" + ioe.getMessage());
+        detailTA.setText("Failed to open <" + tc + ">\n" + ioe.getMessage());
+        detailTA.setVisible(true);
+
+      } catch (Exception e) {
+        e.printStackTrace();
+        StringWriter sw = new StringWriter(5000);
+        e.printStackTrace(new PrintWriter(sw));
+        detailTA.setText(sw.toString());
+        detailTA.setVisible(true);
+      }
+
+    }
+
+    void save() {
+      bufrTable.save();
+      super.save();
+    }
+
+  }
+
+  /////////////////////////////////////////////////////////////////////
+  private class BufrTableDPanel extends OpPanel {
+    BufrTableDViewer bufrTable;
+    JComboBox<BufrTables.Format> modes;
+    JComboBox<BufrTables.TableConfig> tables;
+
+    BufrTableDPanel(PreferencesExt p) {
+      super(p, "tableD:", false, false);
+
+      AbstractAction fileAction = new AbstractAction() {
+        public void actionPerformed(ActionEvent e) {
+          if (bufrFileChooser == null) initBufrFileChooser();
+          String filename = bufrFileChooser.chooseFilename();
+          if (filename == null) return;
+          cb.setSelectedItem(filename);
+        }
+      };
+      BAMutil.setActionProperties(fileAction, "FileChooser", "open Local table...", false, 'L', -1);
+      BAMutil.addActionToContainer(buttPanel, fileAction);
+
+      modes = new JComboBox<>(BufrTables.Format.values());
+      buttPanel.add(modes);
+
+      JButton accept = new JButton("Accept");
+      buttPanel.add(accept);
+      accept.addActionListener(new ActionListener() {
+        public void actionPerformed(ActionEvent e) {
+          accept();
+        }
+      });
+
+      tables = new JComboBox<>(BufrTables.getTableConfigsAsArray());
+      buttPanel.add(tables);
+      tables.addActionListener(new ActionListener() {
+        public void actionPerformed(ActionEvent e) {
+          acceptTable((BufrTables.TableConfig) tables.getSelectedItem());
+        }
+      });
+
+
+      bufrTable = new BufrTableDViewer(prefs, buttPanel);
+      add(bufrTable, BorderLayout.CENTER);
+    }
+
+    boolean process(Object command) {
+      return true;
+    }
+
+    void closeOpenFiles() {
+    }
+
+    void accept() {
+      String command = (String) cb.getSelectedItem();
+      if (command == null) return;
+
+      try {
+        Object mode = modes.getSelectedItem();
+        bufrTable.setBufrTableD(command, (BufrTables.Format) mode);
+
+      } catch (FileNotFoundException ioe) {
+        JOptionPane.showMessageDialog(null, "BufrTableViewer cant open " + command + "\n" + ioe.getMessage());
+        detailTA.setText("Failed to open <" + command + ">\n" + ioe.getMessage());
+        detailTA.setVisible(true);
+
+      } catch (Exception e) {
+        e.printStackTrace();
+        StringWriter sw = new StringWriter(5000);
+        e.printStackTrace(new PrintWriter(sw));
+        detailTA.setText(sw.toString());
+        detailTA.setVisible(true);
+      }
+
+    }
+
+    void acceptTable(BufrTables.TableConfig tc) {
+
+      try {
+        bufrTable.setBufrTableD(tc.getTableDname(), tc.getTableDformat());
+
+      } catch (FileNotFoundException ioe) {
+        JOptionPane.showMessageDialog(null, "BufrTableViewer cant open " + tc + "\n" + ioe.getMessage());
+        detailTA.setText("Failed to open <" + tc + ">\n" + ioe.getMessage());
+        detailTA.setVisible(true);
+
+      } catch (Exception e) {
+        e.printStackTrace();
+        StringWriter sw = new StringWriter(5000);
+        e.printStackTrace(new PrintWriter(sw));
+        detailTA.setText(sw.toString());
+        detailTA.setVisible(true);
+      }
+
+    }
+
+    void save() {
+      bufrTable.save();
+      super.save();
+    }
+
+  }
+
+  ////////////////////////////////////////////////////////////////////////
+  /* private class BufrReportPanel extends OpPanel {
+    ucar.nc2.ui.BufrReportPanel reportPanel;
+    boolean useIndex = true;
+    JComboBox reports;
+
+    BufrReportPanel(PreferencesExt p) {
+      super(p, "collection:", true, false);
+      reportPanel = new ucar.nc2.ui.BufrReportPanel(prefs, buttPanel);
+      add(reportPanel, BorderLayout.CENTER);
+
+      reports = new JComboBox(ucar.nc2.ui.BufrReportPanel.Report.values());
+      buttPanel.add(reports);
+
+      AbstractAction useIndexButt = new AbstractAction() {
+        public void actionPerformed(ActionEvent e) {
+          Boolean state = (Boolean) getValue(BAMutil.STATE);
+          useIndex = state.booleanValue();
+        }
+      };
+      useIndexButt.putValue(BAMutil.STATE, useIndex);
+      BAMutil.setActionProperties(useIndexButt, "Doit", "use default table", true, 'C', -1);
+      BAMutil.addActionToContainer(buttPanel, useIndexButt);
+
+      AbstractAction doitButt = new AbstractAction() {
+        public void actionPerformed(ActionEvent e) {
+          process();
+        }
+      };
+      BAMutil.setActionProperties(doitButt, "alien", "make report", false, 'C', -1);
+      BAMutil.addActionToContainer(buttPanel, doitButt);
+    }
+
+    boolean process(Object o) {
+      return reportPanel.setCollection((String) o);
+    }
+
+    boolean process() {
+      boolean err = false;
+      String command = (String) cb.getSelectedItem();
+
+      ByteArrayOutputStream bos = new ByteArrayOutputStream(10000);
+      try {
+        reportPanel.doReport(command, useIndex, (ucar.nc2.ui.BufrReportPanel.Report) reports.getSelectedItem());
+
+      } catch (IOException ioe) {
+        JOptionPane.showMessageDialog(null, "Grib2ReportPanel cant open " + command + "\n" + ioe.getMessage());
+        ioe.printStackTrace();
+        err = true;
+
+      } catch (Exception e) {
+        e.printStackTrace();
+        e.printStackTrace(new PrintStream(bos));
+        detailTA.setText(bos.toString());
+        detailWindow.show();
+        err = true;
+      }
+
+      return !err;
+    }
+
+    void save() {
+      reportPanel.save();
+      super.save();
+    }
+
+  } */
+
+  /////////////////////////////////////////////////////////////////////
+  private class GribFilesPanel extends OpPanel {
+    ucar.nc2.ui.grib.GribFilesPanel gribTable;
+
+    void closeOpenFiles() throws IOException {
+    }
+
+    GribFilesPanel(PreferencesExt p) {
+      super(p, "collection:", true, false);
+      gribTable = new ucar.nc2.ui.grib.GribFilesPanel(prefs);
+      add(gribTable, BorderLayout.CENTER);
+      gribTable.addPropertyChangeListener(new java.beans.PropertyChangeListener() {
+        public void propertyChange(java.beans.PropertyChangeEvent e) {
+          if (e.getPropertyName().equals("openGrib1Collection")) {
+            String filename = (String) e.getNewValue();
+            openGrib1Collection(filename);
+          }
+        }
+      });
+
+      AbstractButton showButt = BAMutil.makeButtcon("Information", "Show Collection", false);
+      showButt.addActionListener(new ActionListener() {
+        public void actionPerformed(ActionEvent e) {
+          Formatter f = new Formatter();
+          gribTable.showCollection(f);
+          detailTA.setText(f.toString());
+          detailTA.gotoTop();
+          detailWindow.show();
+        }
+      });
+      buttPanel.add(showButt);
+    }
+
+    boolean process(Object o) {
+      String command = (String) o;
+      boolean err = false;
+
+      try {
+        gribTable.setCollection(command);
+
+      } catch (FileNotFoundException ioe) {
+        JOptionPane.showMessageDialog(null, "NetcdfDataset cant open " + command + "\n" + ioe.getMessage());
+        err = true;
+
+      } catch (Exception e) {
+        e.printStackTrace();
+        StringWriter sw = new StringWriter(5000);
+        e.printStackTrace(new PrintWriter(sw));
+        detailTA.setText(sw.toString());
+        detailWindow.show();
+        err = true;
+      }
+
+      return !err;
+    }
+
+    void save() {
+      gribTable.save();
+      super.save();
+    }
+
+  }
+
+  /////////////////////////////////////////////////////////////////////
+  // GRIB2
+  private class Grib2CollectionPanel extends OpPanel {
+    ucar.nc2.ui.grib.Grib2CollectionPanel gribTable;
+
+    void closeOpenFiles() throws IOException {
+      gribTable.closeOpenFiles();
+    }
+
+    Grib2CollectionPanel(PreferencesExt p) {
+      super(p, "collection:", true, false);
+      gribTable = new ucar.nc2.ui.grib.Grib2CollectionPanel(prefs, buttPanel);
+      add(gribTable, BorderLayout.CENTER);
+
+      gribTable.addPropertyChangeListener(new java.beans.PropertyChangeListener() {
+        public void propertyChange(java.beans.PropertyChangeEvent e) {
+          if (e.getPropertyName().equals("openGrib2Collection")) {
+            String collectionName = (String) e.getNewValue();
+            openGrib2Collection(collectionName);
+          }
+        }
+      });
+
+      AbstractButton showButt = BAMutil.makeButtcon("Information", "Show Collection", false);
+      showButt.addActionListener(new ActionListener() {
+        public void actionPerformed(ActionEvent e) {
+          Formatter f = new Formatter();
+          gribTable.showCollection(f);
+          detailTA.setText(f.toString());
+          detailTA.gotoTop();
+          detailWindow.show();
+        }
+      });
+      buttPanel.add(showButt);
+
+      AbstractButton infoButton = BAMutil.makeButtcon("Information", "Check Problems", false);
+      infoButton.addActionListener(new ActionListener() {
+        public void actionPerformed(ActionEvent e) {
+          Formatter f = new Formatter();
+          gribTable.checkProblems(f);
+          detailTA.setText(f.toString());
+          detailTA.gotoTop();
+          detailWindow.show();
+        }
+      });
+      buttPanel.add(infoButton);
+
+      AbstractButton gdsButton = BAMutil.makeButtcon("Information", "Show GDS use", false);
+      gdsButton.addActionListener(new ActionListener() {
+        public void actionPerformed(ActionEvent e) {
+          Formatter f = new Formatter();
+          gribTable.showGDSuse(f);
+          detailTA.setText(f.toString());
+          detailTA.gotoTop();
+          detailWindow.show();
+        }
+      });
+      buttPanel.add(gdsButton);
+
+      AbstractButton writeButton = BAMutil.makeButtcon("netcdf", "Write index", false);
+      writeButton.addActionListener(new ActionListener() {
+        public void actionPerformed(ActionEvent e) {
+          Formatter f = new Formatter();
+          try {
+            if (!gribTable.writeIndex(f)) return;
+          } catch (IOException e1) {
+            e1.printStackTrace();
+          }
+          detailTA.setText(f.toString());
+          detailTA.gotoTop();
+          detailWindow.show();
+        }
+      });
+      buttPanel.add(writeButton);
+    }
+
+    void setCollection(String collection) {
+      if (process(collection)) {
+        if (!defer) cb.addItem(collection);
+      }
+    }
+
+    boolean process(Object o) {
+      String command = (String) o;
+      boolean err = false;
+
+      try {
+        gribTable.setCollection(command);
+
+      } catch (FileNotFoundException ioe) {
+        JOptionPane.showMessageDialog(null, "NetcdfDataset cant open " + command + "\n" + ioe.getMessage());
+        err = true;
+
+      } catch (Exception e) {
+        e.printStackTrace();
+        StringWriter sw = new StringWriter(5000);
+        e.printStackTrace(new PrintWriter(sw));
+        detailTA.setText(sw.toString());
+        detailWindow.show();
+        err = true;
+      }
+
+      return !err;
+    }
+
+    void save() {
+      gribTable.save();
+      super.save();
+    }
+
+  }
+
+  /////////////////////////////////////////////////////////////////////
+
+  /////////////////////////////////////////////////////////////////////
+  /* private class Grib2RectilyzePanel extends OpPanel {
+    ucar.nc2.ui.Grib2RectilyzePanel gribTable;
+
+    void closeOpenFiles() throws IOException {
+      gribTable.closeOpenFiles();
+    }
+
+    Grib2RectilyzePanel(PreferencesExt p) {
+      super(p, "collection:", false, false);
+      gribTable = new ucar.nc2.ui.Grib2RectilyzePanel(prefs, buttPanel);
+      add(gribTable, BorderLayout.CENTER);
+
+      AbstractAction fileAction = new AbstractAction() {
+        public void actionPerformed(ActionEvent e) {
+          String filename = fileChooser.chooseFilename();
+          if (filename == null) return;
+          cb.setSelectedItem("file:"+filename);
+        }
+      };
+      BAMutil.setActionProperties(fileAction, "FileChooser", "open Local dataset...", false, 'L', -1);
+      BAMutil.addActionToContainer(buttPanel, fileAction);
+
+      gribTable.addPropertyChangeListener(new java.beans.PropertyChangeListener() {
+        public void propertyChange(java.beans.PropertyChangeEvent e) {
+          if (e.getPropertyName().equals("openGrib2Collection")) {
+            String collectionName = (String) e.getNewValue();
+            openGrib2Collection(collectionName);
+          }
+        }
+      });
+
+      AbstractButton showButt = BAMutil.makeButtcon("Information", "Show Collection", false);
+      showButt.addActionListener(new ActionListener() {
+        public void actionPerformed(ActionEvent e) {
+          Formatter f = new Formatter();
+          gribTable.showCollection(f);
+          detailTA.setText(f.toString());
+          detailTA.gotoTop();
+          detailWindow.show();
+        }
+      });
+      buttPanel.add(showButt);
+
+      AbstractButton aggButton = BAMutil.makeButtcon("V3", "Show Statistics", false);
+      aggButton.addActionListener(new ActionListener() {
+        public void actionPerformed(ActionEvent e) {
+          Formatter f = new Formatter();
+          try {
+            gribTable.showStats(f);
+          } catch (IOException e1) {
+            e1.printStackTrace();
+          }
+          detailTA.setText(f.toString());
+          detailTA.gotoTop();
+          detailWindow.show();
+        }
+      });
+      buttPanel.add(aggButton);
+
+      AbstractButton writeButton = BAMutil.makeButtcon("netcdf", "Write index", false);
+      writeButton.addActionListener(new ActionListener() {
+        public void actionPerformed(ActionEvent e) {
+          Formatter f = new Formatter();
+          try {
+            if (!gribTable.writeIndex(f)) return;
+          } catch (IOException e1) {
+            e1.printStackTrace();
+          }
+          detailTA.setText(f.toString());
+          detailTA.gotoTop();
+          detailWindow.show();
+        }
+      });
+      buttPanel.add(writeButton);
+    }
+
+    void setCollection(String collection) {
+      if (process(collection)) {
+        if (!defer) cb.addItem(collection);
+      }
+    }
+
+    boolean process(Object o) {
+      String command = (String) o;
+      boolean err = false;
+
+      ByteArrayOutputStream bos = new ByteArrayOutputStream(10000);
+      try {
+        gribTable.setCollection(command);
+
+      } catch (FileNotFoundException ioe) {
+        JOptionPane.showMessageDialog(null, "NetcdfDataset cant open " + command + "\n" + ioe.getMessage());
+        err = true;
+
+      } catch (Exception e) {
+        e.printStackTrace();
+        e.printStackTrace(new PrintStream(bos));
+        detailTA.setText(bos.toString());
+        detailWindow.show();
+        err = true;
+      }
+
+      return !err;
+    }
+
+    void save() {
+      gribTable.save();
+      super.save();
+    }
+
+  }  */
+
+  /////////////////////////////////////////////////////////////////////
+  private class Grib2DataPanel extends OpPanel {
+    ucar.nc2.ui.grib.Grib2DataPanel gribTable;
+
+    void closeOpenFiles() throws IOException {
+    }
+
+    Grib2DataPanel(PreferencesExt p) {
+      super(p, "collection:", true, false);
+      gribTable = new ucar.nc2.ui.grib.Grib2DataPanel(prefs);
+      add(gribTable, BorderLayout.CENTER);
+
+      gribTable.addPropertyChangeListener(new java.beans.PropertyChangeListener() {
+        public void propertyChange(java.beans.PropertyChangeEvent e) {
+          if (e.getPropertyName().equals("openGrib2Collection")) {
+            String collectionName = (String) e.getNewValue();
+            openGrib2Collection(collectionName);
+          }
+        }
+      });
+
+      AbstractButton infoButton = BAMutil.makeButtcon("Information", "Show Info", false);
+      infoButton.addActionListener(new ActionListener() {
+        public void actionPerformed(ActionEvent e) {
+          Formatter f = new Formatter();
+          gribTable.showInfo(f);
+          detailTA.setText(f.toString());
+          detailTA.gotoTop();
+          detailWindow.show();
+        }
+      });
+      buttPanel.add(infoButton);
+
+      AbstractButton checkButton = BAMutil.makeButtcon("Information", "Check Problems", false);
+      checkButton.addActionListener(new ActionListener() {
+        public void actionPerformed(ActionEvent e) {
+          Formatter f = new Formatter();
+          gribTable.checkProblems(f);
+          detailTA.setText(f.toString());
+          detailTA.gotoTop();
+          detailWindow.show();
+        }
+      });
+      buttPanel.add(checkButton);
+    }
+
+    void setCollection(String collection) {
+      if (process(collection)) {
+        if (!defer) cb.addItem(collection);
+      }
+    }
+
+    boolean process(Object o) {
+      String command = (String) o;
+      boolean err = false;
+
+      try {
+        gribTable.setCollection(command);
+
+      } catch (FileNotFoundException ioe) {
+        JOptionPane.showMessageDialog(null, "NetcdfDataset cant open " + command + "\n" + ioe.getMessage());
+        err = true;
+
+      } catch (Exception e) {
+        e.printStackTrace();
+        StringWriter sw = new StringWriter(5000);
+        e.printStackTrace(new PrintWriter(sw));
+        detailTA.setText(sw.toString());
+        detailWindow.show();
+        err = true;
+      }
+
+      return !err;
+    }
+
+    void save() {
+      gribTable.save();
+      super.save();
+    }
+
+  }
+
+    /////////////////////////////////////////////////////////////////////
+  private class Grib1DataPanel extends OpPanel {
+    Grib1DataTable gribTable;
+
+    void closeOpenFiles() throws IOException {
+    }
+
+      Grib1DataPanel(PreferencesExt p) {
+      super(p, "collection:", true, false);
+      gribTable = new Grib1DataTable(prefs);
+      add(gribTable, BorderLayout.CENTER);
+
+      gribTable.addPropertyChangeListener(new java.beans.PropertyChangeListener() {
+        public void propertyChange(java.beans.PropertyChangeEvent e) {
+          if (e.getPropertyName().equals("openGrib1Collection")) {
+            String collectionName = (String) e.getNewValue();
+            openGrib1Collection(collectionName);
+          }
+        }
+      });
+
+      AbstractButton infoButton = BAMutil.makeButtcon("Information", "Check Problems", false);
+      infoButton.addActionListener(new ActionListener() {
+        public void actionPerformed(ActionEvent e) {
+          Formatter f = new Formatter();
+          gribTable.checkProblems(f);
+          detailTA.setText(f.toString());
+          detailTA.gotoTop();
+          detailWindow.show();
+        }
+      });
+      buttPanel.add(infoButton);
+    }
+
+    void setCollection(String collection) {
+      if (process(collection)) {
+        if (!defer) cb.addItem(collection);
+      }
+    }
+
+    boolean process(Object o) {
+      String command = (String) o;
+      boolean err = false;
+
+      try {
+        gribTable.setCollection(command);
+
+      } catch (FileNotFoundException ioe) {
+        JOptionPane.showMessageDialog(null, "NetcdfDataset cant open " + command + "\n" + ioe.getMessage());
+        err = true;
+
+      } catch (Exception e) {
+        e.printStackTrace();
+        StringWriter sw = new StringWriter(5000);
+        e.printStackTrace(new PrintWriter(sw));
+        detailTA.setText(sw.toString());
+        detailWindow.show();
+        err = true;
+      }
+
+      return !err;
+    }
+
+    void save() {
+      gribTable.save();
+      super.save();
+    }
+
+  }
+
+  /////////////////////////////////////////////////////////////////////
+  private class BufrCdmIndexPanel extends OpPanel {
+    ucar.nc2.ui.BufrCdmIndexPanel table;
+
+    void closeOpenFiles() throws IOException {
+      //table.closeOpenFiles();
+    }
+
+    BufrCdmIndexPanel(PreferencesExt p) {
+      super(p, "index file:", true, false);
+      table = new ucar.nc2.ui.BufrCdmIndexPanel(prefs, buttPanel);
+      add(table, BorderLayout.CENTER);
+    }
+
+    boolean process(Object o) {
+      String command = (String) o;
+      boolean err = false;
+
+      try {
+        table.setIndexFile(command);
+
+      } catch (FileNotFoundException ioe) {
+        JOptionPane.showMessageDialog(null, "BufrCdmIndexPanel cant open " + command + "\n" + ioe.getMessage());
+        err = true;
+
+      } catch (Exception e) {
+        e.printStackTrace();
+        StringWriter sw = new StringWriter(5000);
+        e.printStackTrace(new PrintWriter(sw));
+        detailTA.setText(sw.toString());
+        detailWindow.show();
+        err = true;
+      }
+
+      return !err;
+    }
+
+    void save() {
+      table.save();
+      super.save();
+    }
+
+  }
+
+  /*
+  /////////////////////////////////////////////////////////////////////
+  private class GribCdmIndexPanel extends OpPanel {
+    ucar.nc2.ui.GribCdmIndexPanel gribTable;
+
+    void closeOpenFiles() throws IOException {
+      gribTable.closeOpenFiles();
+    }
+
+    GribCdmIndexPanel(PreferencesExt p) {
+      super(p, "index file:", true, false);
+      gribTable = new ucar.nc2.ui.GribCdmIndexPanel(prefs, buttPanel);
+      gribTable.addPropertyChangeListener(new PropertyChangeListener() {
+        public void propertyChange(PropertyChangeEvent e) {
+          if (e.getPropertyName().equals("openGrib2Collection")) {
+            String collectionName = (String) e.getNewValue();
+            openGrib2Collection(collectionName);
+          }
+        }
+      });
+
+      add(gribTable, BorderLayout.CENTER);
+    }
+
+    boolean process(Object o) {
+      String command = (String) o;
+      boolean err = false;
+
+      ByteArrayOutputStream bos = new ByteArrayOutputStream(10000);
+      try {
+        gribTable.setIndexFile(Paths.get(command), null);
+
+      } catch (FileNotFoundException ioe) {
+        JOptionPane.showMessageDialog(null, "GribCdmIndexPanel cant open " + command + "\n" + ioe.getMessage());
+        err = true;
+
+      } catch (Exception e) {
+        e.printStackTrace();
+        e.printStackTrace(new PrintStream(bos));
+        detailTA.setText(bos.toString());
+        detailWindow.show();
+        err = true;
+      }
+
+      return !err;
+    }
+
+    void save() {
+      gribTable.save();
+      super.save();
+    }
+
+  } */
+
+    /////////////////////////////////////////////////////////////////////
+  private class CdmIndex2Panel extends OpPanel {
+    ucar.nc2.ui.CdmIndex2Panel indexPanel;
+
+    void closeOpenFiles() throws IOException {
+      indexPanel.clear();
+    }
+
+      CdmIndex2Panel(PreferencesExt p) {
+      super(p, "index file:", true, false);
+        indexPanel = new ucar.nc2.ui.CdmIndex2Panel(prefs, buttPanel);
+        indexPanel.addPropertyChangeListener(new PropertyChangeListener() {
+        public void propertyChange(PropertyChangeEvent e) {
+          if (e.getPropertyName().equals("openGrib2Collection")) {
+            String collectionName = (String) e.getNewValue();
+            openGrib2Collection(collectionName);
+          }
+        }
+      });
+
+      add(indexPanel, BorderLayout.CENTER);
+    }
+
+    boolean process(Object o) {
+      String command = (String) o;
+      boolean err = false;
+
+      try {
+        indexPanel.setIndexFile(Paths.get(command), new FeatureCollectionConfig());
+
+      } catch (FileNotFoundException ioe) {
+        JOptionPane.showMessageDialog(null, "GribCdmIndexPanel cant open " + command + "\n" + ioe.getMessage());
+        err = true;
+
+      } catch (Throwable e) {
+        e.printStackTrace();
+        StringWriter sw = new StringWriter(5000);
+        e.printStackTrace(new PrintWriter(sw));
+        detailTA.setText(sw.toString());
+        detailWindow.show();
+        err = true;
+      }
+
+      return !err;
+    }
+
+    void save() {
+      indexPanel.save();
+      super.save();
+    }
+
+  }
+
+ /////////////////////////////////////////////////////////////////////
+  private class GribIndexPanel extends OpPanel {
+    ucar.nc2.ui.grib.GribIndexPanel gribTable;
+
+    void closeOpenFiles() throws IOException {
+      gribTable.closeOpenFiles();
+    }
+
+   GribIndexPanel(PreferencesExt p) {
+      super(p, "index file:", true, false);
+      gribTable = new ucar.nc2.ui.grib.GribIndexPanel(prefs, buttPanel);
+      add(gribTable, BorderLayout.CENTER);
+    }
+
+    boolean process(Object o) {
+      String command = (String) o;
+      boolean err = false;
+
+      try {
+        gribTable.setIndexFile(command);
+
+      } catch (FileNotFoundException ioe) {
+        JOptionPane.showMessageDialog(null, "NetcdfDataset cant open " + command + "\n" + ioe.getMessage());
+        err = true;
+
+      } catch (Exception e) {
+        e.printStackTrace();
+        StringWriter sw = new StringWriter(5000);
+        e.printStackTrace(new PrintWriter(sw));
+        detailTA.setText(sw.toString());
+        detailWindow.show();
+        err = true;
+      }
+
+      return !err;
+    }
+
+    void save() {
+      gribTable.save();
+      super.save();
+    }
+
+  }
+
+  /////////////////////////////////////////////////////////////////////
+  // raw grib access - dont go through the IOSP
+  private class Grib1CollectionPanel extends OpPanel {
+    //ucar.unidata.io.RandomAccessFile raf = null;
+    ucar.nc2.ui.grib.Grib1CollectionPanel gribTable;
+
+    void closeOpenFiles() throws IOException {
+    }
+
+    Grib1CollectionPanel(PreferencesExt p) {
+      super(p, "collection:", true, false);
+      gribTable = new ucar.nc2.ui.grib.Grib1CollectionPanel(buttPanel, prefs);
+      add(gribTable, BorderLayout.CENTER);
+
+      AbstractButton showButt = BAMutil.makeButtcon("Information", "Show Collection", false);
+      showButt.addActionListener(new ActionListener() {
+        public void actionPerformed(ActionEvent e) {
+          Formatter f = new Formatter();
+          gribTable.showCollection(f);
+          detailTA.setText(f.toString());
+          detailTA.gotoTop();
+          detailWindow.show();
+        }
+      });
+      buttPanel.add(showButt);
+
+      AbstractButton writeButton = BAMutil.makeButtcon("netcdf", "Write index", false);
+      writeButton.addActionListener(new ActionListener() {
+        public void actionPerformed(ActionEvent e) {
+          Formatter f = new Formatter();
+          try {
+            if (!gribTable.writeIndex(f)) return;
+          } catch (IOException e1) {
+            e1.printStackTrace();
+          }
+          detailTA.setText(f.toString());
+          detailTA.gotoTop();
+          detailWindow.show();
+        }
+      });
+      buttPanel.add(writeButton);
+    }
+
+    void setCollection(String collection) {
+      if (process(collection)) {
+        if (!defer) cb.addItem(collection);
+      }
+    }
+
+    boolean process(Object o) {
+      String command = (String) o;
+      boolean err = false;
+
+      try {
+        gribTable.setCollection(command);
+
+      } catch (FileNotFoundException ioe) {
+        JOptionPane.showMessageDialog(null, "NetcdfDataset cant open " + command + "\n" + ioe.getMessage());
+        err = true;
+
+      } catch (Exception e) {
+        e.printStackTrace();
+        StringWriter sw = new StringWriter(5000);
+        e.printStackTrace(new PrintWriter(sw));
+        detailTA.setText(sw.toString());
+        detailWindow.show();
+        err = true;
+      }
+
+      return !err;
+    }
+
+    void save() {
+      gribTable.save();
+      super.save();
+    }
+
+  }
+
+  /////////////////////////////////////////////////////////////////////
+
+  private class ReportOpPanel extends OpPanel {
+    ucar.nc2.ui.ReportPanel reportPanel;
+    boolean useIndex = true;
+    boolean eachFile = false;
+    boolean extra = false;
+    JComboBox reports;
+
+    ReportOpPanel(PreferencesExt p, ReportPanel reportPanel) {
+      super(p, "collection:", true, false);
+      this.reportPanel = reportPanel;
+      add(reportPanel, BorderLayout.CENTER);
+      reportPanel.addOptions(buttPanel);
+
+      reports = new JComboBox(reportPanel.getOptions());
+      buttPanel.add(reports);
+
+      AbstractAction useIndexButt = new AbstractAction() {
+        public void actionPerformed(ActionEvent e) {
+          Boolean state = (Boolean) getValue(BAMutil.STATE);
+          useIndex = state;
+        }
+      };
+      useIndexButt.putValue(BAMutil.STATE, useIndex);
+      BAMutil.setActionProperties(useIndexButt, "Doit", "use Index", true, 'C', -1);
+      BAMutil.addActionToContainer(buttPanel, useIndexButt);
+
+      AbstractAction eachFileButt = new AbstractAction() {
+        public void actionPerformed(ActionEvent e) {
+          Boolean state = (Boolean) getValue(BAMutil.STATE);
+          eachFile = state;
+        }
+      };
+      eachFileButt.putValue(BAMutil.STATE, eachFile);
+      BAMutil.setActionProperties(eachFileButt, "Doit", "report on each file", true, 'E', -1);
+      BAMutil.addActionToContainer(buttPanel, eachFileButt);
+
+      AbstractAction extraButt = new AbstractAction() {
+        public void actionPerformed(ActionEvent e) {
+          Boolean state = (Boolean) getValue(BAMutil.STATE);
+          extra = state;
+        }
+      };
+      extraButt.putValue(BAMutil.STATE, extra);
+      BAMutil.setActionProperties(extraButt, "Doit", "extra info", true, 'X', -1);
+      BAMutil.addActionToContainer(buttPanel, extraButt);
+
+      AbstractAction doitButt = new AbstractAction() {
+        public void actionPerformed(ActionEvent e) {
+          process();
+        }
+      };
+      BAMutil.setActionProperties(doitButt, "alien", "make report", false, 'C', -1);
+      BAMutil.addActionToContainer(buttPanel, doitButt);
+    }
+
+    void closeOpenFiles() {
+    }
+
+    boolean process(Object o) {
+      return reportPanel.showCollection((String) o);
+    }
+
+    boolean process() {
+      boolean err = false;
+      String command = (String) cb.getSelectedItem();
+
+      try {
+        reportPanel.doReport(command, useIndex, eachFile, extra, reports.getSelectedItem());
+
+      } catch (IOException ioe) {
+        JOptionPane.showMessageDialog(null, "Grib2ReportPanel cant open " + command + "\n" + ioe.getMessage());
+        ioe.printStackTrace();
+        err = true;
+
+      } catch (Exception e) {
+        StringWriter sw = new StringWriter(5000);
+        e.printStackTrace(new PrintWriter(sw));
+        detailTA.setText(sw.toString());
+        detailWindow.show();
+        err = true;
+      }
+
+      return !err;
+    }
+
+    void save() {
+      // reportPanel.save();
+      super.save();
+    }
+
+  }
+
+  /* private class Grib2ReportPanel extends OpPanel {
+    ucar.nc2.ui.grib.Grib2ReportPanel gribReport;
+    boolean useIndex = true;
+    boolean eachFile = false;
+    boolean extra = false;
+    JComboBox reports;
+
+    Grib2ReportPanel(PreferencesExt p) {
+      super(p, "collection:", true, false);
+      gribReport = new ucar.nc2.ui.grib.Grib2ReportPanel(prefs, buttPanel);
+      add(gribReport, BorderLayout.CENTER);
+
+      reports = new JComboBox(ucar.nc2.ui.grib.Grib2ReportPanel.Report.values());
+      buttPanel.add(reports);
+
+      AbstractAction useIndexButt = new AbstractAction() {
+        public void actionPerformed(ActionEvent e) {
+          Boolean state = (Boolean) getValue(BAMutil.STATE);
+          useIndex = state.booleanValue();
+        }
+      };
+      useIndexButt.putValue(BAMutil.STATE, useIndex);
+      BAMutil.setActionProperties(useIndexButt, "Doit", "use Index", true, 'C', -1);
+      BAMutil.addActionToContainer(buttPanel, useIndexButt);
+
+      AbstractAction eachFileButt = new AbstractAction() {
+        public void actionPerformed(ActionEvent e) {
+          Boolean state = (Boolean) getValue(BAMutil.STATE);
+          eachFile = state.booleanValue();
+        }
+      };
+      eachFileButt.putValue(BAMutil.STATE, eachFile);
+      BAMutil.setActionProperties(eachFileButt, "Doit", "report on each file", true, 'E', -1);
+      BAMutil.addActionToContainer(buttPanel, eachFileButt);
+
+      AbstractAction extraButt = new AbstractAction() {
+        public void actionPerformed(ActionEvent e) {
+          Boolean state = (Boolean) getValue(BAMutil.STATE);
+          extra = state.booleanValue();
+        }
+      };
+      extraButt.putValue(BAMutil.STATE, extra);
+      BAMutil.setActionProperties(extraButt, "Doit", "extra info", true, 'X', -1);
+      BAMutil.addActionToContainer(buttPanel, extraButt);
+
+      AbstractAction doitButt = new AbstractAction() {
+        public void actionPerformed(ActionEvent e) {
+          process();
+        }
+      };
+      BAMutil.setActionProperties(doitButt, "alien", "make report", false, 'C', -1);
+      BAMutil.addActionToContainer(buttPanel, doitButt);
+    }
+
+    void closeOpenFiles() {
+    }
+
+    boolean process(Object o) {
+      return gribReport.setCollection((String) o);
+    }
+
+    boolean process() {
+      boolean err = false;
+      String command = (String) cb.getSelectedItem();
+
+      ByteArrayOutputStream bos = new ByteArrayOutputStream(10000);
+      try {
+        gribReport.doReport(command, useIndex, eachFile, extra, (ucar.nc2.ui.grib.Grib2ReportPanel.Report) reports.getSelectedItem());
+
+      } catch (IOException ioe) {
+        JOptionPane.showMessageDialog(null, "Grib2ReportPanel cant open " + command + "\n" + ioe.getMessage());
+        ioe.printStackTrace();
+        err = true;
+
+      } catch (Exception e) {
+        e.printStackTrace(new PrintStream(bos));
+        detailTA.setText(bos.toString());
+        detailWindow.show();
+        err = true;
+      }
+
+      return !err;
+    }
+
+    void save() {
+      gribReport.save();
+      super.save();
+    }
+
+  } */
+
+  /////////////////////////////////////////////////////////////////////
+
+  /* private class Grib1ReportPanel extends OpPanel {
+    ucar.nc2.ui.grib.Grib1ReportPanel gribReport;
+    boolean useIndex = true;
+    JComboBox reports;
+
+    Grib1ReportPanel(PreferencesExt p) {
+      super(p, "collection:", true, false);
+      gribReport = new ucar.nc2.ui.grib.Grib1ReportPanel(prefs, buttPanel);
+      add(gribReport, BorderLayout.CENTER);
+
+      reports = new JComboBox(ucar.nc2.ui.grib.Grib1ReportPanel.Report.values());
+      buttPanel.add(reports);
+
+      AbstractAction useIndexButt = new AbstractAction() {
+        public void actionPerformed(ActionEvent e) {
+          Boolean state = (Boolean) getValue(BAMutil.STATE);
+          useIndex = state.booleanValue();
+        }
+      };
+      useIndexButt.putValue(BAMutil.STATE, useIndex);
+      BAMutil.setActionProperties(useIndexButt, "Doit", "use default table", true, 'C', -1);
+      BAMutil.addActionToContainer(buttPanel, useIndexButt);
+
+      AbstractAction doitButt = new AbstractAction() {
+        public void actionPerformed(ActionEvent e) {
+          process();
+        }
+      };
+      BAMutil.setActionProperties(doitButt, "alien", "make report", false, 'C', -1);
+      BAMutil.addActionToContainer(buttPanel, doitButt);
+    }
+
+    boolean process(Object o) {
+      return gribReport.setCollection((String) o);
+    }
+
+    boolean process() {
+      boolean err = false;
+      String command = (String) cb.getSelectedItem();
+
+      ByteArrayOutputStream bos = new ByteArrayOutputStream(10000);
+      try {
+        gribReport.doReport(command, useIndex, (ucar.nc2.ui.grib.Grib1ReportPanel.Report) reports.getSelectedItem());
+
+      } catch (IOException ioe) {
+        JOptionPane.showMessageDialog(null, "Grib2ReportPanel cant open " + command + "\n" + ioe.getMessage());
+        ioe.printStackTrace();
+        err = true;
+
+      } catch (Exception e) {
+        e.printStackTrace();
+        e.printStackTrace(new PrintStream(bos));
+        detailTA.setText(bos.toString());
+        detailWindow.show();
+        err = true;
+      }
+
+      return !err;
+    }
+
+    void save() {
+      gribReport.save();
+      super.save();
+    }
+
+  }  */
+
+ /////////////////////////////////////////////////////////////////////
+
+  private class GribTemplatePanel extends OpPanel {
+    GribWmoTemplatesPanel codeTable;
+
+    GribTemplatePanel(PreferencesExt p) {
+      super(p, "table:", false, false, false);
+
+      final JComboBox<WmoTemplateTable.Version> modes = new JComboBox<>(WmoTemplateTable.Version.values());
+      modes.setSelectedItem(WmoTemplateTable.standard);
+      topPanel.add(modes, BorderLayout.CENTER);
+      modes.addActionListener(new ActionListener() {
+        public void actionPerformed(ActionEvent e) {
+          codeTable.setTable((WmoTemplateTable.Version) modes.getSelectedItem());
+        }
+      });
+
+      codeTable = new GribWmoTemplatesPanel(prefs, buttPanel);
+      add(codeTable, BorderLayout.CENTER);
+    }
+
+    boolean process(Object command) {
+      return true;
+    }
+
+    void save() {
+      codeTable.save();
+      super.save();
+    }
+
+    void closeOpenFiles() {
+    }
+
+  }
+
+  /////////////////////////////////////////////////////////////////////
+
+  private class GribCodePanel extends OpPanel {
+    GribWmoCodesPanel codeTable;
+
+    GribCodePanel(PreferencesExt p) {
+      super(p, "table:", false, false, false);
+
+      final JComboBox<WmoCodeTable.Version> modes = new JComboBox<>(WmoCodeTable.Version.values());
+      modes.setSelectedItem(WmoCodeTable.standard);
+      topPanel.add(modes, BorderLayout.CENTER);
+      modes.addActionListener(new ActionListener() {
+        public void actionPerformed(ActionEvent e) {
+          codeTable.setTable((WmoCodeTable.Version) modes.getSelectedItem());
+        }
+      });
+
+      codeTable = new GribWmoCodesPanel(prefs, buttPanel);
+      add(codeTable, BorderLayout.CENTER);
+    }
+
+    boolean process(Object command) {
+      return true;
+    }
+
+    void save() {
+      codeTable.save();
+      super.save();
+    }
+
+    void closeOpenFiles() {
+    }
+  }
+
+  /////////////////////////////////////////////////////////////////////
+
+  private class BufrCodePanel extends OpPanel {
+    BufrWmoCodesPanel codeTable;
+
+    BufrCodePanel(PreferencesExt p) {
+      super(p, "table:", false, false, false);
+      codeTable = new BufrWmoCodesPanel(prefs, buttPanel);
+      add(codeTable, BorderLayout.CENTER);
+    }
+
+    boolean process(Object command) {
+      return true;
+    }
+
+    void save() {
+      codeTable.save();
+      super.save();
+    }
+
+    void closeOpenFiles() {
+    }
+  }
+
+  /////////////////////////////////////////////////////////////////////
+
+  private class WmoCCPanel extends OpPanel {
+    WmoCommonCodesPanel codeTable;
+
+    WmoCCPanel(PreferencesExt p) {
+      super(p, "table:", false, false);
+
+      codeTable = new WmoCommonCodesPanel(prefs, buttPanel);
+      add(codeTable, BorderLayout.CENTER);
+    }
+
+    boolean process(Object command) {
+      return true;
+    }
+
+    void save() {
+      codeTable.save();
+      super.save();
+    }
+
+    void closeOpenFiles() {
+    }
+  }
+
+
+  /////////////////////////////////////////////////////////////////////
+
+  private class Grib1TablePanel extends OpPanel {
+    Grib1TablesViewer codeTable;
+
+    Grib1TablePanel(PreferencesExt p) {
+      super(p, "table:", true, false);
+      codeTable = new Grib1TablesViewer(prefs, buttPanel);
+      add(codeTable, BorderLayout.CENTER);
+    }
+
+    boolean process(Object command) {
+      try {
+        codeTable.setTable((String) command);
+        return true;
+      } catch (IOException e) {
+        return false;
+      }
+    }
+
+    void save() {
+      codeTable.save();
+      super.save();
+    }
+
+    void closeOpenFiles() {
+    }
+
+  }
+
+
+  /////////////////////////////////////////////////////////////////////
+
+  private class Grib2TablePanel extends OpPanel {
+    Grib2TableViewer2 codeTable;
+
+    Grib2TablePanel(PreferencesExt p) {
+      super(p, "table:", false, false);
+      codeTable = new Grib2TableViewer2(prefs, buttPanel);
+      add(codeTable, BorderLayout.CENTER);
+    }
+
+    boolean process(Object command) {
+      return true;
+    }
+
+    void save() {
+      codeTable.save();
+      super.save();
+    }
+
+    void closeOpenFiles() {
+    }
+  }
+
+  /////////////////////////////////////////////////////////////////////
+
+  private class GribRenamePanel extends OpPanel {
+    ucar.nc2.ui.grib.GribRenamePanel panel;
+
+    GribRenamePanel(PreferencesExt p) {
+      super(p, "matchNcepName: ", true, false, false);
+      panel = new ucar.nc2.ui.grib.GribRenamePanel(prefs, buttPanel);
+      add(panel, BorderLayout.CENTER);
+    }
+
+    boolean process(Object o) {
+      return panel.matchNcepName((String) o);
+    }
+
+    void save() {
+      panel.save();
+      super.save();
+    }
+
+    void closeOpenFiles() {
+    }
+
+  }
+
+    /////////////////////////////////////////////////////////////////////
+  private class GribRewritePanel extends OpPanel {
+    ucar.nc2.ui.grib.GribRewritePanel ftTable;
+    final FileManager dirChooser;
+
+      GribRewritePanel(PreferencesExt prefs) {
+      super(prefs, "dir:", false, false);
+      dirChooser = new FileManager(parentFrame, null, null, (PreferencesExt) prefs.node("FeatureScanFileManager"));
+      ftTable = new ucar.nc2.ui.grib.GribRewritePanel(prefs, buttPanel);
+      add(ftTable, BorderLayout.CENTER);
+
+      ftTable.addPropertyChangeListener(new java.beans.PropertyChangeListener() {
+        public void propertyChange(java.beans.PropertyChangeEvent e) {
+          if (e.getPropertyName().equals("openNetcdfFile")) {
+            String datasetName = (String) e.getNewValue();
+            openNetcdfFile(datasetName);
+          } else if (e.getPropertyName().equals("openGridDataset")) {
+            String datasetName = (String) e.getNewValue();
+            openGridDataset(datasetName);
+          } else if (e.getPropertyName().equals("openGrib1Data")) {
+            String datasetName = (String) e.getNewValue();
+            openGrib1Data(datasetName);
+          } else if (e.getPropertyName().equals("openGrib2Data")) {
+             String datasetName = (String) e.getNewValue();
+             openGrib2Data(datasetName);
+           }
+        }
+      });
+
+      dirChooser.getFileChooser().setFileSelectionMode(JFileChooser.FILES_AND_DIRECTORIES);
+      dirChooser.setCurrentDirectory(prefs.get("currDir", "."));
+      AbstractAction fileAction = new AbstractAction() {
+        public void actionPerformed(ActionEvent e) {
+          String filename = dirChooser.chooseFilename();
+          if (filename == null) return;
+          cb.setSelectedItem(filename);
+        }
+      };
+      BAMutil.setActionProperties(fileAction, "FileChooser", "open Local dataset...", false, 'L', -1);
+      BAMutil.addActionToContainer(buttPanel, fileAction);
+    }
+
+    boolean process(Object o) {
+      String command = (String) o;
+      return ftTable.setScanDirectory(command);
+    }
+
+    void closeOpenFiles() {
+      ftTable.clear();
+    }
+
+    void save() {
+      dirChooser.save();
+      ftTable.save();
+      prefs.put("currDir", dirChooser.getCurrentDirectory());
+      super.save();
+    }
+  }
+
+  /////////////////////////////////////////////////////////////////////
+  private class Hdf5ObjectPanel extends OpPanel {
+    ucar.unidata.io.RandomAccessFile raf = null;
+    Hdf5ObjectTable hdf5Table;
+
+    void closeOpenFiles() throws IOException {
+      hdf5Table.closeOpenFiles();
+    }
+
+    Hdf5ObjectPanel(PreferencesExt p) {
+      super(p, "file:", true, false);
+      hdf5Table = new Hdf5ObjectTable(prefs);
+      add(hdf5Table, BorderLayout.CENTER);
+
+      AbstractButton infoButton = BAMutil.makeButtcon("Information", "Compact Representation", false);
+      infoButton.addActionListener(new ActionListener() {
+        public void actionPerformed(ActionEvent e) {
+          Formatter f = new Formatter();
+          try {
+            hdf5Table.showInfo(f);
+
+          } catch (IOException ioe) {
+            StringWriter sw = new StringWriter(5000);
+            ioe.printStackTrace(new PrintWriter(sw));
+            detailTA.setText(sw.toString());
+            detailWindow.show();
+            return;
+          }
+          detailTA.setText(f.toString());
+          detailTA.gotoTop();
+          detailWindow.show();
+        }
+      });
+      buttPanel.add(infoButton);
+
+      AbstractButton infoButton2 = BAMutil.makeButtcon("Information", "Detail Info", false);
+      infoButton2.addActionListener(new ActionListener() {
+        public void actionPerformed(ActionEvent e) {
+          Formatter f = new Formatter();
+          try {
+            hdf5Table.showInfo2(f);
+
+          } catch (IOException ioe) {
+            StringWriter sw = new StringWriter(5000);
+            ioe.printStackTrace(new PrintWriter(sw));
+            detailTA.setText(sw.toString());
+            detailWindow.show();
+            return;
+          }
+          detailTA.setText(f.toString());
+          detailTA.gotoTop();
+          detailWindow.show();
+        }
+      });
+      buttPanel.add(infoButton2);
+
+      AbstractButton eosdump = BAMutil.makeButtcon("alien", "Show EOS processing", false);
+      eosdump.addActionListener(new ActionListener() {
+        public void actionPerformed(ActionEvent e) {
+          try {
+            Formatter f = new Formatter();
+            hdf5Table.getEosInfo(f);
+            detailTA.setText(f.toString());
+            detailWindow.show();
+          } catch (IOException ioe) {
+            StringWriter sw = new StringWriter(5000);
+            ioe.printStackTrace(new PrintWriter(sw));
+            detailTA.setText(sw.toString());
+            detailWindow.show();
+          }
+        }
+      });
+      buttPanel.add(eosdump);
+
+    }
+
+    boolean process(Object o) {
+      String command = (String) o;
+      boolean err = false;
+
+      try {
+        if (raf != null)
+          raf.close();
+        raf = new ucar.unidata.io.RandomAccessFile(command, "r");
+
+        hdf5Table.setHdf5File(raf);
+
+      } catch (FileNotFoundException ioe) {
+        JOptionPane.showMessageDialog(null, "Hdf5ObjectTable cant open " + command + "\n" + ioe.getMessage());
+        err = true;
+
+      } catch (Exception e) {
+        StringWriter sw = new StringWriter(5000);
+        e.printStackTrace(new PrintWriter(sw));
+        detailTA.setText(sw.toString());
+        detailWindow.show();
+        err = true;
+      }
+
+      return !err;
+    }
+
+    void save() {
+      hdf5Table.save();
+      super.save();
+    }
+
+  }
+
+    /////////////////////////////////////////////////////////////////////
+  private class Hdf5DataPanel extends OpPanel {
+    ucar.unidata.io.RandomAccessFile raf = null;
+    Hdf5DataTable hdf5Table;
+
+    void closeOpenFiles() throws IOException {
+      hdf5Table.closeOpenFiles();
+    }
+
+    Hdf5DataPanel(PreferencesExt p) {
+      super(p, "file:", true, false);
+      hdf5Table = new Hdf5DataTable(prefs, buttPanel);
+      add(hdf5Table, BorderLayout.CENTER);
+
+      AbstractButton infoButton = BAMutil.makeButtcon("Information", "Detail Info", false);
+      infoButton.addActionListener(new ActionListener() {
+        public void actionPerformed(ActionEvent e) {
+          Formatter f = new Formatter();
+          try {
+            hdf5Table.showInfo(f);
+
+          } catch (IOException ioe) {
+            StringWriter sw = new StringWriter(5000);
+            ioe.printStackTrace(new PrintWriter(sw));
+            detailTA.setText(sw.toString());
+            detailWindow.show();
+            return;
+          }
+          detailTA.setText(f.toString());
+          detailTA.gotoTop();
+          detailWindow.show();
+        }
+      });
+      buttPanel.add(infoButton);
+    }
+
+    boolean process(Object o) {
+      String command = (String) o;
+      boolean err = false;
+
+      try {
+        if (raf != null)
+          raf.close();
+        raf = new ucar.unidata.io.RandomAccessFile(command, "r");
+
+        hdf5Table.setHdf5File(raf);
+
+      } catch (FileNotFoundException ioe) {
+        JOptionPane.showMessageDialog(null, "Hdf5DataTable cant open " + command + "\n" + ioe.getMessage());
+        err = true;
+
+      } catch (Exception e) {
+        StringWriter sw = new StringWriter(5000);
+        e.printStackTrace(new PrintWriter(sw));
+        detailTA.setText(sw.toString());
+        detailWindow.show();
+        err = true;
+      }
+
+      return !err;
+    }
+
+    void save() {
+      hdf5Table.save();
+      super.save();
+    }
+
+  }
+
+  /////////////////////////////////////////////////////////////////////
+  private class Hdf4Panel extends OpPanel {
+    ucar.unidata.io.RandomAccessFile raf = null;
+    Hdf4Table hdf4Table;
+
+    void closeOpenFiles() throws IOException {
+      hdf4Table.closeOpenFiles();
+    }
+
+    Hdf4Panel(PreferencesExt p) {
+      super(p, "file:", true, false);
+      hdf4Table = new Hdf4Table(prefs);
+      add(hdf4Table, BorderLayout.CENTER);
+
+      AbstractButton eosdump = BAMutil.makeButtcon("alien", "Show EOS processing", false);
+      eosdump.addActionListener(new ActionListener() {
+        public void actionPerformed(ActionEvent e) {
+          try {
+            Formatter f = new Formatter();
+            hdf4Table.getEosInfo(f);
+            detailTA.setText(f.toString());
+            detailWindow.show();
+          } catch (IOException ioe) {
+            StringWriter sw = new StringWriter(5000);
+            ioe.printStackTrace(new PrintWriter(sw));
+            detailTA.setText(sw.toString());
+            detailWindow.show();
+          }
+        }
+      });
+      buttPanel.add(eosdump);
+    }
+
+    boolean process(Object o) {
+      String command = (String) o;
+      boolean err = false;
+
+      try {
+        if (raf != null)
+          raf.close();
+        raf = new ucar.unidata.io.RandomAccessFile(command, "r");
+
+        hdf4Table.setHdf4File(raf);
+
+      } catch (FileNotFoundException ioe) {
+        JOptionPane.showMessageDialog(null, "NetcdfDataset cant open " + command + "\n" + ioe.getMessage());
+        err = true;
+
+      } catch (Exception e) {
+        StringWriter sw = new StringWriter(5000);
+        e.printStackTrace(new PrintWriter(sw));
+        detailTA.setText(sw.toString());
+        detailWindow.show();
+        err = true;
+      }
+
+      return !err;
+    }
+
+    void save() {
+      hdf4Table.save();
+      super.save();
+    }
+
+  }
+
+  /////////////////////////////////////////////////////////////////////
+
+  /* private class NcmlPanel extends OpPanel {
+    NetcdfDataset ds = null;
+    String ncmlLocation = null;
+    AbstractButton gButt = null;
+    boolean useG;
+
+    void closeOpenFiles() throws IOException {
+      if (ds != null) ds.close();
+      ds = null;
+    }
+
+    NcmlPanel(PreferencesExt p) {
+      super(p, "dataset:");
+
+      AbstractAction gAction = new AbstractAction() {
+        public void actionPerformed(ActionEvent e) {
+          Boolean state = (Boolean) getValue(BAMutil.STATE);
+          useG = state.booleanValue();
+          String tooltip = useG ? "use NcML-G" : "dont use NcML-G";
+          gButt.setToolTipText(tooltip);
+          //doit( cb.getSelectedItem()); // called from cb action listener
+        }
+      };
+      useG = prefs.getBoolean("gState", false);
+      String tooltip2 = useG ? "use NcML-G" : "dont use NcML-G";
+      BAMutil.setActionProperties(gAction, "G", tooltip2, true, 'G', -1);
+      gAction.putValue(BAMutil.STATE, new Boolean(useG));
+      gButt = BAMutil.addActionToContainer(buttPanel, gAction);
+
+      AbstractAction saveAction = new AbstractAction() {
+        public void actionPerformed(ActionEvent e) {
+          String location = (ds == null) ? ncmlLocation : ds.getLocation();
+          if (location == null) location = "test";
+          int pos = location.lastIndexOf(".");
+          if (pos > 0)
+            location = location.substring(0, pos);
+          String filename = fileChooser.chooseFilenameToSave(location + ".ncml");
+          if (filename == null) return;
+          doSave(ta.getText(), filename);
+        }
+      };
+      BAMutil.setActionProperties(saveAction, "Save", "Save NcML", false, 'S', -1);
+      BAMutil.addActionToContainer(buttPanel, saveAction);
+
+      AbstractAction netcdfAction = new AbstractAction() {
+        public void actionPerformed(ActionEvent e) {
+          String location = (ds == null) ? ncmlLocation : ds.getLocation();
+          if (location == null) location = "test";
+          int pos = location.lastIndexOf(".");
+          if (pos > 0)
+            location = location.substring(0, pos);
+
+          String filename = fileChooser.chooseFilenameToSave(location + ".nc");
+          if (filename == null) return;
+          doWriteNetCDF(ta.getText(), filename);
+        }
+      };
+      BAMutil.setActionProperties(netcdfAction, "netcdf", "Write netCDF", false, 'N', -1);
+      BAMutil.addActionToContainer(buttPanel, netcdfAction);
+
+      AbstractAction transAction = new AbstractAction() {
+        public void actionPerformed(ActionEvent e) {
+          doTransform(ta.getText());
+        }
+      };
+      BAMutil.setActionProperties(transAction, "Import", "read textArea through NcMLReader\n write NcML back out via resulting dataset", false, 'T', -1);
+      BAMutil.addActionToContainer(buttPanel, transAction);
+    }
+
+    boolean process(Object o) {
+      ncmlLocation = (String) o;
+      if (ncmlLocation.endsWith(".xml") || ncmlLocation.endsWith(".ncml")) {
+        if (!ncmlLocation.startsWith("http:") && !ncmlLocation.startsWith("file:"))
+          ncmlLocation = "file:" + ncmlLocation;
+        String text = IO.readURLcontents(ncmlLocation);
+
+        ta.setText(text);
+      } else {
+        writeNcml(ncmlLocation);
+      }
+      return true;
+    }
+
+    boolean writeNcml(String location) {
+      boolean err = false;
+
+      try {
+        if (ds != null) ds.close();
+      } catch (IOException ioe) {
+      }
+
+      ByteArrayOutputStream bos = new ByteArrayOutputStream(10000);
+      try {
+        String result;
+        ds = openDataset(location, addCoords, null);
+        if (ds == null) {
+          ta.setText("Failed to open <" + location + ">");
+        } else {
+          if (useG) {
+            boolean showCoords = Debug.isSet("NcML/ncmlG-showCoords");
+            ds.writeNcMLG(bos, showCoords, null);
+            result = bos.toString();
+          } else {
+            result = new NcMLWriter().writeXML(ds);
+          }
+          ta.setText(result);
+          ta.gotoTop();
+        }
+
+      } catch (FileNotFoundException ioe) {
+        ta.setText("Failed to open <" + location + ">");
+        err = true;
+
+      } catch (Exception e) {
+        e.printStackTrace();
+        e.printStackTrace(new PrintStream(bos));
+        ta.setText(bos.toString());
+        err = true;
+      }
+
+      return !err;
+    }
+
+    void doWriteNetCDF(String text, String filename) {
+      if (debugNcmlWrite) {
+        System.out.println("filename=" + filename);
+        System.out.println("text=" + text);
+      }
+      try {
+        ByteArrayInputStream bis = new ByteArrayInputStream(text.getBytes());
+        NcMLReader.writeNcMLToFile(bis, filename);
+        JOptionPane.showMessageDialog(this, "File successfully written");
+      } catch (Exception ioe) {
+        JOptionPane.showMessageDialog(this, "ERROR: " + ioe.getMessage());
+        ioe.printStackTrace();
+      }
+    }
+
+    // read text from textArea through NcMLReader
+    // then write it back out via resulting dataset
+    void doTransform(String text) {
+      try {
+        StringReader reader = new StringReader(text);
+        NetcdfDataset ncd = NcMLReader.readNcML(reader, null);
+        ByteArrayOutputStream bos = new ByteArrayOutputStream(10000);
+        ncd.writeNcML(bos, null);
+        ta.setText(bos.toString());
+        ta.gotoTop();
+        JOptionPane.showMessageDialog(this, "File successfully transformed");
+
+      } catch (IOException ioe) {
+        JOptionPane.showMessageDialog(this, "ERROR: " + ioe.getMessage());
+        ioe.printStackTrace();
+      }
+    }
+
+    void doSave(String text, String filename) {
+      if (debugNcmlWrite) {
+        System.out.println("filename=" + filename);
+        System.out.println("text=" + text);
+      }
+
+      try {
+        IO.writeToFile(text, new File(filename));
+        JOptionPane.showMessageDialog(this, "File successfully written");
+      } catch (IOException ioe) {
+        JOptionPane.showMessageDialog(this, "ERROR: " + ioe.getMessage());
+        ioe.printStackTrace();
+      }
+      // saveNcmlDialog.setVisible(false);
+    }
+
+    void save() {
+      super.save();
+    }
+
+  } */
+
+  /////////////////////////////////////////////////////////////////////
+
+  private class NcmlEditorPanel extends OpPanel {
+    NcmlEditor editor;
+
+    void closeOpenFiles() throws IOException {
+      editor.closeOpenFiles();
+    }
+
+    NcmlEditorPanel(PreferencesExt p) {
+      super(p, "dataset:", true, false);
+      editor = new NcmlEditor(buttPanel, prefs);
+      add(editor, BorderLayout.CENTER);
+    }
+
+    boolean process(Object o) {
+      return editor.setNcml((String) o);
+    }
+
+    void save() {
+      super.save();
+      editor.save();
+    }
+
+  }
+
+
+  ////////////////////////////////////////////////////////
+
+  private class CdmrFeature extends OpPanel {
+    CdmrFeaturePanel panel;
+
+    CdmrFeature(PreferencesExt p) {
+      super(p, "file:", true, false);
+      panel = new CdmrFeaturePanel(prefs);
+      add(panel, BorderLayout.CENTER);
+
+      AbstractAction infoAction = new AbstractAction() {
+        public void actionPerformed(ActionEvent e) {
+          Formatter f = new Formatter();
+          try {
+            panel.showInfo(f);
+
+          } catch (Exception ioe) {
+            StringWriter sw = new StringWriter(5000);
+            ioe.printStackTrace(new PrintWriter(sw));
+            detailTA.setText(sw.toString());
+            detailWindow.show();
+            return;
+          }
+          detailTA.setText(f.toString());
+          detailTA.gotoTop();
+          detailWindow.show();
+        }
+      };
+      BAMutil.setActionProperties(infoAction, "Information", "show Info", false, 'I', -1);
+      BAMutil.addActionToContainer(buttPanel, infoAction);
+    }
+
+    boolean process(Object o) {
+      String command = (String) o;
+      boolean err = false;
+
+      try {
+        panel.setNcStream(command);
+
+      } catch (FileNotFoundException ioe) {
+        JOptionPane.showMessageDialog(null, "CdmremotePanel cant open " + command + "\n" + ioe.getMessage());
+        err = true;
+
+      } catch (Exception e) {
+        StringWriter sw = new StringWriter(5000);
+        e.printStackTrace(new PrintWriter(sw));
+        detailTA.setText(sw.toString());
+        detailWindow.show();
+        err = true;
+      }
+
+      return !err;
+    }
+
+    void save() {
+      panel.save();
+      super.save();
+    }
+
+    void closeOpenFiles() throws IOException {
+      panel.closeOpenFiles();
+    }
+  }
+
+  ////////////////////////////////////////////////////////
+
+  private class NcStreamPanel extends OpPanel {
+    ucar.nc2.ui.NcStreamPanel panel;
+
+    NcStreamPanel(PreferencesExt p) {
+      super(p, "file:", true, false);
+      panel = new ucar.nc2.ui.NcStreamPanel(prefs);
+      add(panel, BorderLayout.CENTER);
+
+      AbstractAction infoAction = new AbstractAction() {
+        public void actionPerformed(ActionEvent e) {
+          Formatter f = new Formatter();
+          try {
+            panel.showInfo(f);
+
+          } catch (Exception ioe) {
+            StringWriter sw = new StringWriter(5000);
+            ioe.printStackTrace(new PrintWriter(sw));
+            detailTA.setText(sw.toString());
+            detailWindow.show();
+            return;
+          }
+          detailTA.setText(f.toString());
+          detailTA.gotoTop();
+          detailWindow.show();
+        }
+      };
+      BAMutil.setActionProperties(infoAction, "Information", "show Info", false, 'I', -1);
+      BAMutil.addActionToContainer(buttPanel, infoAction);
+    }
+
+    boolean process(Object o) {
+      String command = (String) o;
+      boolean err = false;
+
+      try {
+        panel.setNcStreamFile(command);
+
+      } catch (FileNotFoundException ioe) {
+        JOptionPane.showMessageDialog(null, "CdmremotePanel cant open " + command + "\n" + ioe.getMessage());
+        err = true;
+
+      } catch (Exception e) {
+        StringWriter sw = new StringWriter(5000);
+        e.printStackTrace(new PrintWriter(sw));
+        detailTA.setText(sw.toString());
+        detailWindow.show();
+        err = true;
+      }
+
+      return !err;
+    }
+
+    void save() {
+      panel.save();
+      super.save();
+    }
+
+    void closeOpenFiles() throws IOException {
+      panel.closeOpenFiles();
+    }
+
+  }
+
+  /////////////////////////////////////////////////////////////////////
+
+
+  /* the old inventory stuff
+  private class FmrcInvPanel extends OpPanel {
+    private boolean useDefinition = false;
+    private JComboBox defComboBox, catComboBox, dirComboBox, suffixCB;
+    private IndependentWindow defWindow, catWindow;
+    private IndependentWindow dirWindow;
+    private AbstractButton defButt;
+    private JSpinner catSpinner;
+
+    FmrcInvPanel(PreferencesExt p) {
+      super(p, "ForecastModelRun:", true, false);
+
+      // allow to set a definition file for GRIB
+      AbstractAction defineAction = new AbstractAction() {
+        public void actionPerformed(ActionEvent e) {
+          Boolean state = (Boolean) getValue(BAMutil.STATE);
+          useDefinition = state.booleanValue();
+          String tooltip = useDefinition ? "Use GRIB Definition File is ON" : "Use GRIB Definition File is OFF";
+          defButt.setToolTipText(tooltip);
+          if (useDefinition) {
+            if (null == defComboBox) {
+              defComboBox = new JComboBox(FmrcDefinition.getDefinitionFiles());
+              defComboBox.setEditable(true);
+              defWindow = new IndependentWindow("GRIB Definition File", null, defComboBox);
+              defWindow.setLocationRelativeTo(defButt);
+              defWindow.setLocation(0, 100);
+            }
+            defWindow.show();
+          }
+        }
+      };
+      String tooltip2 = useDefinition ? "Use GRIB Definition File is ON" : "Use GRIB Definition File is OFF";
+      BAMutil.setActionProperties(defineAction, "dd", tooltip2, true, 'D', -1);
+      defineAction.putValue(BAMutil.STATE, new Boolean(useDefinition));
+      defButt = BAMutil.addActionToContainer(buttPanel, defineAction);
+
+      // compare against the  definition file
+      AbstractAction testDefAction = new AbstractAction() {
+        public void actionPerformed(ActionEvent e) {
+          if (!useDefinition) return;
+          testDefinition();
+        }
+      };
+      BAMutil.setActionProperties(testDefAction, "dd", "test file against current definition", false, 'T', -1);
+      BAMutil.addActionToContainer(buttPanel, testDefAction);
+
+      // make definition from catalog
+      AbstractAction catAction = new AbstractAction() {
+        public void actionPerformed(ActionEvent e) {
+          if (null == catComboBox) {
+            catComboBox = new JComboBox();
+            catComboBox.setEditable(true);
+            makeCatalogDefaults(catComboBox);
+            catSpinner = new JSpinner();
+            JButton accept = new JButton("Accept");
+            JPanel catPanel = new JPanel(new BorderLayout());
+            JPanel leftPanel = new JPanel();
+            leftPanel.add(new JLabel("Num datasets:"));
+            leftPanel.add(catSpinner);
+            leftPanel.add(new JLabel("Catalog URL:"));
+            catPanel.add(catComboBox, BorderLayout.CENTER);
+            catPanel.add(leftPanel, BorderLayout.WEST);
+            catPanel.add(accept, BorderLayout.EAST);
+
+            accept.addActionListener(new ActionListener() {
+              public void actionPerformed(ActionEvent e) {
+                defineFromCatalog((String) catComboBox.getSelectedItem(), catSpinner.getValue());
+              }
+            });
+            catWindow = new IndependentWindow("Catalogs", null, catPanel);
+            catWindow.setLocationRelativeTo(defButt);
+            catWindow.setLocation(100, 100);
+          }
+          catWindow.show();
+        }
+      };
+      BAMutil.setActionProperties(catAction, "catalog", "make definition from catalog", false, 'C', -1);
+      BAMutil.addActionToContainer(buttPanel, catAction);
+
+      // make definition from files in a directory
+      AbstractAction dirAction = new AbstractAction() {
+        public void actionPerformed(ActionEvent e) {
+          if (null == dirWindow) {
+            dirComboBox = new JComboBox();
+            dirComboBox.setEditable(true);
+            suffixCB = new JComboBox();
+            suffixCB.setEditable(true);
+            JButton accept = new JButton("Accept");
+            JPanel dirPanel = new JPanel(new BorderLayout());
+            JPanel leftPanel = new JPanel();
+            leftPanel.add(new JLabel("Suffix:"));
+            leftPanel.add(suffixCB);
+            leftPanel.add(new JLabel("Directory:"));
+            dirPanel.add(leftPanel, BorderLayout.WEST);
+            dirPanel.add(dirComboBox, BorderLayout.CENTER);
+            dirPanel.add(accept, BorderLayout.EAST);
+
+            accept.addActionListener(new ActionListener() {
+              public void actionPerformed(ActionEvent e) {
+                defineFromDirectory((String) dirComboBox.getSelectedItem(), (String) suffixCB.getSelectedItem());
+              }
+            });
+            dirWindow = new IndependentWindow("Directory", null, dirPanel);
+            dirWindow.setLocationRelativeTo(defButt);
+            dirWindow.setLocation(100, 100);
+          }
+          dirWindow.show();
+        }
+      };
+      BAMutil.setActionProperties(dirAction, "Dimension", "make definition from files in directory", false, 'D', -1);
+      BAMutil.addActionToContainer(buttPanel, dirAction);
+
+      // delete GRIB index
+      AbstractAction deleteAction = new AbstractAction() {
+        public void actionPerformed(ActionEvent e) {
+          String currentFile = (String) cb.getSelectedItem();
+          File file = new File(currentFile + ".gbx");
+          if (file.exists()) {
+            boolean ok = file.delete();
+            JOptionPane.showMessageDialog(null, "Index deleted " + ok + ", reopen= " + currentFile);
+            process(currentFile);
+          }
+        }
+      };
+      BAMutil.setActionProperties(deleteAction, "Delete", "Delete Grib Index", false, 'T', -1);
+      BAMutil.addActionToContainer(buttPanel, deleteAction);
+    }
+
+    private void makeCatalogDefaults(JComboBox cb) {
+      String server = "http://motherlode.ucar.edu:8080/thredds/catalog/fmrc/";
+      for (String ds : FmrcDefinition.fmrcDatasets)
+        cb.addItem(server + ds + "/files/catalog.xml");
+    }
+
+    boolean process(Object o) {
+      String command = (String) o;
+      boolean err = false;
+      ucar.nc2.dt.GridDataset gds = null;
+      ByteArrayOutputStream bos = new ByteArrayOutputStream(10000);
+
+      try {
+
+        Object spiObject = null;
+        if (useDefinition) {
+          String currentDef = (String) defComboBox.getSelectedItem();
+          if (currentDef != null) {
+            FmrcDefinition fmrc_def = new FmrcDefinition();
+            fmrc_def.readDefinitionXML(currentDef);
+            System.out.println("Read Definition file = " + currentDef);
+            spiObject = fmrc_def;
+            NetcdfDataset ds = NetcdfDataset.openDataset(command, true, -1, null, spiObject);
+            gds = new ucar.nc2.dt.grid.GridDataset(ds);
+          } else {
+            JOptionPane.showMessageDialog(null, "cant open Definition file " + currentDef);
+            return false;
+          }
+
+        } else {
+          gds = ucar.nc2.dt.grid.GridDataset.open(command);
+        }
+
+        if (gds == null) {
+          JOptionPane.showMessageDialog(null, "GridDataset.open cant open " + command);
+          return false;
+        }
+
+        ForecastModelRunInventory fmrInv = ForecastModelRunInventory.open(gds, null);
+        fmrInv.writeXML(bos);
+        ta.setText("ForecastModelRunInventory output for a single model run:\n\n");
+        ta.appendLine(bos.toString());
+        ta.gotoTop();
+
+      } catch (FileNotFoundException ioe) {
+        JOptionPane.showMessageDialog(null, "GridDataset.open cant open " + command + "\n" + ioe.getMessage());
+        err = true;
+
+      } catch (IOException ioe) {
+        ioe.printStackTrace();
+        ioe.printStackTrace(new PrintStream(bos));
+        ta.setText(bos.toString());
+        err = true;
+      } finally {
+
+        if (gds != null) try {
+          gds.close();
+        } catch (IOException e) {
+        }
+      }
+      return !err;
+    }
+
+    private void testDefinition() {
+      ByteArrayOutputStream bos = new ByteArrayOutputStream(10000);
+      try {
+        String currentDef = (String) defComboBox.getSelectedItem();
+        if (currentDef == null) return;
+
+        String currentFilename = (String) cb.getSelectedItem();
+        if (currentFilename == null) return;
+
+        FmrcDefinition fmrc_def = new FmrcDefinition();
+        fmrc_def.readDefinitionXML(currentDef);
+        NetcdfDataset.openDataset(currentFilename, true, -1, null, fmrc_def);
+
+      } catch (Exception ioe) {
+        ioe.printStackTrace();
+        ioe.printStackTrace(new PrintStream(bos));
+        ta.setText(bos.toString());
+      }
+    }
+
+
+    private void defineFromDirectory(String dirName, String suffix) {
+      ByteArrayOutputStream bos = new ByteArrayOutputStream(10000);
+      try {
+        FmrcInventory fmrCollection = FmrcInventory.makeFromDirectory(null, "test",
+            null, dirName, suffix, ForecastModelRunInventory.OPEN_FORCE_NEW);
+
+        FmrcDefinition def = new FmrcDefinition();
+        def.makeFromCollectionInventory(fmrCollection);
+
+        def.writeDefinitionXML(bos);
+        ta.setText(bos.toString());
+        ta.gotoTop();
+
+      } catch (Exception ioe) {
+        ioe.printStackTrace();
+        ioe.printStackTrace(new PrintStream(bos));
+        ta.setText(bos.toString());
+      }
+    }
+
+    private void defineFromCatalog(String catalogURLString, Object value) {
+      int n = ((Integer) value).intValue();
+
+      ByteArrayOutputStream bos = new ByteArrayOutputStream(10000);
+      try {
+        FmrcInventory fmrCollection = FmrcInventory.makeFromCatalog(catalogURLString, catalogURLString, n, ForecastModelRunInventory.OPEN_FORCE_NEW);
+        FmrcDefinition def = new FmrcDefinition();
+        def.makeFromCollectionInventory(fmrCollection);
+
+        def.writeDefinitionXML(bos);
+        ta.setText(bos.toString());
+        ta.gotoTop();
+
+      } catch (Exception ioe) {
+        ioe.printStackTrace();
+        ioe.printStackTrace(new PrintStream(bos));
+        ta.setText(bos.toString());
+      }
+    }
+
+  }  */
+
+  // new ucar.nc2.ft.fmrc stuff
+  private class FmrcPanel extends OpPanel {
+    Fmrc2Panel table;
+
+    FmrcPanel(PreferencesExt dbPrefs) {
+      super(dbPrefs, "collection:", true, false);
+      table = new Fmrc2Panel(prefs);
+      table.addPropertyChangeListener(new java.beans.PropertyChangeListener() {
+        public void propertyChange(java.beans.PropertyChangeEvent e) {
+
+          if (e.getPropertyName().equals("openNetcdfFile")) {
+            if (e.getNewValue() instanceof String)
+              openNetcdfFile((String) e.getNewValue());
+            else
+              openNetcdfFile((NetcdfFile) e.getNewValue());
+
+          } else if (e.getPropertyName().equals("openCoordSys")) {
+            if (e.getNewValue() instanceof String)
+              openCoordSystems((String) e.getNewValue());
+            else
+              openCoordSystems((NetcdfDataset) e.getNewValue());
+
+          } else if (e.getPropertyName().equals("openGridDataset")) {
+            if (e.getNewValue() instanceof String)
+              openGridDataset((String) e.getNewValue());
+            else
+              openGridDataset((GridDataset) e.getNewValue());
+          }
+        }
+      });
+      add(table, BorderLayout.CENTER);
+
+      AbstractButton infoButton = BAMutil.makeButtcon("Information", "Detail Info", false);
+      infoButton.addActionListener(new ActionListener() {
+        public void actionPerformed(ActionEvent e) {
+          Formatter f = new Formatter();
+          try {
+            table.showInfo(f);
+          } catch (IOException e1) {
+            StringWriter sw = new StringWriter(5000);
+            e1.printStackTrace(new PrintWriter(sw));
+            f.format("%s", sw.toString());
+          }
+          detailTA.setText(f.toString());
+          detailTA.gotoTop();
+          detailWindow.show();
+        }
+      });
+      buttPanel.add(infoButton);
+
+      AbstractButton collectionButton = BAMutil.makeButtcon("Information", "Collection Parsing Info", false);
+      collectionButton.addActionListener(new ActionListener() {
+        public void actionPerformed(ActionEvent e) {
+          table.showCollectionInfo(true);
+        }
+      });
+      buttPanel.add(collectionButton);
+
+      AbstractButton viewButton = BAMutil.makeButtcon("Dump", "Show Dataset", false);
+      viewButton.addActionListener(new ActionListener() {
+        public void actionPerformed(ActionEvent e) {
+          try {
+            table.showDataset();
+
+          } catch (IOException e1) {
+            StringWriter sw = new StringWriter(5000);
+            e1.printStackTrace(new PrintWriter(sw));
+            detailTA.setText(sw.toString());
+            detailTA.gotoTop();
+            detailWindow.show();
+          }
+        }
+      });
+      buttPanel.add(viewButton);
+    }
+
+    boolean process(Object o) {
+      String command = (String) o;
+      if (command == null) return false;
+
+      /* if (fmrc != null) {
+        try {
+          fmrc.close();
+        } catch (IOException ioe) {
+        }
+      } */
+
+      try {
+        table.setFmrc(command);
+        return true;
+
+      } catch (Exception ioe) {
+        StringWriter sw = new StringWriter(5000);
+        ioe.printStackTrace(new PrintWriter(sw));
+        detailTA.setText(sw.toString());
+        detailTA.gotoTop();
+        detailWindow.show();
+      }
+
+      return false;
+    }
+
+    void save() {
+      table.save();
+      super.save();
+    }
+
+    void closeOpenFiles() throws IOException {
+      table.closeOpenFiles();
+    }
+  }
+
+  // new Fmrc Collection Metadata storage in bdb
+  private class FmrcCollectionPanel extends OpPanel {
+    FmrcCollectionTable table;
+
+    FmrcCollectionPanel(PreferencesExt dbPrefs) {
+      super(dbPrefs, "collection:", true, false);
+      table = new FmrcCollectionTable(prefs);
+      add(table, BorderLayout.CENTER);
+
+      AbstractButton infoButton = BAMutil.makeButtcon("Information", "Detail Info", false);
+      infoButton.addActionListener(new ActionListener() {
+        public void actionPerformed(ActionEvent e) {
+          Formatter f = new Formatter();
+          try {
+            table.showInfo(f);
+          } catch (IOException e1) {
+            StringWriter sw = new StringWriter(5000);
+            e1.printStackTrace(new PrintWriter(sw));
+            f.format("%s", sw.toString());
+          }
+          detailTA.setText(f.toString());
+          detailTA.gotoTop();
+          detailWindow.show();
+        }
+      });
+      buttPanel.add(infoButton);
+
+      AbstractButton refreshButton = BAMutil.makeButtcon("Undo", "Refresh", false);
+      refreshButton.addActionListener(new ActionListener() {
+        public void actionPerformed(ActionEvent e) {
+          try {
+            table.refresh();
+
+          } catch (Exception e1) {
+            Formatter f = new Formatter();
+            StringWriter sw = new StringWriter(5000);
+            e1.printStackTrace(new PrintWriter(sw));
+            f.format("%s", sw.toString());
+            detailTA.setText(f.toString());
+            detailTA.gotoTop();
+            detailWindow.show();
+          }
+        }
+      });
+      buttPanel.add(refreshButton);
+
+    }
+
+    boolean process(Object o) {
+      String command = (String) o;
+      if (command == null) return false;
+
+      try {
+        // table.setCacheRoot(command);
+        return true;
+
+      } catch (Exception ioe) {
+        StringWriter sw = new StringWriter(5000);
+        ioe.printStackTrace(new PrintWriter(sw));
+        detailTA.setText(sw.toString());
+        detailTA.gotoTop();
+        detailWindow.show();
+      }
+
+      return false;
+    }
+
+    void closeOpenFiles() {
+    }
+
+    void save() {
+      table.save();
+      super.save();
+    }
+  }
+
+  /////////////////////////////////
+
+  private class GeoGridPanel extends OpPanel {
+    GeoGridTable dsTable;
+    JSplitPane split;
+    IndependentWindow viewerWindow, imageWindow;
+    GridUI gridUI = null;
+    ImageViewPanel imageViewer;
+
+    NetcdfDataset ds = null;
+
+    GeoGridPanel(PreferencesExt prefs) {
+      super(prefs, "dataset:", true, false);
+      dsTable = new GeoGridTable(prefs, true);
+      add(dsTable, BorderLayout.CENTER);
+
+      AbstractButton viewButton = BAMutil.makeButtcon("alien", "Grid Viewer", false);
+      viewButton.addActionListener(new ActionListener() {
+        public void actionPerformed(ActionEvent e) {
+          if (ds != null) {
+            GridDataset gridDataset = dsTable.getGridDataset();
+            if (gridUI == null) makeGridUI();
+            gridUI.setDataset(gridDataset);
+            viewerWindow.show();
+          }
+        }
+      });
+      buttPanel.add(viewButton);
+
+      AbstractButton imageButton = BAMutil.makeButtcon("VCRMovieLoop", "Image Viewer", false);
+      imageButton.addActionListener(new ActionListener() {
+        public void actionPerformed(ActionEvent e) {
+          if (ds != null) {
+            GridDatatype grid = dsTable.getGrid();
+            if (grid == null) return;
+            if (imageWindow == null) makeImageWindow();
+            imageViewer.setImageFromGrid(grid);
+            imageWindow.show();
+          }
+        }
+      });
+      buttPanel.add(imageButton);
+
+      dsTable.addExtra(buttPanel, fileChooser);
+    }
+
+    private void makeGridUI() {
+      // a little tricky to get the parent right for GridUI
+      viewerWindow = new IndependentWindow("Grid Viewer", BAMutil.getImage("netcdfUI"));
+
+      gridUI = new GridUI((PreferencesExt) prefs.node("GridUI"), viewerWindow, fileChooser, 800);
+      gridUI.addMapBean(new WorldMapBean());
+      gridUI.addMapBean(new ShapeFileBean("WorldDetailMap", "Global Detailed Map", "WorldDetailMap", WorldDetailMap));
+      gridUI.addMapBean(new ShapeFileBean("USDetailMap", "US Detailed Map", "USMap", USMap));
+
+      viewerWindow.setComponent(gridUI);
+      Rectangle bounds = (Rectangle) mainPrefs.getBean(GRIDVIEW_FRAME_SIZE, new Rectangle(77, 22, 700, 900));
+      if (bounds.x < 0) bounds.x = 0;
+      if (bounds.y < 0) bounds.x = 0;
+      viewerWindow.setBounds(bounds);
+    }
+
+    private void makeImageWindow() {
+      imageWindow = new IndependentWindow("Grid Image Viewer", BAMutil.getImage("netcdfUI"));
+      imageViewer = new ImageViewPanel(null);
+      imageWindow.setComponent(imageViewer);
+      imageWindow.setBounds((Rectangle) mainPrefs.getBean(GRIDIMAGE_FRAME_SIZE, new Rectangle(77, 22, 700, 900)));
+    }
+
+    boolean process(Object o) {
+      String command = (String) o;
+      boolean err = false;
+
+      NetcdfDataset newds;
+      try {
+        newds = NetcdfDataset.openDataset(command, true, null);
+        if (newds == null) {
+          JOptionPane.showMessageDialog(null, "NetcdfDataset.open cant open " + command);
+          return false;
+        }
+        setDataset(newds);
+
+      } catch (FileNotFoundException ioe) {
+        JOptionPane.showMessageDialog(null, "NetcdfDataset.open cant open " + command + "\n" + ioe.getMessage());
+        //ioe.printStackTrace();
+        err = true;
+
+      } catch (Throwable ioe) {
+        ioe.printStackTrace();
+        StringWriter sw = new StringWriter(5000);
+        ioe.printStackTrace(new PrintWriter(sw));
+        detailTA.setText(sw.toString());
+        detailWindow.show();
+        err = true;
+      }
+
+      return !err;
+    }
+
+    void closeOpenFiles() throws IOException {
+      if (ds != null) ds.close();
+      ds = null;
+      dsTable.clear();
+      if (gridUI != null) gridUI.clear();
+    }
+
+    void setDataset(NetcdfDataset newds) {
+      if (newds == null) return;
+      try {
+        if (ds != null) ds.close();
+      } catch (IOException ioe) {
+        System.out.printf("close failed %n");
+      }
+
+      Formatter parseInfo = new Formatter();
+      this.ds = newds;
+      try {
+        dsTable.setDataset(newds, parseInfo);
+      } catch (IOException e) {
+        String info = parseInfo.toString();
+        if (info.length() > 0) {
+          detailTA.setText(info);
+          detailWindow.show();
+        }
+        e.printStackTrace();
+        return;
+      }
+      setSelectedItem(newds.getLocation());
+    }
+
+    void setDataset(GridDataset gds) {
+      if (gds == null) return;
+      try {
+        if (ds != null) ds.close();
+      } catch (IOException ioe) {
+        System.out.printf("close failed %n");
+      }
+
+      this.ds = (NetcdfDataset) gds.getNetcdfFile(); // ??
+      try {
+        dsTable.setDataset(gds);
+      } catch (IOException e) {
+        e.printStackTrace();
+        return;
+      }
+      setSelectedItem(gds.getLocationURI());
+    }
+
+    void save() {
+      super.save();
+      dsTable.save();
+      if (gridUI != null) gridUI.storePersistentData();
+      if (viewerWindow != null) mainPrefs.putBeanObject(GRIDVIEW_FRAME_SIZE, viewerWindow.getBounds());
+      if (imageWindow != null) mainPrefs.putBeanObject(GRIDIMAGE_FRAME_SIZE, imageWindow.getBounds());
+    }
+
+  }
+
+    /////////////////////////////////
+
+  private class CoveragePanel extends OpPanel {
+    CoverageTable dsTable;
+    CoverageDisplay display;
+    JSplitPane split;
+    IndependentWindow viewerWindow;
+
+    NetcdfDataset ds = null;
+
+    CoveragePanel(PreferencesExt prefs) {
+      super(prefs, "dataset:", true, false);
+      dsTable = new CoverageTable(prefs);
+      add(dsTable, BorderLayout.CENTER);
+
+      AbstractButton viewButton = BAMutil.makeButtcon("alien", "Grid Viewer", false);
+      viewButton.addActionListener(new ActionListener() {
+        public void actionPerformed(ActionEvent e) {
+          if (ds != null) {
+            CoverageDataset gridDataset = dsTable.getCoverageDataset();
+            if (gridDataset == null) return;
+            if (display == null) makeDisplay();
+            display.setDataset(gridDataset);
+            viewerWindow.show();
+          }
+        }
+      });
+      buttPanel.add(viewButton);
+
+      dsTable.addExtra(buttPanel, fileChooser);
+    }
+
+    private void makeDisplay() {
+      viewerWindow = new IndependentWindow("Coverage Viewer", BAMutil.getImage("netcdfUI"));
+
+      display = new CoverageDisplay((PreferencesExt) prefs.node("CoverageDisplay"), viewerWindow, fileChooser, 800);
+      display.addMapBean(new WorldMapBean());
+      display.addMapBean(new ShapeFileBean("WorldDetailMap", "Global Detailed Map", "WorldDetailMap", WorldDetailMap));
+      display.addMapBean(new ShapeFileBean("USDetailMap", "US Detailed Map", "USMap", USMap));
+
+      viewerWindow.setComponent(display);
+      Rectangle bounds = (Rectangle) mainPrefs.getBean(GRIDVIEW_FRAME_SIZE, new Rectangle(77, 22, 700, 900));
+      if (bounds.x < 0) bounds.x = 0;
+      if (bounds.y < 0) bounds.x = 0;
+      viewerWindow.setBounds(bounds);
+    }
+
+
+    boolean process(Object o) {
+      String command = (String) o;
+      boolean err = false;
+
+      NetcdfDataset newds;
+      try {
+        newds = NetcdfDataset.openDataset(command, true, null);
+        if (newds == null) {
+          JOptionPane.showMessageDialog(null, "NetcdfDataset.open cant open " + command);
+          return false;
+        }
+        setDataset(newds);
+
+      } catch (FileNotFoundException ioe) {
+        JOptionPane.showMessageDialog(null, "NetcdfDataset.open cant open " + command + "\n" + ioe.getMessage());
+        //ioe.printStackTrace();
+        err = true;
+
+      } catch (Throwable ioe) {
+        ioe.printStackTrace();
+        StringWriter sw = new StringWriter(5000);
+        ioe.printStackTrace(new PrintWriter(sw));
+        detailTA.setText(sw.toString());
+        detailWindow.show();
+        err = true;
+      }
+
+      return !err;
+    }
+
+    void closeOpenFiles() throws IOException {
+      if (ds != null) ds.close();
+      ds = null;
+    }
+
+    void setDataset(NetcdfDataset newds) {
+      if (newds == null) return;
+      try {
+        if (ds != null) ds.close();
+      } catch (IOException ioe) {
+        System.out.printf("close failed %n");
+      }
+
+      Formatter parseInfo = new Formatter();
+      this.ds = newds;
+      try {
+        dsTable.setDataset(newds, parseInfo);
+      } catch (IOException e) {
+        String info = parseInfo.toString();
+        if (info.length() > 0) {
+          detailTA.setText(info);
+          detailWindow.show();
+        }
+        e.printStackTrace();
+        return;
+      }
+      setSelectedItem(newds.getLocation());
+    }
+
+    void setDataset(CoverageDataset gds) {
+      if (gds == null) return;
+      try {
+        if (ds != null) ds.close();
+      } catch (IOException ioe) {
+        System.out.printf("close failed %n");
+      }
+
+      try {
+        dsTable.setDataset(gds);
+      } catch (IOException e) {
+        e.printStackTrace();
+        return;
+      }
+      setSelectedItem(gds.getLocation());
+    }
+
+    void save() {
+      super.save();
+      dsTable.save();
+      if (viewerWindow != null) mainPrefs.putBeanObject(GRIDVIEW_FRAME_SIZE, viewerWindow.getBounds());
+    }
+
+  }
+
+  /////////////////////////////////////////////////
+
+  private class RadialPanel extends OpPanel {
+    RadialDatasetTable dsTable;
+    JSplitPane split;
+
+    RadialDatasetSweep ds = null;
+
+    RadialPanel(PreferencesExt prefs) {
+      super(prefs, "dataset:", true, false);
+      dsTable = new RadialDatasetTable(prefs);
+      add(dsTable, BorderLayout.CENTER);
+
+      AbstractButton infoButton = BAMutil.makeButtcon("Information", "Parse Info", false);
+      infoButton.addActionListener(new ActionListener() {
+        public void actionPerformed(ActionEvent e) {
+          RadialDatasetSweep radialDataset = dsTable.getRadialDataset();
+          String info;
+          if ((radialDataset != null) && ((info = radialDataset.getDetailInfo()) != null)) {
+            detailTA.setText(info);
+            detailTA.gotoTop();
+            detailWindow.show();
+          }
+        }
+      });
+      buttPanel.add(infoButton);
+    }
+
+    boolean process(Object o) {
+      String command = (String) o;
+      boolean err = false;
+
+      NetcdfDataset newds;
+      try {
+        newds = NetcdfDataset.openDataset(command, true, null);
+        if (newds == null) {
+          JOptionPane.showMessageDialog(null, "NetcdfDataset.open cant open " + command);
+          return false;
+        }
+
+        Formatter errlog = new Formatter();
+        RadialDatasetSweep rds = (RadialDatasetSweep) FeatureDatasetFactoryManager.wrap(FeatureType.RADIAL, newds, null, errlog);
+        if (rds == null) {
+          JOptionPane.showMessageDialog(null, "FeatureDatasetFactoryManager cant open " + command + "as RADIAL dataset\n" + errlog.toString());
+          err = true;
+        } else {
+          setDataset(rds);
+        }
+
+      } catch (FileNotFoundException ioe) {
+        JOptionPane.showMessageDialog(null, "NetcdfDataset.open cant open " + command + "\n" + ioe.getMessage());
+        ioe.printStackTrace();
+        err = true;
+
+      } catch (IOException ioe) {
+        StringWriter sw = new StringWriter(5000);
+        ioe.printStackTrace(new PrintWriter(sw));
+        detailTA.setText(sw.toString());
+        detailWindow.show();
+        err = true;
+      }
+
+      return !err;
+    }
+
+    void setDataset(ucar.nc2.dt.RadialDatasetSweep newds) {
+      if (newds == null) return;
+      try {
+        if (ds != null) ds.close();
+      } catch (IOException ioe) {
+        System.out.printf("close failed %n");
+      }
+
+      this.ds = newds;
+      dsTable.setDataset(newds);
+      setSelectedItem(newds.getLocationURI());
+    }
+
+    void closeOpenFiles() throws IOException {
+      if (ds != null) ds.close();
+      ds = null;
+    }
+
+    void save() {
+      super.save();
+      dsTable.save();
+    }
+
+  }
+
+  ///////////////////////////////////////////////////////////
+  private class DatasetViewerPanel extends OpPanel {
+    DatasetViewer dsViewer;
+    JSplitPane split;
+    NetcdfFile ncfile = null;
+    boolean jni;
+
+    DatasetViewerPanel(PreferencesExt dbPrefs, boolean jni) {
+      super(dbPrefs, "dataset:");
+      this.jni = jni;
+
+      dsViewer = new DatasetViewer(dbPrefs, fileChooser);
+      add(dsViewer, BorderLayout.CENTER);
+
+      AbstractButton infoButton = BAMutil.makeButtcon("Information", "Detail Info", false);
+      infoButton.addActionListener(new ActionListener() {
+        public void actionPerformed(ActionEvent e) {
+          if (ncfile != null) {
+            detailTA.setText(ncfile.getDetailInfo());
+            detailTA.gotoTop();
+            detailWindow.show();
+          }
+        }
+      });
+      buttPanel.add(infoButton);
+
+      AbstractAction dumpAction = new AbstractAction() {
+        public void actionPerformed(ActionEvent e) {
+          NetcdfFile ds = dsViewer.getDataset();
+          if (ds != null) {
+            if (ncdumpPanel == null) {
+              makeComponent(tabbedPane, "NCDump");
+            }
+            ncdumpPanel.setNetcdfFile(ds);
+            tabbedPane.setSelectedComponent(ncdumpPanel);
+          }
+        }
+      };
+      BAMutil.setActionProperties(dumpAction, "Dump", "NCDump", false, 'D', -1);
+      BAMutil.addActionToContainer(buttPanel, dumpAction);
+
+      dsViewer.addActions(buttPanel);
+    }
+
+    boolean process(Object o) {
+      String location = (String) o;
+      boolean err = false;
+      NetcdfFile ncnew;
+
+      try {
+        if (ncfile != null) ncfile.close();
+      } catch (IOException ioe) {
+        System.out.printf("close failed %n");
+      }
+
+      try {
+        if (jni) {
+          Nc4Iosp iosp = new Nc4Iosp(NetcdfFileWriter.Version.netcdf4);
+          ncnew = new NetcdfFileSubclass(iosp, location);
+          ucar.unidata.io.RandomAccessFile raf = new ucar.unidata.io.RandomAccessFile(location, "r");
+          iosp.open(raf, ncnew, null);
+        } else {
+          ncnew = openFile(location, addCoords, null);
+        }
+        if (ncnew != null)
+          setDataset(ncnew);
+
+      } catch (Exception ioe) {
+        StringWriter sw = new StringWriter(5000);
+        ioe.printStackTrace(new PrintWriter(sw));
+        detailTA.setText(sw.toString());
+        detailWindow.show();
+        err = true;
+      }
+
+      return !err;
+    }
+
+    void closeOpenFiles() throws IOException {
+      if (ncfile != null) ncfile.close();
+      ncfile = null;
+      dsViewer.clear();
+    }
+
+    void setDataset(NetcdfFile nc) {
+      try {
+        if (ncfile != null) ncfile.close();
+        ncfile = null;
+      } catch (IOException ioe) {
+        System.out.printf("close failed %n");
+      }
+      ncfile = nc;
+
+      if (ncfile != null) {
+        dsViewer.setDataset(nc);
+        setSelectedItem(nc.getLocation());
+      }
+    }
+
+    void save() {
+      super.save();
+      dsViewer.save();
+    }
+
+  }
+
+  ///////////////////////////////////////////////////////////
+  private class DatasetWriterPanel extends OpPanel {
+    DatasetWriter dsWriter;
+    JSplitPane split;
+    NetcdfFile ncfile = null;
+
+    DatasetWriterPanel(PreferencesExt dbPrefs) {
+      super(dbPrefs, "dataset:");
+      dsWriter = new DatasetWriter(dbPrefs, fileChooser);
+      add(dsWriter, BorderLayout.CENTER);
+      dsWriter.addActions(buttPanel);
+    }
+
+    boolean process(Object o) {
+      String command = (String) o;
+      boolean err = false;
+
+      try {
+        if (ncfile != null) ncfile.close();
+      } catch (IOException ioe) {
+        System.out.printf("close failed %n");
+      }
+
+      try {
+        NetcdfFile ncnew = openFile(command, addCoords, null);
+        if (ncnew != null)
+          setDataset(ncnew);
+
+      } catch (Exception ioe) {
+        StringWriter sw = new StringWriter(5000);
+        ioe.printStackTrace(new PrintWriter(sw));
+        detailTA.setText(sw.toString());
+        detailWindow.show();
+        err = true;
+      }
+
+      return !err;
+    }
+
+    void closeOpenFiles() throws IOException {
+      if (ncfile != null) ncfile.close();
+      ncfile = null;
+    }
+
+    void setDataset(NetcdfFile nc) {
+      try {
+        if (ncfile != null) ncfile.close();
+        ncfile = null;
+      } catch (IOException ioe) {
+        System.out.printf("close failed %n");
+      }
+      ncfile = nc;
+
+      if (ncfile != null) {
+        dsWriter.setDataset(nc);
+        setSelectedItem(nc.getLocation());
+      }
+    }
+
+    void save() {
+      super.save();
+      dsWriter.save();
+    }
+
+  }
+
+  /////////////////////////////////////////////////////////////////////
+  private class FeatureScanPanel extends OpPanel {
+    ucar.nc2.ui.FeatureScanPanel ftTable;
+    final FileManager dirChooser;
+
+    FeatureScanPanel(PreferencesExt prefs) {
+      super(prefs, "dir:", false, false);
+      dirChooser = new FileManager(parentFrame, null, null, (PreferencesExt) prefs.node("FeatureScanFileManager"));
+      ftTable = new ucar.nc2.ui.FeatureScanPanel(prefs);
+      add(ftTable, BorderLayout.CENTER);
+      ftTable.addPropertyChangeListener(new java.beans.PropertyChangeListener() {
+        public void propertyChange(java.beans.PropertyChangeEvent e) {
+          if (e.getPropertyName().equals("openPointFeatureDataset")) {
+            String datasetName = (String) e.getNewValue();
+            openPointFeatureDataset(datasetName);
+          } else if (e.getPropertyName().equals("openNetcdfFile")) {
+            String datasetName = (String) e.getNewValue();
+            openNetcdfFile(datasetName);
+          } else if (e.getPropertyName().equals("openCoordSystems")) {
+            String datasetName = (String) e.getNewValue();
+            openCoordSystems(datasetName);
+          } else if (e.getPropertyName().equals("openNcML")) {
+            String datasetName = (String) e.getNewValue();
+            openNcML(datasetName);
+          } else if (e.getPropertyName().equals("openGridDataset")) {
+            String datasetName = (String) e.getNewValue();
+            openGridDataset(datasetName);
+          } else if (e.getPropertyName().equals("openCoverageDataset")) {
+            String datasetName = (String) e.getNewValue();
+            openCoverageDataset(datasetName);
+          } else if (e.getPropertyName().equals("openRadialDataset")) {
+            String datasetName = (String) e.getNewValue();
+            openRadialDataset(datasetName);
+          }
+        }
+      });
+
+      dirChooser.getFileChooser().setFileSelectionMode(JFileChooser.FILES_AND_DIRECTORIES);
+      dirChooser.setCurrentDirectory(prefs.get("currDir", "."));
+      AbstractAction fileAction = new AbstractAction() {
+        public void actionPerformed(ActionEvent e) {
+          String filename = dirChooser.chooseFilename();
+          if (filename == null) return;
+          cb.setSelectedItem(filename);
+        }
+      };
+      BAMutil.setActionProperties(fileAction, "FileChooser", "open Local dataset...", false, 'L', -1);
+      BAMutil.addActionToContainer(buttPanel, fileAction);
+    }
+
+    boolean process(Object o) {
+      String command = (String) o;
+      return ftTable.setScanDirectory(command);
+    }
+
+    void closeOpenFiles() {
+      ftTable.clear();
+    }
+
+    void save() {
+      dirChooser.save();
+      ftTable.save();
+      prefs.put("currDir", dirChooser.getCurrentDirectory());
+      super.save();
+    }
+  }
+
+  //////////////////////////////////////////////////////////////////////////////////////
+
+  private class CollectionSpecPanel extends OpPanel {
+    CollectionSpecTable table;
+
+    CollectionSpecPanel(PreferencesExt dbPrefs) {
+      super(dbPrefs, "collection spec:", true, false);
+      table = new CollectionSpecTable(prefs);
+      add(table, BorderLayout.CENTER);
+
+      AbstractButton infoButton = BAMutil.makeButtcon("Information", "Detail Info", false);
+      infoButton.addActionListener(new ActionListener() {
+        public void actionPerformed(ActionEvent e) {
+          Formatter f = new Formatter();
+          try {
+            table.showCollection(f);
+          } catch (Exception e1) {
+            StringWriter sw = new StringWriter(5000);
+            e1.printStackTrace(new PrintWriter(sw));
+            f.format("%s", sw.toString());
+          }
+          detailTA.setText(f.toString());
+          detailTA.gotoTop();
+          detailWindow.show();
+        }
+      });
+      buttPanel.add(infoButton);
+
+    }
+
+    boolean process(Object o) {
+      String command = (String) o;
+      if (command == null) return false;
+
+      try {
+        table.setCollection(command);
+        return true;
+
+      } catch (Exception ioe) {
+        StringWriter sw = new StringWriter(5000);
+        ioe.printStackTrace(new PrintWriter(sw));
+        detailTA.setText(sw.toString());
+        detailTA.gotoTop();
+        detailWindow.show();
+      }
+
+      return false;
+    }
+
+    void closeOpenFiles() {
+    }
+
+    void save() {
+      table.save();
+      super.save();
+    }
+  }
+
+  private class DirectoryPartitionPanel extends OpPanel {
+    DirectoryPartitionViewer table;
+
+    DirectoryPartitionPanel(PreferencesExt dbPrefs) {
+      super(dbPrefs, "collection:", false, false, false);
+      table = new DirectoryPartitionViewer(prefs, topPanel, buttPanel);
+      add(table, BorderLayout.CENTER);
+
+      table.addPropertyChangeListener(new java.beans.PropertyChangeListener() {
+        public void propertyChange(java.beans.PropertyChangeEvent e) {
+        if (e.getPropertyName().equals("openGrib2Collection")) {
+          String collectionName = (String) e.getNewValue();
+          openGrib2Collection(collectionName);
+        }
+        }
+      });
+    }
+
+    boolean process(Object o) {
+      String command = (String) o;
+      if (command == null) return false;
+
+      try {
+        //table.setCollectionFromConfig(command);
+        return true;
+
+      } catch (Exception ioe) {
+        ioe.printStackTrace();
+        StringWriter sw = new StringWriter(5000);
+        ioe.printStackTrace(new PrintWriter(sw));
+        detailTA.setText(sw.toString());
+        detailTA.gotoTop();
+        detailWindow.show();
+      }
+
+      return false;
+    }
+
+    void closeOpenFiles() {
+    }
+
+    void save() {
+      table.save();
+      super.save();
+      table.clear();
+    }
+  }
+
+////////////////////////////////////////////////////////////////////////
+
+  private class PointFeaturePanel extends OpPanel {
+    PointFeatureDatasetViewer pfViewer;
+    JSplitPane split;
+    FeatureDatasetPoint pfDataset = null;
+    JComboBox<FeatureType> types;
+
+    PointFeaturePanel(PreferencesExt dbPrefs) {
+      super(dbPrefs, "dataset:", true, false);
+      pfViewer = new PointFeatureDatasetViewer(dbPrefs, buttPanel);
+      add(pfViewer, BorderLayout.CENTER);
+
+      types = new JComboBox<>();
+      for (FeatureType ft : FeatureType.values())
+        types.addItem(ft);
+      types.getModel().setSelectedItem(FeatureType.ANY_POINT);
+      buttPanel.add(types);
+
+      AbstractButton infoButton = BAMutil.makeButtcon("Information", "Dataset Info", false);
+      infoButton.addActionListener(new ActionListener() {
+        public void actionPerformed(ActionEvent e) {
+          if (pfDataset == null) return;
+          Formatter f = new Formatter();
+          pfDataset.getDetailInfo(f);
+          detailTA.setText(f.toString());
+          detailTA.appendLine("-----------------------------");
+          detailTA.appendLine(getCapabilities(pfDataset));
+          detailTA.gotoTop();
+          detailWindow.show();
+        }
+      });
+      buttPanel.add(infoButton);
+
+      /* AbstractButton collectionButton = BAMutil.makeButtcon("Information", "Collection Parsing Info", false);
+      collectionButton.addActionListener(new ActionListener() {
+        public void actionPerformed(ActionEvent e) {
+          Formatter f = new Formatter();
+          pfViewer.showCollectionInfo(f);
+          detailTA.setText(f.toString());
+          detailTA.gotoTop();
+          detailWindow.show();
+        }
+      });
+      buttPanel.add(collectionButton); */
+
+      AbstractButton xmlButton = BAMutil.makeButtcon("XML", "pointConfig.xml", false);
+      xmlButton.addActionListener(new ActionListener() {
+        public void actionPerformed(ActionEvent e) {
+          if (pfDataset == null) return;
+          Formatter f = new Formatter();
+          ucar.nc2.ft.point.standard.PointConfigXML.writeConfigXML(pfDataset, f);
+          detailTA.setText(f.toString());
+          detailTA.gotoTop();
+          detailWindow.show();
+        }
+      });
+      buttPanel.add(xmlButton);
+
+      AbstractButton calcButton = BAMutil.makeButtcon("V3", "CalcBounds", false);
+      calcButton.addActionListener(new ActionListener() {
+        public void actionPerformed(ActionEvent e) {
+          if (pfDataset == null) return;
+          Formatter f = new Formatter();
+          try {
+            pfDataset.calcBounds();
+            pfDataset.getDetailInfo(f);
+            detailTA.setText(f.toString());
+
+          } catch (IOException ioe) {
+            StringWriter sw = new StringWriter(5000);
+            ioe.printStackTrace(new PrintWriter(sw));
+            detailTA.setText(sw.toString());
+          }
+
+          detailTA.gotoTop();
+          detailWindow.show();
+        }
+      });
+      buttPanel.add(calcButton);
+    }
+
+    boolean process(Object o) {
+      String location = (String) o;
+      return setPointFeatureDataset((FeatureType) types.getSelectedItem(), location);
+    }
+
+    void closeOpenFiles() throws IOException {
+      if (pfDataset != null) pfDataset.close();
+      pfDataset = null;
+      pfViewer.clear();
+    }
+
+    void save() {
+      super.save();
+      pfViewer.save();
+    }
+
+    private boolean setPointFeatureDataset(FeatureType type, String location) {
+      if (location == null) return false;
+
+      try {
+        if (pfDataset != null) pfDataset.close();
+      } catch (IOException ioe) {
+        System.out.printf("close failed %n");
+      }
+      detailTA.clear();
+
+      Formatter log = new Formatter();
+      try {
+        FeatureDataset featureDataset = FeatureDatasetFactoryManager.open(type, location, null, log);
+        if (featureDataset == null) {
+          JOptionPane.showMessageDialog(null, "Can't open " + location + ": " + log);
+          return false;
+        }
+        if (!(featureDataset instanceof FeatureDatasetPoint)) {
+          JOptionPane.showMessageDialog(null, location + " could not be opened as a PointFeatureDataset");
+          return false;
+        }
+
+        pfDataset = (FeatureDatasetPoint) featureDataset;
+        pfViewer.setDataset(pfDataset);
+        setSelectedItem(location);
+        return true;
+
+      } catch (IOException e) {
+        String message = e.getClass().getName() + ": " + e.getMessage();
+        JOptionPane.showMessageDialog(this, message);
+        return false;
+
+      } catch (Throwable e) {
+        StringWriter sw = new StringWriter(5000);
+        e.printStackTrace(new PrintWriter(sw));
+        detailTA.setText(log.toString());
+        detailTA.setText(sw.toString());
+        detailWindow.show();
+
+        JOptionPane.showMessageDialog(this, e.getMessage());
+        return false;
+      }
+    }
+
+    private boolean setPointFeatureDataset(FeatureDatasetPoint pfd) {
+
+      try {
+        if (pfDataset != null) pfDataset.close();
+      } catch (IOException ioe) {
+        System.out.printf("close failed %n");
+      }
+      detailTA.clear();
+
+      try {
+        pfDataset = pfd;
+        pfViewer.setDataset(pfDataset);
+        setSelectedItem(pfDataset.getLocation());
+        return true;
+
+      } catch (Throwable e) {
+        StringWriter sw = new StringWriter(5000);
+        e.printStackTrace(new PrintWriter(sw));
+        detailTA.setText(sw.toString());
+        detailWindow.show();
+
+        JOptionPane.showMessageDialog(this, e.getMessage());
+        return false;
+      }
+    }
+
+    private String getCapabilities(FeatureDatasetPoint fdp) {
+      ucar.nc2.ft.point.writer.FeatureDatasetPointXML xmlWriter = new ucar.nc2.ft.point.writer.FeatureDatasetPointXML(fdp, null);
+      return xmlWriter.getCapabilities();
+    }
+  }
+
+  private class WmsPanel extends OpPanel {
+    WmsViewer wmsViewer;
+    JSplitPane split;
+    JComboBox<String> types;
+
+    WmsPanel(PreferencesExt dbPrefs) {
+      super(dbPrefs, "dataset:", true, false);
+      wmsViewer = new WmsViewer(dbPrefs, frame);
+      add(wmsViewer, BorderLayout.CENTER);
+
+      buttPanel.add(new JLabel("version:"));
+      types = new JComboBox<>();
+      types.addItem("1.3.0");
+      types.addItem("1.1.1");
+      types.addItem("1.0.0");
+      buttPanel.add(types);
+
+      AbstractButton infoButton = BAMutil.makeButtcon("Information", "Detail Info", false);
+      infoButton.addActionListener(new ActionListener() {
+        public void actionPerformed(ActionEvent e) {
+          detailTA.setText(wmsViewer.getDetailInfo());
+          detailTA.gotoTop();
+          detailWindow.show();
+        }
+      });
+      buttPanel.add(infoButton);
+    }
+
+    boolean process(Object o) {
+      String location = (String) o;
+      return wmsViewer.setDataset((String) types.getSelectedItem(), location);
+    }
+
+    void closeOpenFiles() {
+    }
+
+    void save() {
+      super.save();
+      wmsViewer.save();
+    }
+  }
+
+  private class StationRadialPanel extends OpPanel {
+    StationRadialViewer radialViewer;
+    JSplitPane split;
+    ucar.nc2.ft.FeatureDataset radarCollectionDataset = null;
+
+    StationRadialPanel(PreferencesExt dbPrefs) {
+      super(dbPrefs, "dataset:", true, false);
+      radialViewer = new StationRadialViewer(dbPrefs);
+      add(radialViewer, BorderLayout.CENTER);
+
+      AbstractButton infoButton = BAMutil.makeButtcon("Information", "Dataset Info", false);
+      infoButton.addActionListener(new ActionListener() {
+        public void actionPerformed(ActionEvent e) {
+          if (radarCollectionDataset != null) {
+            Formatter info = new Formatter();
+            radarCollectionDataset.getDetailInfo(info);
+            detailTA.setText(info.toString());
+            detailTA.gotoTop();
+            detailWindow.show();
+          }
+        }
+      });
+      buttPanel.add(infoButton);
+    }
+
+    boolean process(Object o) {
+      String location = (String) o;
+      return setStationRadialDataset(location);
+    }
+
+    void closeOpenFiles() throws IOException {
+      if (radarCollectionDataset != null) radarCollectionDataset.close();
+      radarCollectionDataset = null;
+    }
+
+    void save() {
+      super.save();
+      radialViewer.save();
+    }
+
+    boolean setStationRadialDataset(String location) {
+      if (location == null) return false;
+
+      try {
+        if (radarCollectionDataset != null) radarCollectionDataset.close();
+      } catch (IOException ioe) {
+        System.out.printf("close failed %n");
+      }
+
+      //StringBuilder log = new StringBuilder();
+      try {
+        DataFactory.Result result = threddsDataFactory.openFeatureDataset(FeatureType.STATION_RADIAL, location, null);
+        if (result.fatalError) {
+          JOptionPane.showMessageDialog(null, "Can't open " + location + ": " + result.errLog.toString());
+          return false;
+        }
+
+        setStationRadialDataset(result.featureDataset);
+        return true;
+
+      } catch (Exception e) {
+        StringWriter sw = new StringWriter(5000);
+        e.printStackTrace(new PrintWriter(sw));
+        detailTA.setText(log.toString());
+        detailTA.appendLine(sw.toString());
+        detailWindow.show();
+
+        JOptionPane.showMessageDialog(this, e.getMessage());
+        return false;
+      }
+    }
+
+    boolean setStationRadialDataset(ucar.nc2.ft.FeatureDataset dataset) {
+      if (dataset == null) return false;
+
+      try {
+        if (radarCollectionDataset != null) radarCollectionDataset.close();
+      } catch (IOException ioe) {
+        System.out.printf("close failed %n");
+      }
+
+      radarCollectionDataset = dataset;
+      radialViewer.setDataset(radarCollectionDataset);
+      setSelectedItem(radarCollectionDataset.getLocation());
+      return true;
+    }
+  }
+
+  /* private class TrajectoryTablePanel extends OpPanel {
+    TrajectoryObsViewer viewer;
+    JSplitPane split;
+    TrajectoryObsDataset ds = null;
+
+    TrajectoryTablePanel(PreferencesExt dbPrefs) {
+      super(dbPrefs, "dataset:", true, false);
+      viewer = new TrajectoryObsViewer(dbPrefs);
+
+      add(viewer, BorderLayout.CENTER);
+
+      AbstractButton infoButton = BAMutil.makeButtcon("Information", "Dataset Info", false);
+      infoButton.addActionListener(new ActionListener() {
+        public void actionPerformed(ActionEvent e) {
+          String info;
+          if ((ds != null) && ((info = ds.getDetailInfo()) != null)) {
+            detailTA.setText(info);
+            detailTA.gotoTop();
+            detailWindow.show();
+          }
+        }
+      });
+      buttPanel.add(infoButton);
+    }
+
+    boolean process(Object o) {
+      String location = (String) o;
+      return setStationObsDataset(location);
+    }
+
+    void save() {
+      super.save();
+      viewer.save();
+    }
+
+    void closeOpenFiles() throws IOException {
+      if (ds != null) ds.close();
+      ds = null;
+    }
+
+    boolean setStationObsDataset(String location) {
+      if (location == null) return false;
+
+      try {
+        if (ds != null) ds.close();
+      } catch (IOException ioe) {
+      }
+
+      ByteArrayOutputStream bos = new ByteArrayOutputStream(10000);
+      try {
+        StringBuilder errlog = new StringBuilder();
+        ds = (TrajectoryObsDataset) TypedDatasetFactory.open(FeatureType.TRAJECTORY, location, null, errlog);
+        if (ds == null) {
+          JOptionPane.showMessageDialog(null, "Can't open " + location + ": " + errlog);
+          return false;
+        }
+
+        viewer.setDataset(ds);
+        setSelectedItem(location);
+        return true;
+
+      } catch (IOException ioe) {
+        ioe.printStackTrace(new PrintStream(bos));
+        detailTA.appendLine(bos.toString());
+        detailWindow.show();
+        return false;
+      }
+    }
+
+    boolean setStationObsDataset(TrajectoryObsDataset sobsDataset) {
+      if (sobsDataset == null) return false;
+
+      try {
+        if (ds != null) ds.close();
+      } catch (IOException ioe) {
+      }
+
+      viewer.setDataset(sobsDataset);
+      ds = sobsDataset;
+      setSelectedItem(ds.getLocationURI());
+      return true;
+    }
+  } */
+
+  private class ImagePanel extends OpPanel {
+    ImageViewPanel imagePanel;
+    JSplitPane split;
+
+    ImagePanel(PreferencesExt dbPrefs) {
+      super(dbPrefs, "dataset:", true, false);
+      imagePanel = new ImageViewPanel(buttPanel);
+      add(imagePanel, BorderLayout.CENTER);
+    }
+
+    boolean process(Object o) {
+      String command = (String) o;
+
+      try {
+        if (null != command)
+          imagePanel.setImageFromUrl(command);
+
+      } catch (Exception ioe) {
+        ioe.printStackTrace();
+        StringWriter sw = new StringWriter(5000);
+        ioe.printStackTrace(new PrintWriter(sw));
+        detailTA.setText(sw.toString());
+        detailWindow.show();
+        return false;
+      }
+
+      return true;
+    }
+
+    void setImageLocation(String location) {
+      imagePanel.setImageFromUrl(location);
+      setSelectedItem(location);
+    }
+
+    void closeOpenFiles() throws IOException {
+    }
+
+  }
+
+  private class GeotiffPanel extends OpPanel {
+    TextHistoryPane ta;
+
+    GeotiffPanel(PreferencesExt p) {
+      super(p, "netcdf:", true, false);
+
+      ta = new TextHistoryPane(true);
+      add(ta, BorderLayout.CENTER);
+
+      JButton readButton = new JButton("read geotiff");
+      readButton.addActionListener(new ActionListener() {
+        public void actionPerformed(ActionEvent e) {
+          String item = cb.getSelectedItem().toString();
+          String fname = item.trim();
+          read(fname);
+        }
+      });
+      buttPanel.add(readButton);
+    }
+
+    boolean process(Object o) {
+      String filename = (String) o;
+
+      GridDataset gridDs = null;
+      try {
+        gridDs = ucar.nc2.dt.grid.GridDataset.open(filename);
+        java.util.List grids = gridDs.getGrids();
+        if (grids.size() == 0) {
+          System.out.println("No grids found.");
+          return false;
+        }
+
+        GridDatatype grid = (GridDatatype) grids.get(0);
+        ucar.ma2.Array data = grid.readDataSlice(0, 0, -1, -1); // first time, level
+
+        String fileOut = fileChooser.chooseFilenameToSave(filename + ".tif");
+        if (fileOut == null) return false;
+
+        ucar.nc2.geotiff.GeotiffWriter writer = new ucar.nc2.geotiff.GeotiffWriter(fileOut);
+        writer.writeGrid(gridDs, grid, data, false);
+
+        read(fileOut);
+        JOptionPane.showMessageDialog(null, "File written to " + fileOut);
+
+
+      } catch (IOException ioe) {
+        ioe.printStackTrace();
+        return false;
+      } finally {
+        try {
+          if (gridDs != null) gridDs.close();
+        } catch (IOException ioe) {
+          System.out.printf("close failed %n");
+        }
+      }
+      return true;
+    }
+
+    void read(String filename) {
+      GeoTiff geotiff = null;
+      try {
+        geotiff = new GeoTiff(filename);
+        geotiff.read();
+
+        ta.setText(geotiff.showInfo());
+      } catch (IOException ioe) {
+        ioe.printStackTrace();
+
+      } finally {
+        try {
+          if (geotiff != null) geotiff.close();
+        } catch (IOException ioe) {
+          System.out.printf("close failed %n");
+        }
+      }
+    }
+
+    void closeOpenFiles() throws IOException {
+    }
+
+  }
+
+  private interface GetDataRunnable {
+    public void run(Object o) throws IOException;
+  }
+
+  private static class GetDataTask extends ProgressMonitorTask implements ucar.nc2.util.CancelTask {
+    GetDataRunnable getData;
+    Object o;
+    String name, errMsg = null;
+
+    GetDataTask(GetDataRunnable getData, String name, Object o) {
+      this.getData = getData;
+      this.name = name;
+      this.o = o;
+    }
+
+    public void run() {
+      try {
+        getData.run(o);
+
+      } catch (FileNotFoundException ioe) {
+        errMsg = ("Cant open " + name + " " + ioe.getMessage());
+        // ioe.printStackTrace();
+        success = false;
+        done = true;
+        return;
+
+      } catch (Exception e) {
+        StringWriter sw = new StringWriter(5000);
+        e.printStackTrace(new PrintWriter(sw));
+        errMsg = sw.toString();
+        success = false;
+        done = true;
+        return;
+      }
+
+      success = true;
+      done = true;
+    }
+  }
+
+/*  private class NioPanel extends OpPanel {
+
+    NioPanel(PreferencesExt prefs) {
+      super( prefs, "read NIO", "filename:");
+    }
+
+    void process(Object o) {
+      String fname = (String) o;
+      try {
+        ucar.nc2.nio.NetcdfFile nioFile = new ucar.nc2.nio.NetcdfFile( fname);
+        ta.setText( nioFile.getDebugReadInfo());
+        ta.append( "--------------------------\n");
+        ta.append( nioFile.toString());
+
+        Iterator iter = nioFile.getVariableIterator();
+        while (iter.hasNext()) {
+          ucar.nc2.nio.Variable v = (ucar.nc2.nio.Variable) iter.next();
+          v.read();
+          ta.append(" "+v.getName()+" read OK\n");
+        }
+
+        nioFile.close();
+      } catch (IOException ioe) {
+        ta.setText( "IOException on "+fname+"\n"+ioe.getMessage());
+        ioe.printStackTrace();
+      }
+    }
+  } */
+
+///////////////////////////////////////////////////////////////////////////////
+// Dynamic proxy for Debug
+
+  private static class DebugProxyHandler implements java.lang.reflect.InvocationHandler {
+    @Override
+    public Object invoke(Object proxy, java.lang.reflect.Method method, Object[] args) throws Throwable {
+      if (method.getName().equals("toString"))
+        return super.toString();
+      // System.out.println("proxy= "+proxy+" method = "+method+" args="+args);
+      if (method.getName().equals("isSet")) {
+        return Debug.isSet((String) args[0]);
+      }
+      if (method.getName().equals("set")) {
+        ucar.util.prefs.ui.Debug.set((String) args[0], (Boolean) args[1]);
+        return null;
+      }
+      return Boolean.FALSE;
+    }
+  }
+
+/////////////////////////////////////////////////////////////////////////////
+
+  // About Window
+
+  private class AboutWindow extends javax.swing.JWindow {
+    public AboutWindow() {
+      super(parentFrame);
+
+      JLabel lab1 = new JLabel("<html> <body bgcolor=\"#FFECEC\"> <center>" +
+               "<h1>Netcdf Tools User Interface (ToolsUI)</h1>" +
+               "<b>" + getVersion() + "</b>" +
+               "<br><i>http://www.unidata.ucar.edu/software/netcdf-java/</i>" +
+               "<br><b><i>Developers:</b>John Caron, Ethan Davis, Sean Arms, Dennis Heimbinger, Lansing Madry, Ryan May, Christian Ward-Garrison</i></b>" +
+               "</center>" +
+               "<br><br>With thanks to these <b>Open Source</b> contributors:" +
+               "<ul>" +
+               "<li><b>ADDE/VisAD</b>: Bill Hibbard, Don Murray, Tom Whittaker, et al (http://www.ssec.wisc.edu/~billh/visad.html)</li>" +
+               "<li><b>Apache HTTP Components</b> libraries: (http://hc.apache.org/)</li>" +
+               "<li><b>Apache Jakarta Commons</b> libraries: (http://http://jakarta.apache.org/commons/)</li>" +
+               "<li><b>IDV:</b> Yuan Ho, Julien Chastang, Don Murray, Jeff McWhirter, Yuan H (http://www.unidata.ucar.edu/software/IDV/)</li>" +
+               "<li><b>Joda Time</b> library: Stephen Colebourne (http://www.joda.org/joda-time/)</li>" +
+               "<li><b>JDOM</b> library: Jason Hunter, Brett McLaughlin et al (www.jdom.org)</li>" +
+               "<li><b>JGoodies</b> library: Karsten Lentzsch (www.jgoodies.com)</li>" +
+               "<li><b>JPEG-2000</b> Java library: (http://www.jpeg.org/jpeg2000/)</li>" +
+               "<li><b>JUnit</b> library: Erich Gamma, Kent Beck, Erik Meade, et al (http://sourceforge.net/projects/junit/)</li>" +
+               "<li><b>NetCDF C Library</b> library: Russ Rew, Ward Fisher, Dennis Heimbinger</li>" +
+               "<li><b>OPeNDAP Java</b> library: Dennis Heimbinger, James Gallagher, Nathan Potter, Don Denbo, et. al.(http://opendap.org)</li>" +
+               "<li><b>Protobuf serialization</b> library: Google (http://code.google.com/p/protobuf/)</li>" +
+               "<li><b>Simple Logging Facade for Java</b> library: Ceki Gulcu (http://www.slf4j.org/)</li>" +
+               "<li><b>Spring lightweight framework</b> library: Rod Johnson, et. al.(http://www.springsource.org/)</li>" +
+               "<li><b>Imaging utilities:</b>: Richard Eigenmann</li>" +
+               "<li><b>Udunits:</b>: Steve Emmerson</li>" +
+               "</ul><center>Special thanks to <b>Sun/Oracle</b> (java.oracle.com) for the platform on which we stand." +
+               "</center></body></html> ");
+
+      JPanel main = new JPanel(new BorderLayout());
+      main.setBorder(new javax.swing.border.LineBorder(Color.BLACK));
+      main.setBackground(new Color(0xFFECEC));
+
+      JLabel icon = new JLabel(new ImageIcon(BAMutil.getImage("netcdfUI")));
+      icon.setOpaque(true);
+      icon.setBackground(new Color(0xFFECEC));
+
+      JLabel threddsLogo = new JLabel(Resource.getIcon(BAMutil.getResourcePath() + "threddsLogo.png", false));
+      threddsLogo.setBackground(new Color(0xFFECEC));
+      threddsLogo.setOpaque(true);
+
+      main.add(icon, BorderLayout.NORTH);
+      main.add(lab1, BorderLayout.CENTER);
+      main.add(threddsLogo, BorderLayout.SOUTH);
+      getContentPane().add(main);
+      pack();
+
+      //show();
+      java.awt.Dimension screenSize = Toolkit.getDefaultToolkit().getScreenSize();
+      java.awt.Dimension labelSize = this.getPreferredSize();
+      setLocation(screenSize.width / 2 - (labelSize.width / 2), screenSize.height / 2 - (labelSize.height / 2));
+      addMouseListener(new MouseAdapter() {
+        public void mousePressed(MouseEvent e) {
+          setVisible(false);
+        }
+      });
+      setVisible(true);
+      //System.out.println("AW ok getPreferredSize="+getPreferredSize()+" screenSize="+screenSize);
+    }
+  }
+
+  private String getVersion() {
+
+    String version;
+    try (InputStream is = ucar.nc2.ui.util.Resource.getFileResource("/README")) {
+      if (is == null) return "4.6";
+      BufferedReader dataIS = new BufferedReader(new InputStreamReader(is, CDM.utf8Charset));
+      StringBuilder sbuff = new StringBuilder();
+      for (int i = 0; i < 3; i++) {
+        sbuff.append(dataIS.readLine());
+        sbuff.append("<br>");
+      }
+      version = sbuff.toString();
+    } catch (IOException ioe) {
+      ioe.printStackTrace();
+      version = "version unknown";
+    }
+
+    return version;
+  }
+
+  // Splash Window
+  private static class MySplashScreen extends javax.swing.JWindow {
+    public MySplashScreen() {
+      Image image = Resource.getImage("/resources/nj22/ui/pix/ring2.jpg");
+      if (image != null) {
+        ImageIcon icon = new ImageIcon(image);
+        JLabel lab = new JLabel(icon);
+        getContentPane().add(lab);
+        pack();
+        //show();
+        java.awt.Dimension screenSize = Toolkit.getDefaultToolkit().getScreenSize();
+        int width = image.getWidth(null);
+        int height = image.getHeight(null);
+        setLocation(screenSize.width / 2 - (width / 2), screenSize.height / 2 - (height / 2));
+        addMouseListener(new MouseAdapter() {
+            public void mousePressed(MouseEvent e) {
+                setVisible(false);
+            }
+        });
+        setVisible(true);
+      }
+    }
+  }
+
+
+  //////////////////////////////////////////////////////////////////////////
+  static private void exit() {
+    ui.save();
+    Rectangle bounds = frame.getBounds();
+    prefs.putBeanObject(FRAME_SIZE, bounds);
+    try {
+      store.save();
+    } catch (IOException ioe) {
+      ioe.printStackTrace();
+    }
+
+    done = true; // on some systems, still get a window close event
+    ucar.nc2.util.cache.FileCacheIF cache = NetcdfDataset.getNetcdfFileCache();
+    if (cache != null)
+      cache.clearCache(true);
+    FileCache.shutdown(); // shutdown threads
+    MetadataManager.closeAll(); // shutdown bdb
+
+    System.exit(0);
+  }
+
+  // handle messages
+  private static ToolsUI ui;
+  private static JFrame frame;
+  private static PreferencesExt prefs;
+  private static XMLStore store;
+  private static boolean done = false;
+
+  private static String wantDataset = null;
+
+  private static void setDataset() {
+    SwingUtilities.invokeLater(new Runnable() { // do it in the swing event thread
+
+      public void run() {
+        int pos = wantDataset.indexOf('#');
+        if (pos > 0) {
+          String catName = wantDataset.substring(0, pos); // {catalog}#{dataset}
+          if (catName.endsWith(".xml")) {
+            ui.makeComponent(null, "THREDDS");
+            ui.threddsUI.setDataset(wantDataset);
+            ui.tabbedPane.setSelectedComponent(ui.threddsUI);
+          }
+          return;
+        }
+
+        // default
+        ui.openNetcdfFile(wantDataset);
+      }
+    });
+  }
+
+  /////////////////////////////////////////////////////////////////////
+
+    // run this on the event thread
+  private static void createGui() {
+    try {
+      // Switch to Nimbus Look and Feel, if it's available.
+      for (UIManager.LookAndFeelInfo info : UIManager.getInstalledLookAndFeels()) {
+        if ("Nimbus".equals(info.getName())) {
+          UIManager.setLookAndFeel(info.getClassName());
+          break;
+        }
+      }
+    } catch (ClassNotFoundException | InstantiationException | IllegalAccessException |
+            UnsupportedLookAndFeelException e) {
+      log.warn("Found Nimbus Look and Feel, but couldn't install it.", e);
+    }
+
+    // get a splash screen up right away
+    final MySplashScreen splash = new MySplashScreen();
+
+    // misc initializations
+    BAMutil.setResourcePath("/resources/nj22/ui/icons/");
+
+    // test
+    // java.util.logging.Logger.getLogger("ucar.nc2").setLevel( java.util.logging.Level.SEVERE);
+
+    // put UI in a JFrame
+    frame = new JFrame("NetCDF (4.6) Tools");
+    ui = new ToolsUI(prefs, frame);
+
+    frame.setIconImage(BAMutil.getImage("netcdfUI"));
+
+    frame.addWindowListener(new WindowAdapter() {
+      public void windowActivated(WindowEvent e) {
+        splash.setVisible(false);
+        splash.dispose();
+      }
+
+      public void windowClosing(WindowEvent e) {
+        if (!done) exit();
+      }
+    });
+
+    frame.getContentPane().add(ui);
+    Rectangle bounds = (Rectangle) prefs.getBean(FRAME_SIZE, new Rectangle(50, 50, 800, 450));
+    frame.setBounds(bounds);
+
+    frame.pack();
+    frame.setBounds(bounds);
+    frame.setVisible(true);
+
+    // in case a dataset was on the command line
+    if (wantDataset != null)
+      setDataset();
+  }
+
+  static boolean isCacheInit = false;
+
+  public static void main(String args[]) {
+    if (debugListen) {
+      System.out.println("Arguments:");
+      for (String arg : args) {
+        System.out.println(" " + arg);
+      }
+
+        HTTPSession.debugHeaders(true);
+    }
+
+    //////////////////////////////////////////////////////////////////////////
+    // handle multiple versions of ToolsUI, along with passing a dataset name
+    SocketMessage sm;
+    if (args.length > 0) {
+      // munge arguments into a single string
+      StringBuilder sbuff = new StringBuilder();
+      for (String arg : args) {
+        sbuff.append(arg);
+        sbuff.append(" ");
+      }
+      String arguments = sbuff.toString();
+      System.out.println("ToolsUI arguments=" + arguments);
+
+      wantDataset = arguments;
+
+      // see if another version is running, if so send it the message
+      sm = new SocketMessage(14444, wantDataset);
+      if (sm.isAlreadyRunning()) {
+        System.out.println("ToolsUI already running - pass argument= '" + wantDataset + "' to it and exit");
+        System.exit(0);
+      }
+
+    } else { // no arguments were passed
+
+      // look for messages from another ToolsUI
+      sm = new SocketMessage(14444, null);
+      if (sm.isAlreadyRunning()) {
+        System.out.println("ToolsUI already running - start up another copy");
+      } else {
+        sm.addEventListener(new SocketMessage.EventListener() {
+          public void setMessage(SocketMessage.Event event) {
+            wantDataset = event.getMessage();
+            if (debugListen) System.out.println(" got message= '" + wantDataset);
+            setDataset();
+          }
+        });
+      }
+    }
+
+    if (debugListen) {
+      System.out.println("Arguments:");
+      for (String arg : args) {
+        System.out.println(" " + arg);
+      }
+      HTTPSession.debugHeaders(true);
+    }
+
+    ////////////////////////////////////////////////////////////////////////////////////////////////
+
+    // spring initialization
+    try (ClassPathXmlApplicationContext springContext =
+            new ClassPathXmlApplicationContext("classpath:resources/nj22/ui/spring/application-config.xml")) {
+
+      // look for run line arguments
+      boolean configRead = false;
+      for (int i = 0; i < args.length; i++) {
+        if (args[i].equalsIgnoreCase("-nj22Config") && (i < args.length - 1)) {
+          String runtimeConfig = args[i + 1];
+          i++;
+          try {
+            StringBuilder errlog = new StringBuilder();
+            FileInputStream fis = new FileInputStream(runtimeConfig);
+            RuntimeConfigParser.read(fis, errlog);
+            configRead = true;
+            System.out.println(errlog);
+          } catch (IOException ioe) {
+            System.out.println("Error reading " + runtimeConfig + "=" + ioe.getMessage());
+          }
+        }
+      }
+
+      if (!configRead) {
+        String filename = XMLStore.makeStandardFilename(".unidata", "nj22Config.xml");
+        File f = new File(filename);
+        if (f.exists()) {
+          try {
+            StringBuilder errlog = new StringBuilder();
+            FileInputStream fis = new FileInputStream(filename);
+            RuntimeConfigParser.read(fis, errlog);
+            configRead = true;
+            System.out.println(errlog);
+          } catch (IOException ioe) {
+            System.out.println("Error reading " + filename + "=" + ioe.getMessage());
+          }
+        }
+      }
+
+      // prefs storage
+      try {
+        // 4.4
+        String prefStore = XMLStore.makeStandardFilename(".unidata", "ToolsUI.xml");
+        File prefs44 = new File(prefStore);
+
+        if (!prefs44.exists()) { // if 4.4 doesnt exist, see if 4.3 exists
+          String prefStoreBack = XMLStore.makeStandardFilename(".unidata", "NetcdfUI22.xml");
+          File prefs43 = new File(prefStoreBack);
+          if (prefs43.exists()) { // make a copy of it
+            IO.copyFile(prefs43, prefs44);
+          }
+        }
+
+        // open 4.4 version, create it if doesnt exist
+        store = XMLStore.createFromFile(prefStore, null);
+        prefs = store.getPreferences();
+
+        Debug.setStore(prefs.node("Debug"));
+      } catch (IOException e) {
+        System.out.println("XMLStore Creation failed " + e);
+      }
+
+      // LOOK needed? for efficiency, persist aggregations. Every hour, delete stuff older than 30 days
+      Aggregation.setPersistenceCache(new DiskCache2("/.unidata/aggCache", true, 60 * 24 * 30, 60));
+
+      // filesystem caching
+      // DiskCache2 cacheDir = new DiskCache2(".unidata/ehcache", true, -1, -1);
+      //cacheManager = thredds.filesystem.ControllerCaching.makeTestController(cacheDir.getRootDirectory());
+      //DatasetCollectionMFiles.setController(cacheManager); // ehcache for files
+
+    /* try {
+      //thredds.inventory.bdb.MetadataManager.setCacheDirectory(fcCache, maxSizeBytes, jvmPercent);
+      //thredds.inventory.CollectionManagerAbstract.setMetadataStore(thredds.inventory.bdb.MetadataManager.getFactory());
+    } catch (Exception e) {
+      log.error("CdmInit: Failed to open CollectionManagerAbstract.setMetadataStore", e);
+    } */
+
+      UrlAuthenticatorDialog provider = new UrlAuthenticatorDialog(frame);
+      HTTPSession.setGlobalCredentialsProvider(provider);
+      HTTPSession.setGlobalUserAgent("ToolsUI v4.6");
+
+      // set Authentication for accessing passsword protected services like TDS PUT
+      java.net.Authenticator.setDefault(provider);
+
+      // open dap initializations
+      ucar.nc2.dods.DODSNetcdfFile.setAllowCompression(true);
+      ucar.nc2.dods.DODSNetcdfFile.setAllowSessions(true);
+
+      // caching
+      ucar.unidata.io.RandomAccessFile.enableDefaultGlobalFileCache();
+      GribCdmIndex.initDefaultCollectionCache(100, 200, -1);
+
+    /* No longer needed
+    HttpClient client = HttpClientManager.init(provider, "ToolsUI");
+    opendap.dap.DConnect2.setHttpClient(client);
+    HTTPRandomAccessFile.setHttpClient(client);
+    CdmRemote.setHttpClient(client);
+    NetcdfDataset.setHttpClient(client);
+    WmsViewer.setHttpClient(client);
+    */
+
+      SwingUtilities.invokeLater(new Runnable() {
+        @Override
+        public void run() {
+          createGui();
+        }
+      });
+    }
+  }
+
+}