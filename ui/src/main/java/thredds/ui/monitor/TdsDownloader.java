/*
 * Copyright 1998-2009 University Corporation for Atmospheric Research/Unidata
 *
 * Portions of this software were developed by the Unidata Program at the
 * University Corporation for Atmospheric Research.
 *
 * Access and use of this software shall impose the following obligations
 * and understandings on the user. The user is granted the right, without
 * any fee or cost, to use, copy, modify, alter, enhance and distribute
 * this software, and any derivative works thereof, and its supporting
 * documentation for any purpose whatsoever, provided that this entire
 * notice appears in all copies of the software, derivative works and
 * supporting documentation.  Further, UCAR requests that the user credit
 * UCAR/Unidata in any publications that result from the use of this
 * software or in any product that includes this software. The names UCAR
 * and/or Unidata, however, may not be used in any advertising or publicity
 * to endorse or promote any products or commercial entity unless specific
 * written permission is obtained from UCAR/Unidata. The user also
 * understands that UCAR/Unidata is not obligated to provide the user with
 * any support, consulting, training or assistance of any kind with regard
 * to the use, operation and performance of this software nor to provide
 * the user with any updates, revisions, new versions or "bug fixes."
 *
 * THIS SOFTWARE IS PROVIDED BY UCAR/UNIDATA "AS IS" AND ANY EXPRESS OR
 * IMPLIED WARRANTIES, INCLUDING, BUT NOT LIMITED TO, THE IMPLIED
 * WARRANTIES OF MERCHANTABILITY AND FITNESS FOR A PARTICULAR PURPOSE ARE
 * DISCLAIMED. IN NO EVENT SHALL UCAR/UNIDATA BE LIABLE FOR ANY SPECIAL,
 * INDIRECT OR CONSEQUENTIAL DAMAGES OR ANY DAMAGES WHATSOEVER RESULTING
 * FROM LOSS OF USE, DATA OR PROFITS, WHETHER IN AN ACTION OF CONTRACT,
 * NEGLIGENCE OR OTHER TORTIOUS ACTION, ARISING OUT OF OR IN CONNECTION
 * WITH THE ACCESS, USE OR PERFORMANCE OF THIS SOFTWARE.
 */

package thredds.ui.monitor;

import ucar.httpservices.*;
import ucar.nc2.util.CancelTask;
import ucar.nc2.util.net.HttpClientManager;

import java.io.*;
import javax.swing.*;

/**
 * Download files from TDS, must have remote management turned on.
 * <pre>
 *   1) log files
 *   2) roots
 * </pre>
 * @author caron
 * @since Apr 24, 2009
 */
public class TdsDownloader {
  static private final String latestServletLog = "threddsServlet.log";

  public enum Type {access, thredds}

  private ManageForm.Data config;
  private Type type;

  private File localDir;
  private JTextArea ta;
  private CancelTask cancel;
  private HTTPSession session;

  TdsDownloader(JTextArea ta, ManageForm.Data config, Type type) throws IOException {
    this.ta = ta;
    this.config = config;
    this.type = type;

    session = HTTPFactory.newSession(config.getServerPrefix());

    localDir = LogLocalManager.getDirectory(config.server, type.toString());
    if (!localDir.exists() && !localDir.mkdirs()) {
      ta.setText(String.format("Failed to create local directory in = %s%n%n", localDir));
      return;
    }
  }

  // copy remote files to localDir
  public void getRemoteFiles(final CancelTask _cancel) {
    this.cancel = _cancel;

    String urls = config.getServerPrefix() + "/thredds/admin/log/"+type+"/";
    ta.append(String.format("Download URL = %s%n", urls));

    String contents = null;
<<<<<<< HEAD
    try ( HTTPMethod method = HTTPFactory.Get(session, urls)) {
=======
    try (HTTPMethod method = HTTPFactory.Get(session, urls)) {
>>>>>>> df736f2f
        int statusCode = method.execute();
        if (statusCode == 200)
          contents = method.getResponseAsString();

      if ((contents == null) || (contents.length() == 0)) {
        ta.append(String.format("Failed to get logs at URL = %s%n%n", urls));
        return;
      } else {
        ta.append(String.format("Logs at URL = %s%n%s%n", urls, contents));
      }
    } catch (Throwable t) {
      ta.append(String.format("Failed to get logs at URL = %s error = %s%n%n", urls, t.getMessage()));
      t.printStackTrace();
      return;
    }

    // update text area in background  http://technobuz.com/2009/05/update-jtextarea-dynamically/
    final String list = contents;
    SwingWorker worker = new SwingWorker<String, Void>() {

      @Override
      protected String doInBackground() throws Exception {
        try {
          ta.append(String.format("Local log files stored in = %s%n%n", localDir));
          String[] lines = list.split("\n");
          for (String line : lines) {
            new RemoteLog(line.trim());
            if (cancel.isCancel()) {
              break;
            }
          }
        } catch (Throwable t) {
          t.printStackTrace();
        }

        return null;
      }

      public void done() {
        if (cancel.isCancel())
          ta.append(String.format("Download was cancelled for %s%n", type));
        else
          ta.append(String.format("Download complete for %s%n", type));
      }
    };

    // do in background
    worker.execute();
  }

  private class RemoteLog {
    String name;
    long size;
    File localFile;

    RemoteLog(String line) throws IOException {
      String[] tokes = line.split(" ");
      name = tokes[0];
      size = Long.parseLong(tokes[1]);

      localFile = new File(localDir, name);
      if (!localFile.exists() || (localFile.length() > size) || name.equals(latestServletLog)) {
        ta.append(String.format("Read RemoteLog length=%6d Kb for %s%n", size/1000, name));
        read();
      } else if (localFile.length() < size) {
        ta.append(String.format("Append RemoteLog length=%6d Kb to local=%6d Kb for %s%n", size/1000, localFile.length()/1000, name));
        append();
      } else {
        ta.append(String.format("Ok RemoteLog length=%6d local=%6d (kb) for %s%n", size/1000, localFile.length()/1000, name));
      }
      ta.setCaretPosition(ta.getText().length());   // needed to get the text to update ?

    }

    void read() throws IOException {
      String urls = config.getServerPrefix() + "/thredds/admin/log/"+type+"/" + name;
      ta.append(String.format(" reading %s to %s%n", urls, localFile.getPath()));
      HttpClientManager.copyUrlContentsToFile(session, urls, localFile);
    }

    void append() throws IOException {
      String urls = config.getServerPrefix() + "/thredds/admin/log/"+type+"/" + name;
      long start = localFile.length();
      long want = size - start;
      long got = HttpClientManager.appendUrlContentsToFile(session, urls, localFile, start, size);
      if (want == got)
        ta.append(String.format(" append %d bytes to %s %n", got, localFile.getPath()));
      else
        ta.append(String.format(" *** append got=%d want=%d bytes to %s %n", got, want, localFile.getPath()));
    }

    @Override
    public String toString() {
      return "RemoteLog{" +
              "name='" + name + '\'' +
              ", size=" + size +
              '}';
    }
  }

}
<|MERGE_RESOLUTION|>--- conflicted
+++ resolved
@@ -1,192 +1,188 @@
-/*
- * Copyright 1998-2009 University Corporation for Atmospheric Research/Unidata
- *
- * Portions of this software were developed by the Unidata Program at the
- * University Corporation for Atmospheric Research.
- *
- * Access and use of this software shall impose the following obligations
- * and understandings on the user. The user is granted the right, without
- * any fee or cost, to use, copy, modify, alter, enhance and distribute
- * this software, and any derivative works thereof, and its supporting
- * documentation for any purpose whatsoever, provided that this entire
- * notice appears in all copies of the software, derivative works and
- * supporting documentation.  Further, UCAR requests that the user credit
- * UCAR/Unidata in any publications that result from the use of this
- * software or in any product that includes this software. The names UCAR
- * and/or Unidata, however, may not be used in any advertising or publicity
- * to endorse or promote any products or commercial entity unless specific
- * written permission is obtained from UCAR/Unidata. The user also
- * understands that UCAR/Unidata is not obligated to provide the user with
- * any support, consulting, training or assistance of any kind with regard
- * to the use, operation and performance of this software nor to provide
- * the user with any updates, revisions, new versions or "bug fixes."
- *
- * THIS SOFTWARE IS PROVIDED BY UCAR/UNIDATA "AS IS" AND ANY EXPRESS OR
- * IMPLIED WARRANTIES, INCLUDING, BUT NOT LIMITED TO, THE IMPLIED
- * WARRANTIES OF MERCHANTABILITY AND FITNESS FOR A PARTICULAR PURPOSE ARE
- * DISCLAIMED. IN NO EVENT SHALL UCAR/UNIDATA BE LIABLE FOR ANY SPECIAL,
- * INDIRECT OR CONSEQUENTIAL DAMAGES OR ANY DAMAGES WHATSOEVER RESULTING
- * FROM LOSS OF USE, DATA OR PROFITS, WHETHER IN AN ACTION OF CONTRACT,
- * NEGLIGENCE OR OTHER TORTIOUS ACTION, ARISING OUT OF OR IN CONNECTION
- * WITH THE ACCESS, USE OR PERFORMANCE OF THIS SOFTWARE.
- */
-
-package thredds.ui.monitor;
-
-import ucar.httpservices.*;
-import ucar.nc2.util.CancelTask;
-import ucar.nc2.util.net.HttpClientManager;
-
-import java.io.*;
-import javax.swing.*;
-
-/**
- * Download files from TDS, must have remote management turned on.
- * <pre>
- *   1) log files
- *   2) roots
- * </pre>
- * @author caron
- * @since Apr 24, 2009
- */
-public class TdsDownloader {
-  static private final String latestServletLog = "threddsServlet.log";
-
-  public enum Type {access, thredds}
-
-  private ManageForm.Data config;
-  private Type type;
-
-  private File localDir;
-  private JTextArea ta;
-  private CancelTask cancel;
-  private HTTPSession session;
-
-  TdsDownloader(JTextArea ta, ManageForm.Data config, Type type) throws IOException {
-    this.ta = ta;
-    this.config = config;
-    this.type = type;
-
-    session = HTTPFactory.newSession(config.getServerPrefix());
-
-    localDir = LogLocalManager.getDirectory(config.server, type.toString());
-    if (!localDir.exists() && !localDir.mkdirs()) {
-      ta.setText(String.format("Failed to create local directory in = %s%n%n", localDir));
-      return;
-    }
-  }
-
-  // copy remote files to localDir
-  public void getRemoteFiles(final CancelTask _cancel) {
-    this.cancel = _cancel;
-
-    String urls = config.getServerPrefix() + "/thredds/admin/log/"+type+"/";
-    ta.append(String.format("Download URL = %s%n", urls));
-
-    String contents = null;
-<<<<<<< HEAD
-    try ( HTTPMethod method = HTTPFactory.Get(session, urls)) {
-=======
-    try (HTTPMethod method = HTTPFactory.Get(session, urls)) {
->>>>>>> df736f2f
-        int statusCode = method.execute();
-        if (statusCode == 200)
-          contents = method.getResponseAsString();
-
-      if ((contents == null) || (contents.length() == 0)) {
-        ta.append(String.format("Failed to get logs at URL = %s%n%n", urls));
-        return;
-      } else {
-        ta.append(String.format("Logs at URL = %s%n%s%n", urls, contents));
-      }
-    } catch (Throwable t) {
-      ta.append(String.format("Failed to get logs at URL = %s error = %s%n%n", urls, t.getMessage()));
-      t.printStackTrace();
-      return;
-    }
-
-    // update text area in background  http://technobuz.com/2009/05/update-jtextarea-dynamically/
-    final String list = contents;
-    SwingWorker worker = new SwingWorker<String, Void>() {
-
-      @Override
-      protected String doInBackground() throws Exception {
-        try {
-          ta.append(String.format("Local log files stored in = %s%n%n", localDir));
-          String[] lines = list.split("\n");
-          for (String line : lines) {
-            new RemoteLog(line.trim());
-            if (cancel.isCancel()) {
-              break;
-            }
-          }
-        } catch (Throwable t) {
-          t.printStackTrace();
-        }
-
-        return null;
-      }
-
-      public void done() {
-        if (cancel.isCancel())
-          ta.append(String.format("Download was cancelled for %s%n", type));
-        else
-          ta.append(String.format("Download complete for %s%n", type));
-      }
-    };
-
-    // do in background
-    worker.execute();
-  }
-
-  private class RemoteLog {
-    String name;
-    long size;
-    File localFile;
-
-    RemoteLog(String line) throws IOException {
-      String[] tokes = line.split(" ");
-      name = tokes[0];
-      size = Long.parseLong(tokes[1]);
-
-      localFile = new File(localDir, name);
-      if (!localFile.exists() || (localFile.length() > size) || name.equals(latestServletLog)) {
-        ta.append(String.format("Read RemoteLog length=%6d Kb for %s%n", size/1000, name));
-        read();
-      } else if (localFile.length() < size) {
-        ta.append(String.format("Append RemoteLog length=%6d Kb to local=%6d Kb for %s%n", size/1000, localFile.length()/1000, name));
-        append();
-      } else {
-        ta.append(String.format("Ok RemoteLog length=%6d local=%6d (kb) for %s%n", size/1000, localFile.length()/1000, name));
-      }
-      ta.setCaretPosition(ta.getText().length());   // needed to get the text to update ?
-
-    }
-
-    void read() throws IOException {
-      String urls = config.getServerPrefix() + "/thredds/admin/log/"+type+"/" + name;
-      ta.append(String.format(" reading %s to %s%n", urls, localFile.getPath()));
-      HttpClientManager.copyUrlContentsToFile(session, urls, localFile);
-    }
-
-    void append() throws IOException {
-      String urls = config.getServerPrefix() + "/thredds/admin/log/"+type+"/" + name;
-      long start = localFile.length();
-      long want = size - start;
-      long got = HttpClientManager.appendUrlContentsToFile(session, urls, localFile, start, size);
-      if (want == got)
-        ta.append(String.format(" append %d bytes to %s %n", got, localFile.getPath()));
-      else
-        ta.append(String.format(" *** append got=%d want=%d bytes to %s %n", got, want, localFile.getPath()));
-    }
-
-    @Override
-    public String toString() {
-      return "RemoteLog{" +
-              "name='" + name + '\'' +
-              ", size=" + size +
-              '}';
-    }
-  }
-
-}
+/*
+ * Copyright 1998-2009 University Corporation for Atmospheric Research/Unidata
+ *
+ * Portions of this software were developed by the Unidata Program at the
+ * University Corporation for Atmospheric Research.
+ *
+ * Access and use of this software shall impose the following obligations
+ * and understandings on the user. The user is granted the right, without
+ * any fee or cost, to use, copy, modify, alter, enhance and distribute
+ * this software, and any derivative works thereof, and its supporting
+ * documentation for any purpose whatsoever, provided that this entire
+ * notice appears in all copies of the software, derivative works and
+ * supporting documentation.  Further, UCAR requests that the user credit
+ * UCAR/Unidata in any publications that result from the use of this
+ * software or in any product that includes this software. The names UCAR
+ * and/or Unidata, however, may not be used in any advertising or publicity
+ * to endorse or promote any products or commercial entity unless specific
+ * written permission is obtained from UCAR/Unidata. The user also
+ * understands that UCAR/Unidata is not obligated to provide the user with
+ * any support, consulting, training or assistance of any kind with regard
+ * to the use, operation and performance of this software nor to provide
+ * the user with any updates, revisions, new versions or "bug fixes."
+ *
+ * THIS SOFTWARE IS PROVIDED BY UCAR/UNIDATA "AS IS" AND ANY EXPRESS OR
+ * IMPLIED WARRANTIES, INCLUDING, BUT NOT LIMITED TO, THE IMPLIED
+ * WARRANTIES OF MERCHANTABILITY AND FITNESS FOR A PARTICULAR PURPOSE ARE
+ * DISCLAIMED. IN NO EVENT SHALL UCAR/UNIDATA BE LIABLE FOR ANY SPECIAL,
+ * INDIRECT OR CONSEQUENTIAL DAMAGES OR ANY DAMAGES WHATSOEVER RESULTING
+ * FROM LOSS OF USE, DATA OR PROFITS, WHETHER IN AN ACTION OF CONTRACT,
+ * NEGLIGENCE OR OTHER TORTIOUS ACTION, ARISING OUT OF OR IN CONNECTION
+ * WITH THE ACCESS, USE OR PERFORMANCE OF THIS SOFTWARE.
+ */
+
+package thredds.ui.monitor;
+
+import ucar.httpservices.*;
+import ucar.nc2.util.CancelTask;
+import ucar.nc2.util.net.HttpClientManager;
+
+import java.io.*;
+import javax.swing.*;
+
+/**
+ * Download files from TDS, must have remote management turned on.
+ * <pre>
+ *   1) log files
+ *   2) roots
+ * </pre>
+ * @author caron
+ * @since Apr 24, 2009
+ */
+public class TdsDownloader {
+  static private final String latestServletLog = "threddsServlet.log";
+
+  public enum Type {access, thredds}
+
+  private ManageForm.Data config;
+  private Type type;
+
+  private File localDir;
+  private JTextArea ta;
+  private CancelTask cancel;
+  private HTTPSession session;
+
+  TdsDownloader(JTextArea ta, ManageForm.Data config, Type type) throws IOException {
+    this.ta = ta;
+    this.config = config;
+    this.type = type;
+
+    session = HTTPFactory.newSession(config.getServerPrefix());
+
+    localDir = LogLocalManager.getDirectory(config.server, type.toString());
+    if (!localDir.exists() && !localDir.mkdirs()) {
+      ta.setText(String.format("Failed to create local directory in = %s%n%n", localDir));
+      return;
+    }
+  }
+
+  // copy remote files to localDir
+  public void getRemoteFiles(final CancelTask _cancel) {
+    this.cancel = _cancel;
+
+    String urls = config.getServerPrefix() + "/thredds/admin/log/"+type+"/";
+    ta.append(String.format("Download URL = %s%n", urls));
+
+    String contents = null;
+    try (HTTPMethod method = HTTPFactory.Get(session, urls)) {
+        int statusCode = method.execute();
+        if (statusCode == 200)
+          contents = method.getResponseAsString();
+
+      if ((contents == null) || (contents.length() == 0)) {
+        ta.append(String.format("Failed to get logs at URL = %s%n%n", urls));
+        return;
+      } else {
+        ta.append(String.format("Logs at URL = %s%n%s%n", urls, contents));
+      }
+    } catch (Throwable t) {
+      ta.append(String.format("Failed to get logs at URL = %s error = %s%n%n", urls, t.getMessage()));
+      t.printStackTrace();
+      return;
+    }
+
+    // update text area in background  http://technobuz.com/2009/05/update-jtextarea-dynamically/
+    final String list = contents;
+    SwingWorker worker = new SwingWorker<String, Void>() {
+
+      @Override
+      protected String doInBackground() throws Exception {
+        try {
+          ta.append(String.format("Local log files stored in = %s%n%n", localDir));
+          String[] lines = list.split("\n");
+          for (String line : lines) {
+            new RemoteLog(line.trim());
+            if (cancel.isCancel()) {
+              break;
+            }
+          }
+        } catch (Throwable t) {
+          t.printStackTrace();
+        }
+
+        return null;
+      }
+
+      public void done() {
+        if (cancel.isCancel())
+          ta.append(String.format("Download was cancelled for %s%n", type));
+        else
+          ta.append(String.format("Download complete for %s%n", type));
+      }
+    };
+
+    // do in background
+    worker.execute();
+  }
+
+  private class RemoteLog {
+    String name;
+    long size;
+    File localFile;
+
+    RemoteLog(String line) throws IOException {
+      String[] tokes = line.split(" ");
+      name = tokes[0];
+      size = Long.parseLong(tokes[1]);
+
+      localFile = new File(localDir, name);
+      if (!localFile.exists() || (localFile.length() > size) || name.equals(latestServletLog)) {
+        ta.append(String.format("Read RemoteLog length=%6d Kb for %s%n", size/1000, name));
+        read();
+      } else if (localFile.length() < size) {
+        ta.append(String.format("Append RemoteLog length=%6d Kb to local=%6d Kb for %s%n", size/1000, localFile.length()/1000, name));
+        append();
+      } else {
+        ta.append(String.format("Ok RemoteLog length=%6d local=%6d (kb) for %s%n", size/1000, localFile.length()/1000, name));
+      }
+      ta.setCaretPosition(ta.getText().length());   // needed to get the text to update ?
+
+    }
+
+    void read() throws IOException {
+      String urls = config.getServerPrefix() + "/thredds/admin/log/"+type+"/" + name;
+      ta.append(String.format(" reading %s to %s%n", urls, localFile.getPath()));
+      HttpClientManager.copyUrlContentsToFile(session, urls, localFile);
+    }
+
+    void append() throws IOException {
+      String urls = config.getServerPrefix() + "/thredds/admin/log/"+type+"/" + name;
+      long start = localFile.length();
+      long want = size - start;
+      long got = HttpClientManager.appendUrlContentsToFile(session, urls, localFile, start, size);
+      if (want == got)
+        ta.append(String.format(" append %d bytes to %s %n", got, localFile.getPath()));
+      else
+        ta.append(String.format(" *** append got=%d want=%d bytes to %s %n", got, want, localFile.getPath()));
+    }
+
+    @Override
+    public String toString() {
+      return "RemoteLog{" +
+              "name='" + name + '\'' +
+              ", size=" + size +
+              '}';
+    }
+  }
+
+}