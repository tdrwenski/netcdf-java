/*
 * Copyright 1998-2015 John Caron and University Corporation for Atmospheric Research/Unidata
 *
 *  Portions of this software were developed by the Unidata Program at the
 *  University Corporation for Atmospheric Research.
 *
 *  Access and use of this software shall impose the following obligations
 *  and understandings on the user. The user is granted the right, without
 *  any fee or cost, to use, copy, modify, alter, enhance and distribute
 *  this software, and any derivative works thereof, and its supporting
 *  documentation for any purpose whatsoever, provided that this entire
 *  notice appears in all copies of the software, derivative works and
 *  supporting documentation.  Further, UCAR requests that the user credit
 *  UCAR/Unidata in any publications that result from the use of this
 *  software or in any product that includes this software. The names UCAR
 *  and/or Unidata, however, may not be used in any advertising or publicity
 *  to endorse or promote any products or commercial entity unless specific
 *  written permission is obtained from UCAR/Unidata. The user also
 *  understands that UCAR/Unidata is not obligated to provide the user with
 *  any support, consulting, training or assistance of any kind with regard
 *  to the use, operation and performance of this software nor to provide
 *  the user with any updates, revisions, new versions or "bug fixes."
 *
 *  THIS SOFTWARE IS PROVIDED BY UCAR/UNIDATA "AS IS" AND ANY EXPRESS OR
 *  IMPLIED WARRANTIES, INCLUDING, BUT NOT LIMITED TO, THE IMPLIED
 *  WARRANTIES OF MERCHANTABILITY AND FITNESS FOR A PARTICULAR PURPOSE ARE
 *  DISCLAIMED. IN NO EVENT SHALL UCAR/UNIDATA BE LIABLE FOR ANY SPECIAL,
 *  INDIRECT OR CONSEQUENTIAL DAMAGES OR ANY DAMAGES WHATSOEVER RESULTING
 *  FROM LOSS OF USE, DATA OR PROFITS, WHETHER IN AN ACTION OF CONTRACT,
 *  NEGLIGENCE OR OTHER TORTIOUS ACTION, ARISING OUT OF OR IN CONNECTION
 *  WITH THE ACCESS, USE OR PERFORMANCE OF THIS SOFTWARE.
 */

package thredds.server.ncss.params;

import thredds.server.ncss.exception.NcssException;
import thredds.server.ncss.validation.TimeParamsConstraint;
import thredds.server.ncss.validation.VarParamConstraint;
<<<<<<< HEAD
=======
import ucar.nc2.ft.FeatureDataset;
import ucar.nc2.ft.point.collection.UpdateableCollection;
>>>>>>> 2a10ea0f
import ucar.nc2.time.Calendar;
import ucar.nc2.time.CalendarDate;
import ucar.nc2.time.CalendarDateFormatter;
import ucar.nc2.time.CalendarDateRange;
import ucar.nc2.units.DateRange;
import ucar.nc2.units.DateType;
import ucar.nc2.units.TimeDuration;
import ucar.unidata.geoloc.LatLonPointImpl;
import ucar.unidata.geoloc.LatLonRect;

import java.io.IOException;
import java.text.ParseException;
import java.util.Formatter;
import java.util.List;

/**
 * Ncss Parameters superclass, have common parameters for grid and point
 *
 * @author caron
 * @since 10/5/13
 */

@TimeParamsConstraint
public class NcssParamsBean {

<<<<<<< HEAD
  protected String accept;
=======
  private org.slf4j.Logger log = org.slf4j.LoggerFactory.getLogger("featureCollectionScan");

  private String accept;
>>>>>>> 2a10ea0f

  @VarParamConstraint
  protected List<String> var;

  protected String time_start;

  protected String time_end;

  protected String time_duration;

  protected String time;

  protected String temporal;  // legacy, use time="all"

  protected String time_window;        // a time duration; point data only

  protected Double north;

  protected Double south;

  protected Double east;

  protected Double west;

  protected Double latitude;

  protected Double longitude;

  public NcssParamsBean() {}

  public NcssParamsBean(NcssParamsBean from) {
    this.accept = from.accept;
    this.var = from.var;
    this.time_start = from.time_start;
    this.time_end = from.time_end;
    this.time_duration = from.time_duration;
    this.time = from.time;
    this.temporal = from.temporal;
    this.north = from.north;
    this.south = from.south;
    this.east = from.east;
    this.west = from.west;
    this.latitude = from.latitude;
    this.longitude = from.longitude;
    this.date = from.date;
    this.dateRange = from.dateRange;
  }

  /////////////////////////////////////////////////////
  // Bean set/getters, needed by Spring

  public String getAccept() {
    return accept;
  }

  public void setAccept(String accept) {
    this.accept = accept;
  }

  public List<String> getVar() {
    return var;
  }

  public void setVar(List<String> var) {
    this.var = var;
  }

  // time - do not use directly, use time methods below
  public String getTime_start() {
    return time_start;
  }

  public void setTime_start(String time_start) {
    this.time_start = time_start;
  }

  public String getTime_end() {
    return time_end;
  }

  public void setTime_end(String time_end) {
    this.time_end = time_end;
  }

  public String getTime_duration() {
    return time_duration;
  }

  public void setTime_duration(String time_duration) {
    this.time_duration = time_duration;
  }

  public String getTime() {
    return time;
  }
  public void setTime(String time) {
    this.time = time;
  }

  // deprecated
  public String getTemporal() {
    return temporal;
  }
  public void setTemporal(String temporal) {
    this.temporal = temporal;
  }

  public String getTime_window() {
    return time_window;
  }

  public void setTime_window(String time_window) {
    this.time_window = time_window;
  }

  // latlon
  public Double getNorth() {
    return north;
  }

  public void setNorth(Double north) {
    this.north = north;
  }

  public Double getSouth() {
    return south;
  }

  public void setSouth(Double south) {
    this.south = south;
  }

  public Double getEast() {
    return east;
  }

  public void setEast(Double east) {
    this.east = east;
  }

  public Double getWest() {
    return west;
  }

  public void setWest(Double west) {
    this.west = west;
  }

  public Double getLatitude() {
    return latitude;
  }

  public void setLatitude(Double latitude) {
    this.latitude = latitude;
  }

  public Double getLongitude() {
    return longitude;
  }

  public void setLongitude(Double longitude) {
    this.longitude = longitude;
  }

  public boolean hasLatLonPoint() {
    return latitude != null && longitude != null;
  }

  public boolean hasLatLonBB() {
    return east != null && west != null && north != null && south != null;
  }

  public LatLonRect getLatLonBoundingBox() {
    if (!hasLatLonBB()) {
      return null;
    } else {
      double width = getEast() - getWest();
      double height = getNorth() - getSouth();
      return new LatLonRect(new LatLonPointImpl(getSouth(), getWest()), height, width);
    }
  }

  //////////////////////////////////////////////////////////
  // time_window is meant to be used with time=present. When time=present it returns the closest time to current in the dataset
  // but if the dataset does not have up to date data that could be really far from the current time and most likely useless (esp for observation data).
  // time_window tells the server give me the data if it's within this period otherwise don't bother. time_window must be a valid W3C time duration or udunit time

  protected TimeDuration timeWindow;
  public TimeDuration getTimeWindow() {
    return timeWindow;
  }

  public void setTimeWindow(TimeDuration timeWindow) {
    this.timeWindow = timeWindow;
  }

  //////////////////////////////////////////////////
  // time methods

  // problem is we dont know the Calendar until we open the dataset
  protected CalendarDate date;
  protected CalendarDateRange dateRange;

  public void setDate(CalendarDate date) {
    this.date = date;
  }

  public void setDateRange(CalendarDateRange dateRange) {
    this.dateRange = dateRange;
  }

  public boolean isAllTimes() {
    return (temporal != null && temporal.equalsIgnoreCase("all")) || (time != null && time.equalsIgnoreCase("all"));
  }

  public boolean isPresentTime() {
    return (time != null && time.equalsIgnoreCase("present"));
  }

  // return requested CalendarDateRange.
  public CalendarDateRange getCalendarDateRange(Calendar cal) {
    if (dateRange == null) return null;
    if (cal.equals(Calendar.getDefault())) return dateRange;

    // otherwise must reparse
    return makeCalendarDateRange(cal);
  }

  public CalendarDateRange makeCalendarDateRange(Calendar cal) {
    try {
      // this handles "present"
      DateRange dr = new DateRange(new DateType(time_start, null, null, cal), new DateType(time_end, null, null, cal), new TimeDuration(time_duration), null);
      return CalendarDateRange.of(dr.getStart().getCalendarDate(), dr.getEnd().getCalendarDate());
    } catch (ParseException pe) {
      return null; // ??
    }
  }

  public CalendarDate getRequestedDate(Calendar cal) {
    if (date == null) return null;
    if (cal.equals(Calendar.getDefault())) return date;

     // otherwise must reparse
    return CalendarDateFormatter.isoStringToCalendarDate(cal, getTime());
  }

<<<<<<< HEAD
  public boolean intersectsTime(CalendarDateRange have, Formatter errs) {
=======
  public boolean intersectsTime(FeatureDataset fd, Formatter errs) throws ParseException {
    CalendarDateRange have =  fd.getCalendarDateRange();
    try {
      //
      // if this is an updatable collection, check for a new CalendarDateRange (i.e. new
      // data available).
      // The issue is that fd does not get updated with thredds.catalog.InvDatasetFcPoint
      //
      // This allows requests to be fulfilled, even if the correct CalendarDateRange is
      // not available in the catalog. Ideally these should be synced.
      //
      UpdateableCollection uc = (UpdateableCollection) fd;
      have = uc.update();
    } catch (IOException ioe) {
      fd.getLocation();
      log.error("NCSS I/O Error for location %s", fd.getLocation());
      log.error(ioe.getLocalizedMessage());
    } catch (ClassCastException cce) {
      // not an updateable collection...just keep going.
    }
>>>>>>> 2a10ea0f
    if (have == null) return true;
    Calendar dataCal = have.getStart().getCalendar(); // use the same calendar as the dataset

    CalendarDateRange want = getCalendarDateRange(dataCal);
    if (want != null) {
      if (have.intersects(want)) {
        return true;
      } else {
        errs.format("Requested time range %s does not intersect actual time range %s", want, have);
        return false;
      }
    }

    CalendarDate wantTime = getRequestedDate(dataCal);
    if (wantTime == null) return true;
    if (!have.includes(wantTime)) {
      errs.format("Requested time %s does not intersect actual time range %s", wantTime, have);
      return false;
    }
    return true;
  }

  public TimeDuration parseTimeDuration() throws NcssException {
    if (getTime_duration() == null) return null;
    try {
      return TimeDuration.parseW3CDuration(getTime_duration());
    } catch (ParseException e) {
      throw new NcssException("invalid time duration");
    }
  }

}<|MERGE_RESOLUTION|>--- conflicted
+++ resolved
@@ -36,11 +36,8 @@
 import thredds.server.ncss.exception.NcssException;
 import thredds.server.ncss.validation.TimeParamsConstraint;
 import thredds.server.ncss.validation.VarParamConstraint;
-<<<<<<< HEAD
-=======
 import ucar.nc2.ft.FeatureDataset;
 import ucar.nc2.ft.point.collection.UpdateableCollection;
->>>>>>> 2a10ea0f
 import ucar.nc2.time.Calendar;
 import ucar.nc2.time.CalendarDate;
 import ucar.nc2.time.CalendarDateFormatter;
@@ -66,13 +63,9 @@
 @TimeParamsConstraint
 public class NcssParamsBean {
 
-<<<<<<< HEAD
+  static private org.slf4j.Logger log = org.slf4j.LoggerFactory.getLogger("featureCollectionScan");
+
   protected String accept;
-=======
-  private org.slf4j.Logger log = org.slf4j.LoggerFactory.getLogger("featureCollectionScan");
-
-  private String accept;
->>>>>>> 2a10ea0f
 
   @VarParamConstraint
   protected List<String> var;
@@ -319,30 +312,7 @@
     return CalendarDateFormatter.isoStringToCalendarDate(cal, getTime());
   }
 
-<<<<<<< HEAD
   public boolean intersectsTime(CalendarDateRange have, Formatter errs) {
-=======
-  public boolean intersectsTime(FeatureDataset fd, Formatter errs) throws ParseException {
-    CalendarDateRange have =  fd.getCalendarDateRange();
-    try {
-      //
-      // if this is an updatable collection, check for a new CalendarDateRange (i.e. new
-      // data available).
-      // The issue is that fd does not get updated with thredds.catalog.InvDatasetFcPoint
-      //
-      // This allows requests to be fulfilled, even if the correct CalendarDateRange is
-      // not available in the catalog. Ideally these should be synced.
-      //
-      UpdateableCollection uc = (UpdateableCollection) fd;
-      have = uc.update();
-    } catch (IOException ioe) {
-      fd.getLocation();
-      log.error("NCSS I/O Error for location %s", fd.getLocation());
-      log.error(ioe.getLocalizedMessage());
-    } catch (ClassCastException cce) {
-      // not an updateable collection...just keep going.
-    }
->>>>>>> 2a10ea0f
     if (have == null) return true;
     Calendar dataCal = have.getStart().getCalendar(); // use the same calendar as the dataset
 
