--- conflicted
+++ resolved
@@ -63,133 +63,79 @@
 
 @Service
 public class NcssShowDatasetInfoImpl implements NcssShowFeatureDatasetInfo, ServletContextAware {
-    private ServletContext servletContext;
-
-    @Override
-    public String showForm(FeatureDataset fd, String datasetUrlPath, boolean wantXml, boolean isPoint)
-            throws IOException, TransformerException, JDOMException {
-        FeatureType ft = fd.getFeatureType();
-        String strResponse = "";
-
-        switch (ft) {
-            case GRID:
-                strResponse = showGridForm((GridDataset) fd, datasetUrlPath, wantXml, isPoint);
-                break;
-
-            case STATION:
-                strResponse = showPointForm((FeatureDatasetPoint) fd, datasetUrlPath, wantXml,
-                        "/WEB-INF/xsl/ncssSobs.xsl");
-                break;
-
-            case POINT:
-                strResponse = showPointForm((FeatureDatasetPoint) fd, datasetUrlPath, wantXml,
-                        "/WEB-INF/xsl/ncssPobs.xsl");
-                break;
-
-            default:
-                // Feature not supported
-                break;
-        }
-
-        return strResponse;
-    }
-
-    private String showPointForm(FeatureDatasetPoint fp, String datasetUrlPath, boolean wantXml, String xslt)
-            throws IOException, TransformerException, JDOMException {
-        FeatureDatasetPointXML xmlWriter = new FeatureDatasetPointXML(fp, datasetUrlPath);
-        Document doc = xmlWriter.getCapabilitiesDocument();
-
-        if (FormatsAvailabilityService.isFormatAvailable(SupportedFormat.NETCDF4)) {
-            String xPathForGridElement = "capabilities/AcceptList";
-            addElement(doc, xPathForGridElement,
-                    new Element("accept").addContent("netcdf4").setAttribute("displayName", "CF/NetCDF-4"));
-
-            // TODO: Re-enable when NC4Ext bugs are ironed out.
-            // addElement(doc, xPathForGridElement,
-            //         new Element("accept").addContent("netcdf4ext").setAttribute("displayName", "NetCDF-4 Extended"));
-        }
-
-        if (wantXml) {
-            XMLOutputter fmt = new XMLOutputter(Format.getPrettyFormat());
-            return fmt.outputString(doc);
-        } else {
-            InputStream is = getXSLT(xslt);
-            //XSLTransformer transformer = new XSLTransformer(is);
-
-            Transformer transformer = TransformerFactory.newInstance().newTransformer(new StreamSource(is));
-            String context = servletContext.getContextPath();
-            transformer.setParameter("tdsContext", context);
-
-            JDOMSource in = new JDOMSource(doc);
-            JDOMResult out = new JDOMResult();
-            transformer.transform(in, out);
-            Document html = out.getDocument();
-
-            XMLOutputter fmt = new XMLOutputter(Format.getPrettyFormat());
-            return fmt.outputString(html);
-        }
-    }
-
-    private String showGridForm(GridDataset gds, String datsetUrlPath, boolean wantXml, boolean isPoint)
-            throws IOException, TransformerException, JDOMException {
-        boolean formatAvailable = FormatsAvailabilityService.isFormatAvailable(SupportedFormat.NETCDF4);
-        GridDatasetInfo writer = new GridDatasetInfo(gds, "path");
-
-        if (wantXml) {
-            Document datsetDescription = writer.makeDatasetDescription();
-            if (formatAvailable) {
-                addNetcdf4Format(datsetDescription, "/gridDataset");
-            }
-
-            return writer.writeXML(datsetDescription);
-        } else {
-            InputStream xslt = getXSLT(isPoint ? "/WEB-INF/xsl/ncssGridAsPoint.xsl" : "/WEB-INF/xsl/ncssGrid.xsl");
-            Document doc = writer.makeGridForm();
-
-            if (formatAvailable) {
-                addNetcdf4Format(doc, "/gridForm");
-            }
-
-            Element root = doc.getRootElement();
-            root.setAttribute("location", datsetUrlPath);
-            Transformer xslTransformer = TransformerFactory.newInstance().newTransformer(new StreamSource(xslt));
-            String context = servletContext.getContextPath();
-            xslTransformer.setParameter("tdsContext", context);
-
-            xslTransformer.setParameter("gridWKT", writer.getDatasetBoundariesWKT());
-
-            JDOMSource in = new JDOMSource(doc);
-            JDOMResult out = new JDOMResult();
-            xslTransformer.transform(in, out);
-            Document html = out.getDocument();
-
-            XMLOutputter fmt = new XMLOutputter(Format.getPrettyFormat());
-            return fmt.outputString(html);
-        }
-    }
-
-    private InputStream getXSLT(String xslName) throws IOException {
-        ServletContextResource r = new ServletContextResource(servletContext, xslName);
-        return r.getInputStream();
-    }
-
-<<<<<<< HEAD
-    @Override
-    public void setServletContext(ServletContext servletContext) {
-        this.servletContext = servletContext;
-=======
-    return infoString;
-  }
-
-  private String showGridForm(GridDataset gds, String datsetUrlPath, boolean wantXml, boolean isPoint) {
-
+  private ServletContext servletContext;
+
+  @Override
+  public String showForm(FeatureDataset fd, String datasetUrlPath, boolean wantXml, boolean isPoint)
+          throws IOException, TransformerException, JDOMException {
+    FeatureType ft = fd.getFeatureType();
+    String strResponse = "";
+
+    switch (ft) {
+      case GRID:
+        strResponse = showGridForm((GridDataset) fd, datasetUrlPath, wantXml, isPoint);
+        break;
+
+      case STATION:
+        strResponse = showPointForm((FeatureDatasetPoint) fd, datasetUrlPath, wantXml,
+                "/WEB-INF/xsl/ncssSobs.xsl");
+        break;
+
+      case POINT:
+        strResponse = showPointForm((FeatureDatasetPoint) fd, datasetUrlPath, wantXml,
+                "/WEB-INF/xsl/ncssPobs.xsl");
+        break;
+
+      default:
+        // Feature not supported
+        break;
+    }
+
+    return strResponse;
+  }
+
+  private String showPointForm(FeatureDatasetPoint fp, String datasetUrlPath, boolean wantXml, String xslt)
+          throws IOException, TransformerException, JDOMException {
+    FeatureDatasetPointXML xmlWriter = new FeatureDatasetPointXML(fp, datasetUrlPath);
+    Document doc = xmlWriter.getCapabilitiesDocument();
+
+    if (FormatsAvailabilityService.isFormatAvailable(SupportedFormat.NETCDF4)) {
+      String xPathForGridElement = "capabilities/AcceptList";
+      addElement(doc, xPathForGridElement,
+              new Element("accept").addContent("netcdf4").setAttribute("displayName", "CF/NetCDF-4"));
+
+      // TODO: Re-enable when NC4Ext bugs are ironed out.
+      // addElement(doc, xPathForGridElement,
+      //         new Element("accept").addContent("netcdf4ext").setAttribute("displayName", "NetCDF-4 Extended"));
+    }
+
+    if (wantXml) {
+      XMLOutputter fmt = new XMLOutputter(Format.getPrettyFormat());
+      return fmt.outputString(doc);
+    } else {
+      InputStream is = getXSLT(xslt);
+      //XSLTransformer transformer = new XSLTransformer(is);
+
+      Transformer transformer = TransformerFactory.newInstance().newTransformer(new StreamSource(is));
+      String context = servletContext.getContextPath();
+      transformer.setParameter("tdsContext", context);
+
+      JDOMSource in = new JDOMSource(doc);
+      JDOMResult out = new JDOMResult();
+      transformer.transform(in, out);
+      Document html = out.getDocument();
+
+      XMLOutputter fmt = new XMLOutputter(Format.getPrettyFormat());
+      return fmt.outputString(html);
+    }
+  }
+
+  private String showGridForm(GridDataset gds, String datsetUrlPath, boolean wantXml, boolean isPoint)
+          throws IOException, TransformerException, JDOMException {
     boolean formatAvailable = FormatsAvailabilityService.isFormatAvailable(SupportedFormat.NETCDF4);
-
-    String infoString = null;
     GridDatasetInfo writer = new GridDatasetInfo(gds, "path");
 
     if (wantXml) {
-
       Document datasetDescription = writer.makeDatasetDescription();
       Element root = datasetDescription.getRootElement();
       root.setAttribute("location", datsetUrlPath);
@@ -197,63 +143,58 @@
       if (formatAvailable) {
         addNetcdf4Format(datasetDescription, "/gridDataset");
       }
-      infoString = writer.writeXML(datasetDescription);
-
+
+      return writer.writeXML(datasetDescription);
     } else {
-
-      try {
-
-        InputStream xslt = getXSLT(isPoint ? "/WEB-INF/xsl/ncssGridAsPoint.xsl" : "/WEB-INF/xsl/ncssGrid.xsl");
-        Document doc = writer.makeGridForm();
-
-        if (formatAvailable) {
-          addNetcdf4Format(doc, "/gridForm");
-        }
-
-        Element root = doc.getRootElement();
-        root.setAttribute("location", datsetUrlPath);
-        Transformer xslTransformer = TransformerFactory.newInstance().newTransformer(new StreamSource(xslt));
-        String context = servletContext.getContextPath();
-        xslTransformer.setParameter("tdsContext", context);
-
-        xslTransformer.setParameter("gridWKT", writer.getDatasetBoundariesWKT());
-
-        JDOMSource in = new JDOMSource(doc);
-        JDOMResult out = new JDOMResult();
-        xslTransformer.transform(in, out);
-        Document html = out.getDocument();
-
-        XMLOutputter fmt = new XMLOutputter(Format.getPrettyFormat());
-        infoString = fmt.outputString(html);
-        // infoString = fmt.outputString(doc);
-
-      } catch (IOException ioe) {
-        log.error("IO error opening xsl", ioe);
-      } catch (Throwable e) {
-        log.error("ForecastModelRunServlet internal error", e);
-
-        // if (!res.isCommitted())
-        // res.sendError(HttpServletResponse.SC_INTERNAL_SERVER_ERROR,
-        // "ForecastModelRunServlet internal error");
-        // return;
+      InputStream xslt = getXSLT(isPoint ? "/WEB-INF/xsl/ncssGridAsPoint.xsl" : "/WEB-INF/xsl/ncssGrid.xsl");
+      Document doc = writer.makeGridForm();
+
+      if (formatAvailable) {
+        addNetcdf4Format(doc, "/gridForm");
       }
->>>>>>> acafa368
-    }
-
-    private void addNetcdf4Format(Document datasetDescriptionDoc, String rootElementName) throws JDOMException {
-        String xPathForGridElement = rootElementName + "/AcceptList/Grid";
-        addElement(datasetDescriptionDoc, xPathForGridElement, new Element("accept").addContent("netcdf4").setAttribute
-                ("displayName", "netcdf4"));
-
-        String xPathForGridAsPointElement = rootElementName + "/AcceptList/GridAsPoint";
-        addElement(datasetDescriptionDoc, xPathForGridAsPointElement, new Element("accept").addContent("netcdf4")
-                .setAttribute("displayName", "netcdf4"));
-    }
-
-    private void addElement(Document datasetDescriptionDoc, String xPath, Element element) throws JDOMException {
-        XPath gridXpath = XPath.newInstance(xPath);
-        Element acceptListParent = (Element) gridXpath
-                .selectSingleNode(datasetDescriptionDoc);
-        acceptListParent.addContent(element);
-    }
+
+      Element root = doc.getRootElement();
+      root.setAttribute("location", datsetUrlPath);
+      Transformer xslTransformer = TransformerFactory.newInstance().newTransformer(new StreamSource(xslt));
+      String context = servletContext.getContextPath();
+      xslTransformer.setParameter("tdsContext", context);
+
+      xslTransformer.setParameter("gridWKT", writer.getDatasetBoundariesWKT());
+
+      JDOMSource in = new JDOMSource(doc);
+      JDOMResult out = new JDOMResult();
+      xslTransformer.transform(in, out);
+      Document html = out.getDocument();
+
+      XMLOutputter fmt = new XMLOutputter(Format.getPrettyFormat());
+      return fmt.outputString(html);
+    }
+  }
+
+  private InputStream getXSLT(String xslName) throws IOException {
+    ServletContextResource r = new ServletContextResource(servletContext, xslName);
+    return r.getInputStream();
+  }
+
+  @Override
+  public void setServletContext(ServletContext servletContext) {
+    this.servletContext = servletContext;
+  }
+
+  private void addNetcdf4Format(Document datasetDescriptionDoc, String rootElementName) throws JDOMException {
+    String xPathForGridElement = rootElementName + "/AcceptList/Grid";
+    addElement(datasetDescriptionDoc, xPathForGridElement, new Element("accept").addContent("netcdf4").setAttribute
+            ("displayName", "netcdf4"));
+
+    String xPathForGridAsPointElement = rootElementName + "/AcceptList/GridAsPoint";
+    addElement(datasetDescriptionDoc, xPathForGridAsPointElement, new Element("accept").addContent("netcdf4")
+            .setAttribute("displayName", "netcdf4"));
+  }
+
+  private void addElement(Document datasetDescriptionDoc, String xPath, Element element) throws JDOMException {
+    XPath gridXpath = XPath.newInstance(xPath);
+    Element acceptListParent = (Element) gridXpath
+            .selectSingleNode(datasetDescriptionDoc);
+    acceptListParent.addContent(element);
+  }
 }