<<<<<<< HEAD
/*
 * Copyright 1998-2009 University Corporation for Atmospheric Research/Unidata
 *
 * Portions of this software were developed by the Unidata Program at the
 * University Corporation for Atmospheric Research.
 *
 * Access and use of this software shall impose the following obligations
 * and understandings on the user. The user is granted the right, without
 * any fee or cost, to use, copy, modify, alter, enhance and distribute
 * this software, and any derivative works thereof, and its supporting
 * documentation for any purpose whatsoever, provided that this entire
 * notice appears in all copies of the software, derivative works and
 * supporting documentation.  Further, UCAR requests that the user credit
 * UCAR/Unidata in any publications that result from the use of this
 * software or in any product that includes this software. The names UCAR
 * and/or Unidata, however, may not be used in any advertising or publicity
 * to endorse or promote any products or commercial entity unless specific
 * written permission is obtained from UCAR/Unidata. The user also
 * understands that UCAR/Unidata is not obligated to provide the user with
 * any support, consulting, training or assistance of any kind with regard
 * to the use, operation and performance of this software nor to provide
 * the user with any updates, revisions, new versions or "bug fixes."
 *
 * THIS SOFTWARE IS PROVIDED BY UCAR/UNIDATA "AS IS" AND ANY EXPRESS OR
 * IMPLIED WARRANTIES, INCLUDING, BUT NOT LIMITED TO, THE IMPLIED
 * WARRANTIES OF MERCHANTABILITY AND FITNESS FOR A PARTICULAR PURPOSE ARE
 * DISCLAIMED. IN NO EVENT SHALL UCAR/UNIDATA BE LIABLE FOR ANY SPECIAL,
 * INDIRECT OR CONSEQUENTIAL DAMAGES OR ANY DAMAGES WHATSOEVER RESULTING
 * FROM LOSS OF USE, DATA OR PROFITS, WHETHER IN AN ACTION OF CONTRACT,
 * NEGLIGENCE OR OTHER TORTIOUS ACTION, ARISING OUT OF OR IN CONNECTION
 * WITH THE ACCESS, USE OR PERFORMANCE OF THIS SOFTWARE.
 */

package thredds.server.opendap;

import opendap.dap.DAP2Exception;
import opendap.dap.DAS;
import opendap.dap.BaseType;
import opendap.servers.*;
import opendap.dap.parsers.ParseException;

import javax.servlet.ServletOutputStream;
import javax.servlet.http.HttpServletResponse;
import javax.servlet.http.HttpServletRequest;
import javax.servlet.http.HttpSession;
import java.io.*;
import java.util.*;
import java.util.zip.DeflaterOutputStream;
import java.net.URI;

import opendap.servlet.*;
import opendap.servlet.AbstractServlet;
import thredds.servlet.*;
import thredds.servlet.filter.CookieFilter;
import ucar.ma2.DataType;
import ucar.ma2.Range;
import ucar.ma2.Section;
import ucar.nc2.dods.DODSNetcdfFile;
import ucar.nc2.NetcdfFile;
import ucar.nc2.util.net.EscapeStrings;

/**
 * THREDDS opendap server.
 *
 * @author jcaron
 * @author Nathan David Potter
 * 
 * @since Apr 27, 2009 (branched)
 */
public class OpendapServlet extends AbstractServlet
{
  static final String DEFAULTCONTEXTPATH = "/thredds";
  static final String GDATASET = "guarded_dataset";
  static private org.slf4j.Logger log = org.slf4j.LoggerFactory.getLogger(OpendapServlet.class);

  private boolean allowSessions = false;
  private boolean allowDeflate = false; // handled by Tomcat

  private String odapVersionString = "opendap/3.7";

  private URI baseURI = null;

  private int ascLimit = 50;
  private int binLimit = 500;

  private boolean debugSession = false;

  public String getDefaultContextPath() {return DEFAULTCONTEXTPATH;}

  public void init() throws javax.servlet.ServletException {
     super.init();

    org.slf4j.Logger logServerStartup = org.slf4j.LoggerFactory.getLogger("serverStartup");
    logServerStartup.info(getClass().getName() + " initialization start - " + UsageLog.setupNonRequestContext());

    this.ascLimit = ThreddsConfig.getInt( "Opendap.ascLimit", ascLimit);
    this.binLimit = ThreddsConfig.getInt( "Opendap.binLimit", binLimit);

    this.odapVersionString = ThreddsConfig.get( "Opendap.serverVersion", odapVersionString);
    logServerStartup.info(getClass().getName() + " version= "+odapVersionString+" ascLimit = "+ascLimit+" binLimit = "+binLimit);

    // debugging actions
    makeDebugActions();

    logServerStartup.info(getClass().getName() + " initialization done - " + UsageLog.closingMessageNonRequestContext());
  }

  public String getServerVersion() {
    return this.odapVersionString;
  }

  // Servlets that support HTTP GET requests and can quickly determine their last modification time should
  // override this method. This makes browser and proxy caches work more effectively, reducing the load on
  // server and network resources.
  protected long getLastModified(HttpServletRequest req) {
    String query = req.getQueryString();
    if (query != null) return -1;

    String path = req.getPathInfo();
    if (path == null) return -1;

    if (path.endsWith(".asc"))
      path = path.substring(0, path.length() - 4);
    else if (path.endsWith(".ascii"))
      path = path.substring(0, path.length() - 6);
    else if (path.endsWith(".das"))
      path = path.substring(0, path.length() - 4);
    else if (path.endsWith(".dds"))
      path = path.substring(0, path.length() - 4);
    else if (path.endsWith(".ddx"))
      path = path.substring(0, path.length() - 4);
    else if (path.endsWith(".dods"))
      path = path.substring(0, path.length() - 5);
    else if (path.endsWith(".html"))
      path = path.substring(0, path.length() - 5);
    else if (path.endsWith(".info"))
      path = path.substring(0, path.length() - 5);
    else if (path.endsWith(".opendap"))
      path = path.substring(0, path.length() - 5);
    else
      return -1;

    // if (null != DatasetHandler.findResourceControl( path)) return -1; // LOOK weird Firefox beahviour?

    File file = DataRootHandler.getInstance().getCrawlableDatasetAsFile(path);
    if ((file != null) && file.exists())
      return file.lastModified();

    return -1;
  }

  /////////////////////////////////////////////////////////////////////////////


  public void doGet(HttpServletRequest request, HttpServletResponse response)
  {
    log.info("doGet(): " + UsageLog.setupRequestContext(request));
    // System.out.printf("opendap doGet: req=%s%n%s%n", ServletUtil.getRequest(request), ServletUtil.showRequestDetail(this, request));

    String path = null;

    ReqState rs = getRequestState(request,response);

    try {
      path = request.getPathInfo();
      log.debug("doGet path={}", path);

      if (thredds.servlet.Debug.isSet("showRequestDetail"))
        log.debug(ServletUtil.showRequestDetail(this, request));

      if (path == null) {
        log.info("doGet(): " + UsageLog.closingMessageForRequestContext(HttpServletResponse.SC_NOT_FOUND, -1));
        response.sendError(HttpServletResponse.SC_NOT_FOUND);
        return;
      }

      if (baseURI == null) { // first time, set baseURI
        URI reqURI = ServletUtil.getRequestURI(request);
        // Build base URI from request (rather than hard-coding "/thredds/dodsC/").
        String baseUriString = request.getContextPath() + request.getServletPath() + "/";
        baseURI = reqURI.resolve( baseUriString);
        log.debug("doGet(): baseURI was set = {}", baseURI);
      }

      if (path.endsWith("latest.xml")) {
        DataRootHandler.getInstance().processReqForLatestDataset(this, request, response);
        return;
      }

      // Redirect all catalog requests at the root level.
      if (path.equals("/") || path.equals("/catalog.html") || path.equals("/catalog.xml")) {
        ServletUtil.sendPermanentRedirect(ServletUtil.getContextPath() + path, request, response);
        return;
      }

      // Make sure catalog requests match a dataRoot before trying to handle.
      if (path.endsWith("/") || path.endsWith("/catalog.html") || path.endsWith("/catalog.xml")) {
        if (!DataRootHandler.getInstance().hasDataRootMatch(path)) {
          log.info("doGet(): " + UsageLog.closingMessageForRequestContext(HttpServletResponse.SC_NOT_FOUND, -1));
          response.sendError(HttpServletResponse.SC_NOT_FOUND);
          return;
        }
        
        if ( ! DataRootHandler.getInstance().processReqForCatalog( request, response ) )
          log.error( "doGet(): " + UsageLog.closingMessageForRequestContext( ServletUtil.STATUS_FORWARD_FAILURE, -1 ) );

        return;
      }


      if (rs != null) {
        String dataSet = rs.getDataSet();
        String requestSuffix = rs.getRequestSuffix();

        if ((dataSet == null) || dataSet.equals("/") || dataSet.equals("")) {
          doGetDIR(rs);
        } else if (requestSuffix.equalsIgnoreCase("blob")) {
          doGetBLOB(rs);
        } else if (requestSuffix.equalsIgnoreCase("close")) {
          doClose(rs);
        } else if (requestSuffix.equalsIgnoreCase("dds")) {
          doGetDDS(rs);
        } else if (requestSuffix.equalsIgnoreCase("das")) {
          doGetDAS(rs);
        } else if (requestSuffix.equalsIgnoreCase("ddx")) {
          doGetDDX(rs);
        } else if (requestSuffix.equalsIgnoreCase("dods")) {
          doGetDAP2Data(rs);
        } else if (requestSuffix.equalsIgnoreCase("asc") || requestSuffix.equalsIgnoreCase("ascii")) {
          doGetASC(rs);
        } else if (requestSuffix.equalsIgnoreCase("info")) {
          doGetINFO(rs);
        } else if (requestSuffix.equalsIgnoreCase("html") || requestSuffix.equalsIgnoreCase("htm")) {
          doGetHTML(rs);
        } else if (requestSuffix.equalsIgnoreCase("ver") || requestSuffix.equalsIgnoreCase("version") ||
                dataSet.equalsIgnoreCase("/version") || dataSet.equalsIgnoreCase("/version/")) {
          doGetVER(rs);
        } else if (dataSet.equalsIgnoreCase("/help") || dataSet.equalsIgnoreCase("/help/") ||
                dataSet.equalsIgnoreCase("/" + requestSuffix) || requestSuffix.equalsIgnoreCase("help")) {
          doGetHELP(rs);
        } else {
          sendErrorResponse(response, HttpServletResponse.SC_BAD_REQUEST, "Unrecognized request");
          return;
        }

      } else {
        sendErrorResponse(response, HttpServletResponse.SC_BAD_REQUEST, "Unrecognized request");
        return;
      }

      log.info(UsageLog.closingMessageForRequestContext(HttpServletResponse.SC_OK, -1));

      // plain ol' 404
    } catch (FileNotFoundException e) {
      sendErrorResponse(response, HttpServletResponse.SC_NOT_FOUND, e.getMessage());

      // DAP2Exception bad url
    } catch (BadURLException e) {
      log.info(UsageLog.closingMessageForRequestContext(HttpServletResponse.SC_BAD_REQUEST, -1));
      response.setStatus(HttpServletResponse.SC_BAD_REQUEST);
      dap2ExceptionHandler(e, rs);

      // all other DAP2Exception
    } catch (DAP2Exception de) {
      int status = (de.getErrorCode() == DAP2Exception.NO_SUCH_FILE) ? HttpServletResponse.SC_NOT_FOUND : HttpServletResponse.SC_BAD_REQUEST;
      if ((de.getErrorCode() != DAP2Exception.NO_SUCH_FILE) && (de.getErrorMessage() != null))
        log.debug(de.getErrorMessage());
      log.info(UsageLog.closingMessageForRequestContext(status, -1));
      response.setStatus(status);
      dap2ExceptionHandler(de, rs);

      // parsing, usually the CE
    } catch (ParseException pe) {
      log.info(UsageLog.closingMessageForRequestContext(HttpServletResponse.SC_BAD_REQUEST, -1));
      response.setStatus(HttpServletResponse.SC_BAD_REQUEST);
      parseExceptionHandler(pe, response);

      // 403 - request too big
    } catch (UnsupportedOperationException e) {
      sendErrorResponse(response, HttpServletResponse.SC_FORBIDDEN, e.getMessage());

    } catch (java.net.SocketException e) {
      log.info("SocketException: " + e.getMessage(), e);
      log.info(UsageLog.closingMessageForRequestContext(ServletUtil.STATUS_CLIENT_ABORT, -1));

    } catch (IOException e) {
      String eName = e.getClass().getName(); // dont want compile time dependency on ClientAbortException
      if (eName.equals("org.apache.catalina.connector.ClientAbortException")) {
        log.debug("ClientAbortException: " + e.getMessage());
        log.info(UsageLog.closingMessageForRequestContext(ServletUtil.STATUS_CLIENT_ABORT, -1));
        return;
      }

      log.error("path= " + path, e);
      sendErrorResponse(response, HttpServletResponse.SC_INTERNAL_SERVER_ERROR, e.getMessage());

      // everything else
    } catch (Throwable t) {
      log.error("path= " + path, t);
      sendErrorResponse(response, HttpServletResponse.SC_INTERNAL_SERVER_ERROR, t.getMessage());
    }

  }

  public void doGetASC(ReqState rs) throws Exception {
      HttpServletResponse response = rs.getResponse();

    GuardedDataset ds = null;
    try {
      ds = getDataset(rs);
      if (ds == null) return;

      response.setHeader("XDODS-Server", getServerVersion());
      response.setContentType("text/plain");
      response.setHeader("Content-Description", "dods-ascii");

      log.debug("Sending OPeNDAP ASCII Data For: " + rs + "  CE: '" + rs.getConstraintExpression() + "'");

      ServerDDS dds = ds.getDDS();
      CEEvaluator ce = new CEEvaluator(dds);
      ce.parseConstraint(rs);
      checkSize(dds, true);

      PrintWriter pw = new PrintWriter(response.getOutputStream());
      dds.printConstrained(pw);
      pw.println("---------------------------------------------");

      AsciiWriter writer = new AsciiWriter(); // could be static
      writer.toASCII(pw, dds, ds);

      // the way that getDAP2Data works
      // DataOutputStream sink = new DataOutputStream(bOut);
      // ce.send(myDDS.getName(), sink, ds);

      pw.flush();

    } finally { // release lock if needed
      if (ds != null) ds.release();
    }

  }

  public void doGetDAS(ReqState rs) throws Exception {
      HttpServletResponse response = rs.getResponse();

    GuardedDataset ds = null;
    try {
      ds = getDataset(rs);
      if (ds == null) return;

      response.setContentType("text/plain");
      response.setHeader("XDODS-Server", getServerVersion());
      response.setHeader("Content-Description", "dods-das");

      OutputStream Out = new BufferedOutputStream(response.getOutputStream());

      DAS myDAS = ds.getDAS();
      myDAS.print(Out);

    } finally { // release lock if needed
      if (ds != null) ds.release();
    }

  }

  public void doGetDDS(ReqState rs) throws Exception {
      HttpServletResponse response = rs.getResponse();

    GuardedDataset ds = null;
    try {
      ds = getDataset(rs);
      if (null == ds) return;

      response.setContentType("text/plain");
      response.setHeader("XDODS-Server", getServerVersion());
      response.setHeader("Content-Description", "dods-dds");

      OutputStream out = new BufferedOutputStream(response.getOutputStream());
      ServerDDS myDDS = ds.getDDS();

      if (rs.getConstraintExpression().equals("")) { // No Constraint Expression?
        // Send the whole DDS
        myDDS.print(out);
        out.flush();

      } else { // Otherwise, send the constrained DDS
        // Instantiate the CEEvaluator and parse the constraint expression
        CEEvaluator ce = new CEEvaluator(myDDS);
        ce.parseConstraint(rs);

        // Send the constrained DDS back to the client
        PrintWriter pw = new PrintWriter(new OutputStreamWriter(out));
        myDDS.printConstrained(pw);
        pw.flush();
      }

    } finally { // release lock if needed
      if (ds != null) ds.release();
    }

  }

  public void doGetDDX(ReqState rs) throws Exception {
      HttpServletResponse response = rs.getResponse();

    GuardedDataset ds = null;
    try {
      ds = getDataset(rs);
      if (null == ds) return;

      response.setContentType("text/plain");
      response.setHeader("XDODS-Server", getServerVersion());
      response.setHeader("Content-Description", "dods-ddx");

      OutputStream out = new BufferedOutputStream(response.getOutputStream());

      ServerDDS myDDS = ds.getDDS();
      myDDS.ingestDAS(ds.getDAS());

      if (rs.getConstraintExpression().equals("")) { // No Constraint Expression?
        // Send the whole DDS
        myDDS.printXML(out);
        out.flush();
      } else { // Otherwise, send the constrained DDS

        // Instantiate the CEEvaluator and parse the constraint expression
        CEEvaluator ce = new CEEvaluator(myDDS);
        ce.parseConstraint(rs);

        // Send the constrained DDS back to the client
        PrintWriter pw = new PrintWriter(new OutputStreamWriter(out));
        myDDS.printConstrainedXML(pw);
        pw.flush();
      }

    } finally { // release lock if needed
      if (ds != null) ds.release();
    }
  }

  public void doGetBLOB(ReqState rs) throws Exception {
      HttpServletResponse response = rs.getResponse();

    GuardedDataset ds = null;
    try {
      ds = getDataset(rs);
      if (null == ds) return;

      response.setContentType("application/octet-stream");
      response.setHeader("XDODS-Server", getServerVersion());
      response.setHeader("Content-Description", "dods-blob");

      ServletOutputStream sOut = response.getOutputStream();
      OutputStream bOut;
      DeflaterOutputStream dOut = null;
      if (rs.getAcceptsCompressed() && allowDeflate) {
        response.setHeader("Content-Encoding", "deflate");
        dOut = new DeflaterOutputStream(sOut);
        bOut = new BufferedOutputStream(dOut);
      } else {
        bOut = new BufferedOutputStream(sOut);
      }

      ServerDDS myDDS = ds.getDDS();
      CEEvaluator ce = new CEEvaluator(myDDS);
      ce.parseConstraint(rs);
      checkSize(myDDS, false);

      // Send the binary data back to the client
      DataOutputStream sink = new DataOutputStream(bOut);
      ce.send(myDDS.getEncodedName(), sink, ds);
      sink.flush();

      // Finish up sending the compressed stuff, but don't
      // close the stream (who knows what the Servlet may expect!)
      if (null != dOut)
        dOut.finish();
      bOut.flush();

    } finally {  // release lock if needed
      if (ds != null) ds.release();
    }

  }

  private void doClose(ReqState rs) throws Exception {
      HttpServletResponse response = rs.getResponse();
      HttpServletRequest request = rs.getRequest();
    String reqPath = rs.getDataSet();
    HttpSession session = request.getSession();
    session.removeAttribute(reqPath); // work done in the listener

    response.setHeader("XDODS-Server", getServerVersion()); // needed by client

    /* if (path.endsWith(".close")) {
      closeSession(request, response);
      response.setContentLength(0);
      log.info("doGet(): " + UsageLog.closingMessageForRequestContext(HttpServletResponse.SC_OK, 0));
      return;

    }

    // so we need to worry about deleting sessions?
    session.invalidate();  */
  }

  public void doGetDAP2Data(ReqState rs) throws Exception {
      HttpServletResponse response = rs.getResponse();

    GuardedDataset ds = null;
    try {
      ds = getDataset(rs);
      if (null == ds) return;

      response.setContentType("application/octet-stream");
      response.setHeader("XDODS-Server", getServerVersion());
      response.setHeader("Content-Description", "dods-data");

      ServletOutputStream sOut = response.getOutputStream();
      OutputStream bOut;
      DeflaterOutputStream dOut = null;
      if (rs.getAcceptsCompressed() && allowDeflate) {
        response.setHeader("Content-Encoding", "deflate");
        dOut = new DeflaterOutputStream(sOut);
        bOut = new BufferedOutputStream(dOut);

      } else {
        bOut = new BufferedOutputStream(sOut);
      }

      ServerDDS myDDS = ds.getDDS();
      CEEvaluator ce = new CEEvaluator(myDDS);
      ce.parseConstraint(rs);
      checkSize(myDDS, false);

      // Send the constrained DDS back to the client
      PrintWriter pw = new PrintWriter(new OutputStreamWriter(bOut));
      myDDS.printConstrained(pw);

      // Send the Data delimiter back to the client
      pw.flush();
      bOut.write("\nData:\n".getBytes());
      bOut.flush();

      // Send the binary data back to the client
      DataOutputStream sink = new DataOutputStream(bOut);
      ce.send(myDDS.getEncodedName(), sink, ds);
      sink.flush();

      // Finish up sending the compressed stuff, but don't
      // close the stream (who knows what the Servlet may expect!)
      if (null != dOut)
        dOut.finish();
      bOut.flush();

    } finally {  // release lock if needed
      if (ds != null) ds.release();
    }
  }

  public void doGetVER(ReqState rs) throws Exception {
      HttpServletResponse response = rs.getResponse();

    response.setContentType("text/plain");
    response.setHeader("XDODS-Server", getServerVersion());
    response.setHeader("Content-Description", "dods-version");

    PrintWriter pw = new PrintWriter(new OutputStreamWriter(response.getOutputStream()));

    pw.println("Server Version: " + getServerVersion());
    pw.flush();
  }

  public void doGetHELP(ReqState rs) throws Exception {
      HttpServletResponse response = rs.getResponse();

    response.setContentType("text/html");
    response.setHeader("XDODS-Server", getServerVersion());
    response.setHeader("Content-Description", "dods-help");

    PrintWriter pw = new PrintWriter(new OutputStreamWriter(response.getOutputStream()));
    printHelpPage(pw);
    pw.flush();
  }

  public void doGetDIR(ReqState rs) throws Exception {
    // rather dangerous here, since you can go into an infinite loop
    // so we're going to insist that there's  no suffix
      HttpServletResponse response = rs.getResponse();
      HttpServletRequest request = rs.getRequest();
    if ((rs.getRequestSuffix() == null) || (rs.getRequestSuffix().length() == 0)) {
      ServletUtil.forwardToCatalogServices(request, response);
      return;
    }

    sendErrorResponse(response, 0, "Unrecognized request");
  }

  public void doGetINFO(ReqState rs) throws Exception {
    HttpServletResponse response = rs.getResponse();
    GuardedDataset ds = null;
    try {
      ds = getDataset(rs);
      if (null == ds) return;

      PrintStream pw = new PrintStream(response.getOutputStream());
      response.setHeader("XDODS-Server", getServerVersion());
      response.setContentType("text/html");
      response.setHeader("Content-Description", "dods-description");

      GetInfoHandler di = new GetInfoHandler();
      di.sendINFO(pw, ds, rs);

    } finally {  // release lock if needed
      if (ds != null) ds.release();
    }
  }

  public void doGetHTML(ReqState rs) throws Exception {
    HttpServletResponse response = rs.getResponse();
    HttpServletRequest request = rs.getRequest();
    GuardedDataset ds = null;
    try {
      ds = getDataset(rs);
      if (ds == null) return;

      response.setHeader("XDODS-Server", getServerVersion());
      response.setContentType("text/html");
      response.setHeader("Content-Description", "dods-form");

      // Utilize the getDDS() method to get	a parsed and populated DDS
      // for this server.
      ServerDDS myDDS = ds.getDDS();
      DAS das = ds.getDAS();
      GetHTMLInterfaceHandler2 di = new GetHTMLInterfaceHandler2();
      di.sendDataRequestForm(request, response, rs.getDataSet(), myDDS, das);

    } finally {  // release lock if needed
      if (ds != null) ds.release();
    }

  }


  ///////////////////////////////////////////////////////////////////////////////////////////////
  // debugging
  private void makeDebugActions() {
    DebugHandler debugHandler = DebugHandler.get("ncdodsServer");
    DebugHandler.Action act;


    act = new DebugHandler.Action("help", "Show help page") {
      public void doAction(DebugHandler.Event e) {
        try {
          doGetHELP(getRequestState(e.req, e.res));
        }
        catch (Exception ioe) {
          log.error("ShowHelp", ioe);
        }
      }
    };
    debugHandler.addAction(act);

    act = new DebugHandler.Action("version", "Show server version") {
      public void doAction(DebugHandler.Event e) {
        e.pw.println("  version= " + getServerVersion());
      }
    };
    debugHandler.addAction(act);

  }

  public String getServerName() {
    return this.getClass().getName();
  }


  /*protected ReqState getRequestState(HttpServletRequest request, HttpServletResponse response) {

    ReqState rs = null;
    // The url and query strings will come to us in encoded form
    // (see HTTPmethod.newMethod())
    String baseurl = request.getRequestURL().toString();
    baseurl = EscapeStrings.escapeURL(baseurl);
    log.debug("doGet baseurl={}", baseurl);

    String query = request.getQueryString();
    query = EscapeStrings.unescapeURLQuery(query);
    log.debug("doGet query={}", query);

    try {
      rs = new ReqState(request, response, getServletConfig(), getServerName(), baseurl, query);
    } catch (BadURLException bue) {
      rs = null;
    }

    return rs;
  }*/

    /**
   * ************************************************************************
   * Prints the OPeNDAP Server help page to the passed PrintWriter
   *
   * @param pw PrintWriter stream to which to dump the help page.
   */
  private void printHelpPage(PrintWriter pw) {

    pw.println("<h3>OPeNDAP Server Help</h3>");
    pw.println("To access most of the features of this OPeNDAP server, append");
    pw.println("one of the following a eight suffixes to a URL: .das, .dds, .dods, .ddx, .blob, .info,");
    pw.println(".ver or .help. Using these suffixes, you can ask this server for:");
    pw.println("<dl>");
    pw.println("<dt> das  </dt> <dd> Dataset Attribute Structure (DAS)</dd>");
    pw.println("<dt> dds  </dt> <dd> Dataset Descriptor Structure (DDS)</dd>");
    pw.println("<dt> dods </dt> <dd> DataDDS object (A constrained DDS populated with data)</dd>");
    pw.println("<dt> ddx  </dt> <dd> XML version of the DDS/DAS</dd>");
    pw.println("<dt> blob </dt> <dd> Serialized binary data content for requested data set, " +
            "with the constraint expression applied.</dd>");
    pw.println("<dt> info </dt> <dd> info object (attributes, types and other information)</dd>");
    pw.println("<dt> html </dt> <dd> html form for this dataset</dd>");
    pw.println("<dt> ver  </dt> <dd> return the version number of the server</dd>");
    pw.println("<dt> help </dt> <dd> help information (this text)</dd>");
    pw.println("</dl>");
    pw.println("For example, to request the DAS object from the FNOC1 dataset at URI/GSO (a");
    pw.println("test dataset) you would appand `.das' to the URL:");
    pw.println("http://opendap.gso.uri.edu/cgi-bin/nph-nc/data/fnoc1.nc.das.");

    pw.println("<p><b>Note</b>: Many OPeNDAP clients supply these extensions for you so you don't");
    pw.println("need to append them (for example when using interfaces supplied by us or");
    pw.println("software re-linked with a OPeNDAP client-library). Generally, you only need to");
    pw.println("add these if you are typing a URL directly into a WWW browser.");
    pw.println("<p><b>Note</b>: If you would like version information for this server but");
    pw.println("don't know a specific data file or data set name, use `/version' for the");
    pw.println("filename. For example: http://opendap.gso.uri.edu/cgi-bin/nph-nc/version will");
    pw.println("return the version number for the netCDF server used in the first example. ");

    pw.println("<p><b>Suggestion</b>: If you're typing this URL into a WWW browser and");
    pw.println("would like information about the dataset, use the `.info' extension.");

    pw.println("<p>If you'd like to see a data values, use the `.html' extension and submit a");
    pw.println("query using the customized form.");

  }
  //**************************************************************************


  /**
   * ************************************************************************
   * Prints the Bad URL Page page to the passed PrintWriter
   *
   * @param pw PrintWriter stream to which to dump the bad URL page.
   */
  private void printBadURLPage(PrintWriter pw) {

    String serverContactName = ThreddsConfig.get( "serverInformation.contact.name", "UNKNOWN" );
    String serverContactEmail = ThreddsConfig.get( "serverInformation.contact.email", "UNKNOWN" );
    pw.println("<h3>Error in URL</h3>");
    pw.println("The URL extension did not match any that are known by this");
    pw.println("server. Below is a list of the five extensions that are be recognized by");
    pw.println("all OPeNDAP servers. If you think that the server is broken (that the URL you");
    pw.println("submitted should have worked), then please contact the");
    pw.println("administrator of this server [" + serverContactName + "] at: ");
    pw.println("<a href='mailto:" + serverContactEmail + "'>" + serverContactEmail +"</a><p>");

  }

  ///////////////////////////////////////////////////////
  // utils
  /**
   * @param request
   * @param response
   * @return the request state
   */
  protected ReqState getRequestState(HttpServletRequest request, HttpServletResponse response)
  {
      ReqState rs = null;
      // The url and query strings will come to us in encoded form
      // (see HTTPmethod.newMethod())
      String baseurl = request.getRequestURL().toString();
      baseurl = EscapeStrings.unescapeURL(baseurl) ;
  
      String query = request.getQueryString();
      query = EscapeStrings.unescapeURLQuery(query);

      try {
        rs = new ReqState(request, response, this, getServerName(), baseurl, query);
      } catch (Exception bue) {
        rs = null;
      }

      return rs;
  }

  private void checkSize(ServerDDS dds, boolean isAscii) throws Exception {
    //try {

      long size = 0;
      Enumeration vars = dds.getVariables();
      while (vars.hasMoreElements()) {
        BaseType bt = (BaseType) vars.nextElement();
        if (((ServerMethods) bt).isProject()) {

          if (bt instanceof SDArray) {
            SDArray da = (SDArray) bt;
            BaseType base = da.getPrimitiveVector().getTemplate();
            DataType dtype = DODSNetcdfFile.convertToNCType(base);
            int elemSize = dtype.getSize();
            int n = da.numDimensions();
            List<Range> ranges = new ArrayList<Range>(n);
            for (int i = 0; i < n; i++)
              ranges.add(new Range(da.getStart(i), da.getStop(i), da.getStride(i)));

            Section s = new Section(ranges);
            size += s.computeSize() * elemSize;

          } else if (bt instanceof SDGrid) {
            SDGrid grid = (SDGrid) bt;
            SDArray da = (SDArray) grid.getVar(0);
            BaseType base = da.getPrimitiveVector().getTemplate();
            DataType dtype = DODSNetcdfFile.convertToNCType(base);
            int elemSize = dtype.getSize();
            int n = da.numDimensions();
            List<Range> ranges = new ArrayList<Range>(n);
            for (int i = 0; i < n; i++)
              ranges.add(new Range(da.getStart(i), da.getStop(i), da.getStride(i)));
            Section s = new Section(ranges);
            size += s.computeSize() * elemSize;

          } /* else if (!(bt instanceof SDString)) {
            System.out.printf("OpendapServlet didnt count %s type= %s in size limit%n", bt.getName(), bt.getClass().getName());
          }  */
        }
      }
      log.debug("total size={}", size);
      double dsize = size / (1000 * 1000);
      double maxSize = isAscii ? ascLimit : binLimit; // Mbytes
      if (dsize > maxSize) {
        log.info("Reject request size = {} Mbytes", dsize);
        throw new UnsupportedOperationException("Request too big=" + dsize + " Mbytes, max=" + maxSize);
      }

    /* } catch (InvalidRangeException e) {
      e.printStackTrace();
    } catch (InvalidParameterException e) {
      e.printStackTrace();
    } catch (NoSuchVariableException e) {
      e.printStackTrace();
    }   */
  }

  /*
   * *********************** dataset caching ***********************************************
   */

  // any time the server needs access to the dataset, it gets a "GuardedDataset" which allows us to add caching
  // optionally, a session may be established, which allows us to reserve the dataset for that session.
  protected GuardedDataset getDataset(ReqState preq) throws Exception {
    HttpServletRequest req = preq.getRequest();
    String reqPath = preq.getDataSet();

    // see if the client wants sessions
    boolean acceptSession = false;
    String s = req.getHeader("X-Accept-Session");
    if (s != null && s.equalsIgnoreCase("true") && allowSessions)
      acceptSession = true;

    HttpSession session = null;
    if (acceptSession) {
      // see if theres already a session established, create one if not
      session = req.getSession();
      if (!session.isNew()) {
        GuardedDataset gdataset = (GuardedDataset) session.getAttribute(reqPath);
        if (null != gdataset) {
          if (debugSession) System.out.printf(" found gdataset %s in session %s %n", reqPath, session.getId());
          if (log.isDebugEnabled()) log.debug(" found gdataset " + gdataset + " in session " + session.getId());
          return gdataset;
        }
      }
    }

    NetcdfFile ncd = DatasetHandler.getNetcdfFile(req, preq.getResponse(), reqPath);
    if (null == ncd) return null;

    GuardedDataset gdataset = new GuardedDatasetCacheAndClone(reqPath, ncd, acceptSession);
    //GuardedDataset gdataset = new GuardedDatasetImpl(reqPath, ncd, acceptSession);

    if (acceptSession) {
      String cookiePath = req.getRequestURI();
      String suffix = "."+preq.getRequestSuffix();
      if (cookiePath.endsWith(suffix)) // snip off the suffix
        cookiePath = cookiePath.substring( 0, cookiePath.length() - suffix.length());
      session.setAttribute(reqPath, gdataset);
      session.setAttribute(CookieFilter.SESSION_PATH, cookiePath);
      //session.setAttribute("dataset", ncd.getLocation());  // for UsageValve
      // session.setMaxInactiveInterval(30); // 30 second timeout !!
      if (debugSession) System.out.printf(" added gdataset %s in session %s cookiePath %s %n", reqPath, session.getId(), cookiePath);
      if (log.isDebugEnabled()) log.debug(" added gdataset " + gdataset + " in session " + session.getId());
    } /* else {
      session = req.getSession();
      session.setAttribute("dataset", ncd.getLocation()); // for UsageValve
    } */

    return gdataset;
  }

  //////////////////////////////////////////////////////////////////////////////

  public void parseExceptionHandler(ParseException pe, HttpServletResponse response)  {
    try {
        BufferedOutputStream eOut = new BufferedOutputStream(response.getOutputStream());
    response.setHeader("Content-Description", "dods-error");
    response.setContentType("text/plain");

    String msg = pe.getMessage().replace('\"', '\'');

    DAP2Exception de2 = new DAP2Exception(opendap.dap.DAP2Exception.CANNOT_READ_FILE, msg);
    de2.print(eOut);
    } catch (Exception e) {System.err.println("parseExceptionHandler: "+e);}
  }

  public void dap2ExceptionHandler(DAP2Exception de, ReqState rs) {
    rs.getResponse().setHeader("Content-Description", "dods-error");
    rs.getResponse().setContentType("text/plain");
    try {
        de.print(rs.getResponse().getOutputStream());
    } catch (Exception e) {System.err.println("dap2ExceptionHandler: "+e);}
    }

  private void sendErrorResponse(HttpServletResponse response, int errorCode, String errorMessage) {
    try {
    log.info(UsageLog.closingMessageForRequestContext(errorCode, -1));
    response.setStatus(errorCode);
    response.setHeader("Content-Description", "dods-error");
    response.setContentType("text/plain");

    PrintWriter pw = new PrintWriter(response.getOutputStream());
    pw.println("Error {");
    pw.println("    code = " + errorCode + ";");
    pw.println("    message = \"" + errorMessage + "\";");

    pw.println("};");
    pw.flush();
    } catch (Exception e) {System.err.println("sendErrorResponse: "+e);}
  }

}
=======
/*
 * Copyright 1998-2009 University Corporation for Atmospheric Research/Unidata
 *
 * Portions of this software were developed by the Unidata Program at the
 * University Corporation for Atmospheric Research.
 *
 * Access and use of this software shall impose the following obligations
 * and understandings on the user. The user is granted the right, without
 * any fee or cost, to use, copy, modify, alter, enhance and distribute
 * this software, and any derivative works thereof, and its supporting
 * documentation for any purpose whatsoever, provided that this entire
 * notice appears in all copies of the software, derivative works and
 * supporting documentation.  Further, UCAR requests that the user credit
 * UCAR/Unidata in any publications that result from the use of this
 * software or in any product that includes this software. The names UCAR
 * and/or Unidata, however, may not be used in any advertising or publicity
 * to endorse or promote any products or commercial entity unless specific
 * written permission is obtained from UCAR/Unidata. The user also
 * understands that UCAR/Unidata is not obligated to provide the user with
 * any support, consulting, training or assistance of any kind with regard
 * to the use, operation and performance of this software nor to provide
 * the user with any updates, revisions, new versions or "bug fixes."
 *
 * THIS SOFTWARE IS PROVIDED BY UCAR/UNIDATA "AS IS" AND ANY EXPRESS OR
 * IMPLIED WARRANTIES, INCLUDING, BUT NOT LIMITED TO, THE IMPLIED
 * WARRANTIES OF MERCHANTABILITY AND FITNESS FOR A PARTICULAR PURPOSE ARE
 * DISCLAIMED. IN NO EVENT SHALL UCAR/UNIDATA BE LIABLE FOR ANY SPECIAL,
 * INDIRECT OR CONSEQUENTIAL DAMAGES OR ANY DAMAGES WHATSOEVER RESULTING
 * FROM LOSS OF USE, DATA OR PROFITS, WHETHER IN AN ACTION OF CONTRACT,
 * NEGLIGENCE OR OTHER TORTIOUS ACTION, ARISING OUT OF OR IN CONNECTION
 * WITH THE ACCESS, USE OR PERFORMANCE OF THIS SOFTWARE.
 */

package thredds.server.opendap;

import opendap.dap.DAP2Exception;
import opendap.dap.DAS;
import opendap.dap.BaseType;
import opendap.servers.*;
import opendap.dap.parsers.ParseException;

import javax.servlet.ServletOutputStream;
import javax.servlet.http.HttpServletResponse;
import javax.servlet.http.HttpServletRequest;
import javax.servlet.http.HttpSession;
import java.io.*;
import java.util.*;
import java.util.zip.DeflaterOutputStream;
import java.net.URI;

import opendap.servlet.*;
import opendap.servlet.AbstractServlet;
import thredds.servlet.*;
import thredds.servlet.filter.CookieFilter;
import ucar.ma2.DataType;
import ucar.ma2.Range;
import ucar.ma2.Section;
import ucar.nc2.dods.DODSNetcdfFile;
import ucar.nc2.NetcdfFile;
import ucar.nc2.util.net.EscapeStrings;

/**
 * THREDDS opendap server.
 *
 * @author jcaron
 * @author Nathan David Potter
 * 
 * @since Apr 27, 2009 (branched)
 */
public class OpendapServlet extends AbstractServlet
{
  static final String DEFAULTCONTEXTPATH = "/thredds";
  static final String GDATASET = "guarded_dataset";
  static private org.slf4j.Logger log = org.slf4j.LoggerFactory.getLogger(OpendapServlet.class);

  private boolean allowSessions = false;
  private boolean allowDeflate = false; // handled by Tomcat

  private String odapVersionString = "opendap/3.7";

  private URI baseURI = null;

  private int ascLimit = 50;
  private int binLimit = 500;

  private boolean debugSession = false;

  public String getDefaultContextPath() {return DEFAULTCONTEXTPATH;}

  public void init() throws javax.servlet.ServletException {
     super.init();

    org.slf4j.Logger logServerStartup = org.slf4j.LoggerFactory.getLogger("serverStartup");
    logServerStartup.info(getClass().getName() + " initialization start - " + UsageLog.setupNonRequestContext());

    this.ascLimit = ThreddsConfig.getInt( "Opendap.ascLimit", ascLimit);
    this.binLimit = ThreddsConfig.getInt( "Opendap.binLimit", binLimit);

    this.odapVersionString = ThreddsConfig.get( "Opendap.serverVersion", odapVersionString);
    logServerStartup.info(getClass().getName() + " version= "+odapVersionString+" ascLimit = "+ascLimit+" binLimit = "+binLimit);

    // debugging actions
    makeDebugActions();

    logServerStartup.info(getClass().getName() + " initialization done - " + UsageLog.closingMessageNonRequestContext());
  }

  public String getServerVersion() {
    return this.odapVersionString;
  }

  // Servlets that support HTTP GET requests and can quickly determine their last modification time should
  // override this method. This makes browser and proxy caches work more effectively, reducing the load on
  // server and network resources.
  protected long getLastModified(HttpServletRequest req) {
    String query = req.getQueryString();
    if (query != null) return -1;

    String path = req.getPathInfo();
    if (path == null) return -1;

    if (path.endsWith(".asc"))
      path = path.substring(0, path.length() - 4);
    else if (path.endsWith(".ascii"))
      path = path.substring(0, path.length() - 6);
    else if (path.endsWith(".das"))
      path = path.substring(0, path.length() - 4);
    else if (path.endsWith(".dds"))
      path = path.substring(0, path.length() - 4);
    else if (path.endsWith(".ddx"))
      path = path.substring(0, path.length() - 4);
    else if (path.endsWith(".dods"))
      path = path.substring(0, path.length() - 5);
    else if (path.endsWith(".html"))
      path = path.substring(0, path.length() - 5);
    else if (path.endsWith(".info"))
      path = path.substring(0, path.length() - 5);
    else if (path.endsWith(".opendap"))
      path = path.substring(0, path.length() - 5);
    else
      return -1;

    // if (null != DatasetHandler.findResourceControl( path)) return -1; // LOOK weird Firefox beahviour?

    File file = DataRootHandler.getInstance().getCrawlableDatasetAsFile(path);
    if ((file != null) && file.exists())
      return file.lastModified();

    return -1;
  }

  /////////////////////////////////////////////////////////////////////////////


  public void doGet(HttpServletRequest request, HttpServletResponse response)
  {
    log.info("doGet(): " + UsageLog.setupRequestContext(request));
    // System.out.printf("opendap doGet: req=%s%n%s%n", ServletUtil.getRequest(request), ServletUtil.showRequestDetail(this, request));

    String path = null;

    ReqState rs = getRequestState(request,response);

    try {
      path = request.getPathInfo();
      log.debug("doGet path={}", path);

      if (thredds.servlet.Debug.isSet("showRequestDetail"))
        log.debug(ServletUtil.showRequestDetail(this, request));

      if (path == null) {
        log.info("doGet(): " + UsageLog.closingMessageForRequestContext(HttpServletResponse.SC_NOT_FOUND, -1));
        response.sendError(HttpServletResponse.SC_NOT_FOUND);
        return;
      }

      if (baseURI == null) { // first time, set baseURI
        URI reqURI = ServletUtil.getRequestURI(request);
        // Build base URI from request (rather than hard-coding "/thredds/dodsC/").
        String baseUriString = request.getContextPath() + request.getServletPath() + "/";
        baseURI = reqURI.resolve( baseUriString);
        log.debug("doGet(): baseURI was set = {}", baseURI);
      }

      if (path.endsWith("latest.xml")) {
        DataRootHandler.getInstance().processReqForLatestDataset(this, request, response);
        return;
      }

      // Redirect all catalog requests at the root level.
      if (path.equals("/") || path.equals("/catalog.html") || path.equals("/catalog.xml")) {
        ServletUtil.sendPermanentRedirect(ServletUtil.getContextPath() + path, request, response);
        return;
      }

      // Make sure catalog requests match a dataRoot before trying to handle.
      if (path.endsWith("/") || path.endsWith("/catalog.html") || path.endsWith("/catalog.xml")) {
        if (!DataRootHandler.getInstance().hasDataRootMatch(path)) {
          log.info("doGet(): " + UsageLog.closingMessageForRequestContext(HttpServletResponse.SC_NOT_FOUND, -1));
          response.sendError(HttpServletResponse.SC_NOT_FOUND);
          return;
        }
        
        if ( ! DataRootHandler.getInstance().processReqForCatalog( request, response ) )
          log.error( "doGet(): " + UsageLog.closingMessageForRequestContext( ServletUtil.STATUS_FORWARD_FAILURE, -1 ) );

        return;
      }


      if (rs != null) {
        String dataSet = rs.getDataSet();
        String requestSuffix = rs.getRequestSuffix();

        if ((dataSet == null) || dataSet.equals("/") || dataSet.equals("")) {
          doGetDIR(rs);
        } else if (requestSuffix.equalsIgnoreCase("blob")) {
          doGetBLOB(rs);
        } else if (requestSuffix.equalsIgnoreCase("close")) {
          doClose(rs);
        } else if (requestSuffix.equalsIgnoreCase("dds")) {
          doGetDDS(rs);
        } else if (requestSuffix.equalsIgnoreCase("das")) {
          doGetDAS(rs);
        } else if (requestSuffix.equalsIgnoreCase("ddx")) {
          doGetDDX(rs);
        } else if (requestSuffix.equalsIgnoreCase("dods")) {
          doGetDAP2Data(rs);
        } else if (requestSuffix.equalsIgnoreCase("asc") || requestSuffix.equalsIgnoreCase("ascii")) {
          doGetASC(rs);
        } else if (requestSuffix.equalsIgnoreCase("info")) {
          doGetINFO(rs);
        } else if (requestSuffix.equalsIgnoreCase("html") || requestSuffix.equalsIgnoreCase("htm")) {
          doGetHTML(rs);
        } else if (requestSuffix.equalsIgnoreCase("ver") || requestSuffix.equalsIgnoreCase("version") ||
                dataSet.equalsIgnoreCase("/version") || dataSet.equalsIgnoreCase("/version/")) {
          doGetVER(rs);
        } else if (dataSet.equalsIgnoreCase("/help") || dataSet.equalsIgnoreCase("/help/") ||
                dataSet.equalsIgnoreCase("/" + requestSuffix) || requestSuffix.equalsIgnoreCase("help")) {
          doGetHELP(rs);
        } else {
          sendErrorResponse(response, HttpServletResponse.SC_BAD_REQUEST, "Unrecognized request");
          return;
        }

      } else {
        sendErrorResponse(response, HttpServletResponse.SC_BAD_REQUEST, "Unrecognized request");
        return;
      }

      log.info(UsageLog.closingMessageForRequestContext(HttpServletResponse.SC_OK, -1));

      // plain ol' 404
    } catch (FileNotFoundException e) {
      sendErrorResponse(response, HttpServletResponse.SC_NOT_FOUND, e.getMessage());

      // DAP2Exception bad url
    } catch (BadURLException e) {
      log.info(UsageLog.closingMessageForRequestContext(HttpServletResponse.SC_BAD_REQUEST, -1));
      response.setStatus(HttpServletResponse.SC_BAD_REQUEST);
      dap2ExceptionHandler(e, rs);

      // all other DAP2Exception
    } catch (DAP2Exception de) {
      int status = (de.getErrorCode() == DAP2Exception.NO_SUCH_FILE) ? HttpServletResponse.SC_NOT_FOUND : HttpServletResponse.SC_BAD_REQUEST;
      if ((de.getErrorCode() != DAP2Exception.NO_SUCH_FILE) && (de.getErrorMessage() != null))
        log.info(de.getErrorMessage());
      log.info(UsageLog.closingMessageForRequestContext(status, -1));
      response.setStatus(status);
      dap2ExceptionHandler(de, rs);

      // parsing, usually the CE
    } catch (ParseException pe) {
      log.info(UsageLog.closingMessageForRequestContext(HttpServletResponse.SC_BAD_REQUEST, -1));
      response.setStatus(HttpServletResponse.SC_BAD_REQUEST);
      parseExceptionHandler(pe, response);

      // 403 - request too big
    } catch (UnsupportedOperationException e) {
      sendErrorResponse(response, HttpServletResponse.SC_FORBIDDEN, e.getMessage());

    } catch (java.net.SocketException e) {
      log.info("SocketException: " + e.getMessage(), e);
      log.info(UsageLog.closingMessageForRequestContext(ServletUtil.STATUS_CLIENT_ABORT, -1));

    } catch (IOException e) {
      String eName = e.getClass().getName(); // dont want compile time dependency on ClientAbortException
      if (eName.equals("org.apache.catalina.connector.ClientAbortException")) {
        log.info("ClientAbortException: " + e.getMessage());
        log.info(UsageLog.closingMessageForRequestContext(ServletUtil.STATUS_CLIENT_ABORT, -1));
        return;
      }

      log.error("path= " + path, e);
      sendErrorResponse(response, HttpServletResponse.SC_INTERNAL_SERVER_ERROR, e.getMessage());

      // everything else
    } catch (Throwable t) {
      log.error("path= " + path, t);
      sendErrorResponse(response, HttpServletResponse.SC_INTERNAL_SERVER_ERROR, t.getMessage());
    }

  }

  public void doGetASC(ReqState rs) throws Exception {
      HttpServletResponse response = rs.getResponse();

    GuardedDataset ds = null;
    try {
      ds = getDataset(rs);
      if (ds == null) return;

      response.setHeader("XDODS-Server", getServerVersion());
      response.setContentType("text/plain");
      response.setHeader("Content-Description", "dods-ascii");

      log.debug("Sending OPeNDAP ASCII Data For: " + rs + "  CE: '" + rs.getConstraintExpression() + "'");

      ServerDDS dds = ds.getDDS();
      CEEvaluator ce = new CEEvaluator(dds);
      ce.parseConstraint(rs);
      checkSize(dds, true);

      PrintWriter pw = new PrintWriter(response.getOutputStream());
      dds.printConstrained(pw);
      pw.println("---------------------------------------------");

      AsciiWriter writer = new AsciiWriter(); // could be static
      writer.toASCII(pw, dds, ds);

      // the way that getDAP2Data works
      // DataOutputStream sink = new DataOutputStream(bOut);
      // ce.send(myDDS.getName(), sink, ds);

      pw.flush();

    } finally { // release lock if needed
      if (ds != null) ds.release();
    }

  }

  public void doGetDAS(ReqState rs) throws Exception {
      HttpServletResponse response = rs.getResponse();

    GuardedDataset ds = null;
    try {
      ds = getDataset(rs);
      if (ds == null) return;

      response.setContentType("text/plain");
      response.setHeader("XDODS-Server", getServerVersion());
      response.setHeader("Content-Description", "dods-das");

      OutputStream Out = new BufferedOutputStream(response.getOutputStream());

      DAS myDAS = ds.getDAS();
      myDAS.print(Out);

    } finally { // release lock if needed
      if (ds != null) ds.release();
    }

  }

  public void doGetDDS(ReqState rs) throws Exception {
      HttpServletResponse response = rs.getResponse();

    GuardedDataset ds = null;
    try {
      ds = getDataset(rs);
      if (null == ds) return;

      response.setContentType("text/plain");
      response.setHeader("XDODS-Server", getServerVersion());
      response.setHeader("Content-Description", "dods-dds");

      OutputStream out = new BufferedOutputStream(response.getOutputStream());
      ServerDDS myDDS = ds.getDDS();

      if (rs.getConstraintExpression().equals("")) { // No Constraint Expression?
        // Send the whole DDS
        myDDS.print(out);
        out.flush();

      } else { // Otherwise, send the constrained DDS
        // Instantiate the CEEvaluator and parse the constraint expression
        CEEvaluator ce = new CEEvaluator(myDDS);
        ce.parseConstraint(rs);

        // Send the constrained DDS back to the client
        PrintWriter pw = new PrintWriter(new OutputStreamWriter(out));
        myDDS.printConstrained(pw);
        pw.flush();
      }

    } finally { // release lock if needed
      if (ds != null) ds.release();
    }

  }

  public void doGetDDX(ReqState rs) throws Exception {
      HttpServletResponse response = rs.getResponse();

    GuardedDataset ds = null;
    try {
      ds = getDataset(rs);
      if (null == ds) return;

      response.setContentType("text/plain");
      response.setHeader("XDODS-Server", getServerVersion());
      response.setHeader("Content-Description", "dods-ddx");

      OutputStream out = new BufferedOutputStream(response.getOutputStream());

      ServerDDS myDDS = ds.getDDS();
      myDDS.ingestDAS(ds.getDAS());

      if (rs.getConstraintExpression().equals("")) { // No Constraint Expression?
        // Send the whole DDS
        myDDS.printXML(out);
        out.flush();
      } else { // Otherwise, send the constrained DDS

        // Instantiate the CEEvaluator and parse the constraint expression
        CEEvaluator ce = new CEEvaluator(myDDS);
        ce.parseConstraint(rs);

        // Send the constrained DDS back to the client
        PrintWriter pw = new PrintWriter(new OutputStreamWriter(out));
        myDDS.printConstrainedXML(pw);
        pw.flush();
      }

    } finally { // release lock if needed
      if (ds != null) ds.release();
    }
  }

  public void doGetBLOB(ReqState rs) throws Exception {
      HttpServletResponse response = rs.getResponse();

    GuardedDataset ds = null;
    try {
      ds = getDataset(rs);
      if (null == ds) return;

      response.setContentType("application/octet-stream");
      response.setHeader("XDODS-Server", getServerVersion());
      response.setHeader("Content-Description", "dods-blob");

      ServletOutputStream sOut = response.getOutputStream();
      OutputStream bOut;
      DeflaterOutputStream dOut = null;
      if (rs.getAcceptsCompressed() && allowDeflate) {
        response.setHeader("Content-Encoding", "deflate");
        dOut = new DeflaterOutputStream(sOut);
        bOut = new BufferedOutputStream(dOut);
      } else {
        bOut = new BufferedOutputStream(sOut);
      }

      ServerDDS myDDS = ds.getDDS();
      CEEvaluator ce = new CEEvaluator(myDDS);
      ce.parseConstraint(rs);
      checkSize(myDDS, false);

      // Send the binary data back to the client
      DataOutputStream sink = new DataOutputStream(bOut);
      ce.send(myDDS.getEncodedName(), sink, ds);
      sink.flush();

      // Finish up sending the compressed stuff, but don't
      // close the stream (who knows what the Servlet may expect!)
      if (null != dOut)
        dOut.finish();
      bOut.flush();

    } finally {  // release lock if needed
      if (ds != null) ds.release();
    }

  }

  private void doClose(ReqState rs) throws Exception {
      HttpServletResponse response = rs.getResponse();
      HttpServletRequest request = rs.getRequest();
    String reqPath = rs.getDataSet();
    HttpSession session = request.getSession();
    session.removeAttribute(reqPath); // work done in the listener

    response.setHeader("XDODS-Server", getServerVersion()); // needed by client

    /* if (path.endsWith(".close")) {
      closeSession(request, response);
      response.setContentLength(0);
      log.info("doGet(): " + UsageLog.closingMessageForRequestContext(HttpServletResponse.SC_OK, 0));
      return;

    }

    // so we need to worry about deleting sessions?
    session.invalidate();  */
  }

  public void doGetDAP2Data(ReqState rs) throws Exception {
      HttpServletResponse response = rs.getResponse();

    GuardedDataset ds = null;
    try {
      ds = getDataset(rs);
      if (null == ds) return;

      response.setContentType("application/octet-stream");
      response.setHeader("XDODS-Server", getServerVersion());
      response.setHeader("Content-Description", "dods-data");

      ServletOutputStream sOut = response.getOutputStream();
      OutputStream bOut;
      DeflaterOutputStream dOut = null;
      if (rs.getAcceptsCompressed() && allowDeflate) {
        response.setHeader("Content-Encoding", "deflate");
        dOut = new DeflaterOutputStream(sOut);
        bOut = new BufferedOutputStream(dOut);

      } else {
        bOut = new BufferedOutputStream(sOut);
      }

      ServerDDS myDDS = ds.getDDS();
      CEEvaluator ce = new CEEvaluator(myDDS);
      ce.parseConstraint(rs);
      checkSize(myDDS, false);

      // Send the constrained DDS back to the client
      PrintWriter pw = new PrintWriter(new OutputStreamWriter(bOut));
      myDDS.printConstrained(pw);

      // Send the Data delimiter back to the client
      pw.flush();
      bOut.write("\nData:\n".getBytes());
      bOut.flush();

      // Send the binary data back to the client
      DataOutputStream sink = new DataOutputStream(bOut);
      ce.send(myDDS.getEncodedName(), sink, ds);
      sink.flush();

      // Finish up sending the compressed stuff, but don't
      // close the stream (who knows what the Servlet may expect!)
      if (null != dOut)
        dOut.finish();
      bOut.flush();

    } finally {  // release lock if needed
      if (ds != null) ds.release();
    }
  }

  public void doGetVER(ReqState rs) throws Exception {
      HttpServletResponse response = rs.getResponse();

    response.setContentType("text/plain");
    response.setHeader("XDODS-Server", getServerVersion());
    response.setHeader("Content-Description", "dods-version");

    PrintWriter pw = new PrintWriter(new OutputStreamWriter(response.getOutputStream()));

    pw.println("Server Version: " + getServerVersion());
    pw.flush();
  }

  public void doGetHELP(ReqState rs) throws Exception {
      HttpServletResponse response = rs.getResponse();

    response.setContentType("text/html");
    response.setHeader("XDODS-Server", getServerVersion());
    response.setHeader("Content-Description", "dods-help");

    PrintWriter pw = new PrintWriter(new OutputStreamWriter(response.getOutputStream()));
    printHelpPage(pw);
    pw.flush();
  }

  public void doGetDIR(ReqState rs) throws Exception {
    // rather dangerous here, since you can go into an infinite loop
    // so we're going to insist that there's  no suffix
      HttpServletResponse response = rs.getResponse();
      HttpServletRequest request = rs.getRequest();
    if ((rs.getRequestSuffix() == null) || (rs.getRequestSuffix().length() == 0)) {
      ServletUtil.forwardToCatalogServices(request, response);
      return;
    }

    sendErrorResponse(response, 0, "Unrecognized request");
  }

  public void doGetINFO(ReqState rs) throws Exception {
    HttpServletResponse response = rs.getResponse();
    GuardedDataset ds = null;
    try {
      ds = getDataset(rs);
      if (null == ds) return;

      PrintStream pw = new PrintStream(response.getOutputStream());
      response.setHeader("XDODS-Server", getServerVersion());
      response.setContentType("text/html");
      response.setHeader("Content-Description", "dods-description");

      GetInfoHandler di = new GetInfoHandler();
      di.sendINFO(pw, ds, rs);

    } finally {  // release lock if needed
      if (ds != null) ds.release();
    }
  }

  public void doGetHTML(ReqState rs) throws Exception {
    HttpServletResponse response = rs.getResponse();
    HttpServletRequest request = rs.getRequest();
    GuardedDataset ds = null;
    try {
      ds = getDataset(rs);
      if (ds == null) return;

      response.setHeader("XDODS-Server", getServerVersion());
      response.setContentType("text/html");
      response.setHeader("Content-Description", "dods-form");

      // Utilize the getDDS() method to get	a parsed and populated DDS
      // for this server.
      ServerDDS myDDS = ds.getDDS();
      DAS das = ds.getDAS();
      GetHTMLInterfaceHandler2 di = new GetHTMLInterfaceHandler2();
      di.sendDataRequestForm(request, response, rs.getDataSet(), myDDS, das);

    } finally {  // release lock if needed
      if (ds != null) ds.release();
    }

  }


  ///////////////////////////////////////////////////////////////////////////////////////////////
  // debugging
  private void makeDebugActions() {
    DebugHandler debugHandler = DebugHandler.get("ncdodsServer");
    DebugHandler.Action act;


    act = new DebugHandler.Action("help", "Show help page") {
      public void doAction(DebugHandler.Event e) {
        try {
          doGetHELP(getRequestState(e.req, e.res));
        }
        catch (Exception ioe) {
          log.error("ShowHelp", ioe);
        }
      }
    };
    debugHandler.addAction(act);

    act = new DebugHandler.Action("version", "Show server version") {
      public void doAction(DebugHandler.Event e) {
        e.pw.println("  version= " + getServerVersion());
      }
    };
    debugHandler.addAction(act);

  }

  public String getServerName() {
    return this.getClass().getName();
  }


  /*protected ReqState getRequestState(HttpServletRequest request, HttpServletResponse response) {

    ReqState rs = null;
    // The url and query strings will come to us in encoded form
    // (see HTTPmethod.newMethod())
    String baseurl = request.getRequestURL().toString();
    baseurl = EscapeStrings.escapeURL(baseurl);
    log.debug("doGet baseurl={}", baseurl);

    String query = request.getQueryString();
    query = EscapeStrings.unescapeURLQuery(query);
    log.debug("doGet query={}", query);

    try {
      rs = new ReqState(request, response, getServletConfig(), getServerName(), baseurl, query);
    } catch (BadURLException bue) {
      rs = null;
    }

    return rs;
  }*/

    /**
   * ************************************************************************
   * Prints the OPeNDAP Server help page to the passed PrintWriter
   *
   * @param pw PrintWriter stream to which to dump the help page.
   */
  private void printHelpPage(PrintWriter pw) {

    pw.println("<h3>OPeNDAP Server Help</h3>");
    pw.println("To access most of the features of this OPeNDAP server, append");
    pw.println("one of the following a eight suffixes to a URL: .das, .dds, .dods, .ddx, .blob, .info,");
    pw.println(".ver or .help. Using these suffixes, you can ask this server for:");
    pw.println("<dl>");
    pw.println("<dt> das  </dt> <dd> Dataset Attribute Structure (DAS)</dd>");
    pw.println("<dt> dds  </dt> <dd> Dataset Descriptor Structure (DDS)</dd>");
    pw.println("<dt> dods </dt> <dd> DataDDS object (A constrained DDS populated with data)</dd>");
    pw.println("<dt> ddx  </dt> <dd> XML version of the DDS/DAS</dd>");
    pw.println("<dt> blob </dt> <dd> Serialized binary data content for requested data set, " +
            "with the constraint expression applied.</dd>");
    pw.println("<dt> info </dt> <dd> info object (attributes, types and other information)</dd>");
    pw.println("<dt> html </dt> <dd> html form for this dataset</dd>");
    pw.println("<dt> ver  </dt> <dd> return the version number of the server</dd>");
    pw.println("<dt> help </dt> <dd> help information (this text)</dd>");
    pw.println("</dl>");
    pw.println("For example, to request the DAS object from the FNOC1 dataset at URI/GSO (a");
    pw.println("test dataset) you would appand `.das' to the URL:");
    pw.println("http://opendap.gso.url.edu/cgi-bin/nph-nc/data/fnoc1.nc.das.");

    pw.println("<p><b>Note</b>: Many OPeNDAP clients supply these extensions for you so you don't");
    pw.println("need to append them (for example when using interfaces supplied by us or");
    pw.println("software re-linked with a OPeNDAP client-library). Generally, you only need to");
    pw.println("add these if you are typing a URL directly into a WWW browser.");
    pw.println("<p><b>Note</b>: If you would like version information for this server but");
    pw.println("don't know a specific data file or data set name, use `/version' for the");
    pw.println("filename. For example: http://opendap.gso.url.edu/cgi-bin/nph-nc/version will");
    pw.println("return the version number for the netCDF server used in the first example. ");

    pw.println("<p><b>Suggestion</b>: If you're typing this URL into a WWW browser and");
    pw.println("would like information about the dataset, use the `.info' extension.");

    pw.println("<p>If you'd like to see a data values, use the `.html' extension and submit a");
    pw.println("query using the customized form.");

  }
  //**************************************************************************


  /**
   * ************************************************************************
   * Prints the Bad URL Page page to the passed PrintWriter
   *
   * @param pw PrintWriter stream to which to dump the bad URL page.
   */
  private void printBadURLPage(PrintWriter pw) {

    String serverContactName = ThreddsConfig.get( "serverInformation.contact.name", "UNKNOWN" );
    String serverContactEmail = ThreddsConfig.get( "serverInformation.contact.email", "UNKNOWN" );
    pw.println("<h3>Error in URL</h3>");
    pw.println("The URL extension did not match any that are known by this");
    pw.println("server. Below is a list of the five extensions that are be recognized by");
    pw.println("all OPeNDAP servers. If you think that the server is broken (that the URL you");
    pw.println("submitted should have worked), then please contact the");
    pw.println("administrator of this server [" + serverContactName + "] at: ");
    pw.println("<a href='mailto:" + serverContactEmail + "'>" + serverContactEmail +"</a><p>");

  }

  ///////////////////////////////////////////////////////
  // utils
  /**
   * @param request
   * @param response
   * @return the request state
   */
  protected ReqState getRequestState(HttpServletRequest request, HttpServletResponse response)
  {
      ReqState rs = null;
      // The url and query strings will come to us in encoded form
      // (see HTTPmethod.newMethod())
      String baseurl = request.getRequestURL().toString();
      //baseurl = EscapeStrings.unescapeURL(baseurl) ;
  
      String query = request.getQueryString();
      query = EscapeStrings.unescapeURLQuery(query);

      try {
        rs = new ReqState(request, response, this, getServerName(), baseurl, query);
      } catch (Exception bue) {
        rs = null;
      }

      return rs;
  }

  private void checkSize(ServerDDS dds, boolean isAscii) throws Exception {
    //try {

      long size = 0;
      Enumeration vars = dds.getVariables();
      while (vars.hasMoreElements()) {
        BaseType bt = (BaseType) vars.nextElement();
        if (((ServerMethods) bt).isProject()) {

          if (bt instanceof SDArray) {
            SDArray da = (SDArray) bt;
            BaseType base = da.getPrimitiveVector().getTemplate();
            DataType dtype = DODSNetcdfFile.convertToNCType(base);
            int elemSize = dtype.getSize();
            int n = da.numDimensions();
            List<Range> ranges = new ArrayList<Range>(n);
            for (int i = 0; i < n; i++)
              ranges.add(new Range(da.getStart(i), da.getStop(i), da.getStride(i)));

            Section s = new Section(ranges);
            size += s.computeSize() * elemSize;

          } else if (bt instanceof SDGrid) {
            SDGrid grid = (SDGrid) bt;
            SDArray da = (SDArray) grid.getVar(0);
            BaseType base = da.getPrimitiveVector().getTemplate();
            DataType dtype = DODSNetcdfFile.convertToNCType(base);
            int elemSize = dtype.getSize();
            int n = da.numDimensions();
            List<Range> ranges = new ArrayList<Range>(n);
            for (int i = 0; i < n; i++)
              ranges.add(new Range(da.getStart(i), da.getStop(i), da.getStride(i)));
            Section s = new Section(ranges);
            size += s.computeSize() * elemSize;

          } /* else if (!(bt instanceof SDString)) {
            System.out.printf("OpendapServlet didnt count %s type= %s in size limit%n", bt.getName(), bt.getClass().getName());
          }  */
        }
      }
      log.debug("total size={}", size);
      double dsize = size / (1000 * 1000);
      double maxSize = isAscii ? ascLimit : binLimit; // Mbytes
      if (dsize > maxSize) {
        log.info("Reject request size = {} Mbytes", dsize);
        throw new UnsupportedOperationException("Request too big=" + dsize + " Mbytes, max=" + maxSize);
      }

    /* } catch (InvalidRangeException e) {
      e.printStackTrace();
    } catch (InvalidParameterException e) {
      e.printStackTrace();
    } catch (NoSuchVariableException e) {
      e.printStackTrace();
    }   */
  }

  /*
   * *********************** dataset caching ***********************************************
   */

  // any time the server needs access to the dataset, it gets a "GuardedDataset" which allows us to add caching
  // optionally, a session may be established, which allows us to reserve the dataset for that session.
  protected GuardedDataset getDataset(ReqState preq) throws Exception {
    HttpServletRequest req = preq.getRequest();
    String reqPath = preq.getDataSet();

    // see if the client wants sessions
    boolean acceptSession = false;
    String s = req.getHeader("X-Accept-Session");
    if (s != null && s.equalsIgnoreCase("true") && allowSessions)
      acceptSession = true;

    HttpSession session = null;
    if (acceptSession) {
      // see if theres already a session established, create one if not
      session = req.getSession();
      if (!session.isNew()) {
        GuardedDataset gdataset = (GuardedDataset) session.getAttribute(reqPath);
        if (null != gdataset) {
          if (debugSession) System.out.printf(" found gdataset %s in session %s %n", reqPath, session.getId());
          if (log.isDebugEnabled()) log.debug(" found gdataset " + gdataset + " in session " + session.getId());
          return gdataset;
        }
      }
    }

    NetcdfFile ncd = DatasetHandler.getNetcdfFile(req, preq.getResponse(), reqPath);
    if (null == ncd) return null;

    GuardedDataset gdataset = new GuardedDatasetCacheAndClone(reqPath, ncd, acceptSession);
    //GuardedDataset gdataset = new GuardedDatasetImpl(reqPath, ncd, acceptSession);

    if (acceptSession) {
      String cookiePath = req.getRequestURI();
      String suffix = "."+preq.getRequestSuffix();
      if (cookiePath.endsWith(suffix)) // snip off the suffix
        cookiePath = cookiePath.substring( 0, cookiePath.length() - suffix.length());
      session.setAttribute(reqPath, gdataset);
      session.setAttribute(CookieFilter.SESSION_PATH, cookiePath);
      //session.setAttribute("dataset", ncd.getLocation());  // for UsageValve
      // session.setMaxInactiveInterval(30); // 30 second timeout !!
      if (debugSession) System.out.printf(" added gdataset %s in session %s cookiePath %s %n", reqPath, session.getId(), cookiePath);
      if (log.isDebugEnabled()) log.debug(" added gdataset " + gdataset + " in session " + session.getId());
    } /* else {
      session = req.getSession();
      session.setAttribute("dataset", ncd.getLocation()); // for UsageValve
    } */

    return gdataset;
  }

  //////////////////////////////////////////////////////////////////////////////

  public void parseExceptionHandler(ParseException pe, HttpServletResponse response)  {
    try {
        BufferedOutputStream eOut = new BufferedOutputStream(response.getOutputStream());
    response.setHeader("Content-Description", "dods-error");
    response.setContentType("text/plain");

    String msg = pe.getMessage().replace('\"', '\'');

    DAP2Exception de2 = new DAP2Exception(opendap.dap.DAP2Exception.CANNOT_READ_FILE, msg);
    de2.print(eOut);
    } catch (Exception e) {System.err.println("parseExceptionHandler: "+e);}
  }

  public void dap2ExceptionHandler(DAP2Exception de, ReqState rs) {
    rs.getResponse().setHeader("Content-Description", "dods-error");
    rs.getResponse().setContentType("text/plain");
    try {
        de.print(rs.getResponse().getOutputStream());
    } catch (Exception e) {System.err.println("dap2ExceptionHandler: "+e);}
    }

  private void sendErrorResponse(HttpServletResponse response, int errorCode, String errorMessage) {
    try {
    log.info(UsageLog.closingMessageForRequestContext(errorCode, -1));
    response.setStatus(errorCode);
    response.setHeader("Content-Description", "dods-error");
    response.setContentType("text/plain");

    PrintWriter pw = new PrintWriter(response.getOutputStream());
    pw.println("Error {");
    pw.println("    code = " + errorCode + ";");
    pw.println("    message = \"" + errorMessage + "\";");

    pw.println("};");
    pw.flush();
    } catch (Exception e) {System.err.println("sendErrorResponse: "+e);}
  }

}
>>>>>>> f56d8d59
<|MERGE_RESOLUTION|>--- conflicted
+++ resolved
@@ -1,1895 +1,946 @@
-<<<<<<< HEAD
-/*
- * Copyright 1998-2009 University Corporation for Atmospheric Research/Unidata
- *
- * Portions of this software were developed by the Unidata Program at the
- * University Corporation for Atmospheric Research.
- *
- * Access and use of this software shall impose the following obligations
- * and understandings on the user. The user is granted the right, without
- * any fee or cost, to use, copy, modify, alter, enhance and distribute
- * this software, and any derivative works thereof, and its supporting
- * documentation for any purpose whatsoever, provided that this entire
- * notice appears in all copies of the software, derivative works and
- * supporting documentation.  Further, UCAR requests that the user credit
- * UCAR/Unidata in any publications that result from the use of this
- * software or in any product that includes this software. The names UCAR
- * and/or Unidata, however, may not be used in any advertising or publicity
- * to endorse or promote any products or commercial entity unless specific
- * written permission is obtained from UCAR/Unidata. The user also
- * understands that UCAR/Unidata is not obligated to provide the user with
- * any support, consulting, training or assistance of any kind with regard
- * to the use, operation and performance of this software nor to provide
- * the user with any updates, revisions, new versions or "bug fixes."
- *
- * THIS SOFTWARE IS PROVIDED BY UCAR/UNIDATA "AS IS" AND ANY EXPRESS OR
- * IMPLIED WARRANTIES, INCLUDING, BUT NOT LIMITED TO, THE IMPLIED
- * WARRANTIES OF MERCHANTABILITY AND FITNESS FOR A PARTICULAR PURPOSE ARE
- * DISCLAIMED. IN NO EVENT SHALL UCAR/UNIDATA BE LIABLE FOR ANY SPECIAL,
- * INDIRECT OR CONSEQUENTIAL DAMAGES OR ANY DAMAGES WHATSOEVER RESULTING
- * FROM LOSS OF USE, DATA OR PROFITS, WHETHER IN AN ACTION OF CONTRACT,
- * NEGLIGENCE OR OTHER TORTIOUS ACTION, ARISING OUT OF OR IN CONNECTION
- * WITH THE ACCESS, USE OR PERFORMANCE OF THIS SOFTWARE.
- */
-
-package thredds.server.opendap;
-
-import opendap.dap.DAP2Exception;
-import opendap.dap.DAS;
-import opendap.dap.BaseType;
-import opendap.servers.*;
-import opendap.dap.parsers.ParseException;
-
-import javax.servlet.ServletOutputStream;
-import javax.servlet.http.HttpServletResponse;
-import javax.servlet.http.HttpServletRequest;
-import javax.servlet.http.HttpSession;
-import java.io.*;
-import java.util.*;
-import java.util.zip.DeflaterOutputStream;
-import java.net.URI;
-
-import opendap.servlet.*;
-import opendap.servlet.AbstractServlet;
-import thredds.servlet.*;
-import thredds.servlet.filter.CookieFilter;
-import ucar.ma2.DataType;
-import ucar.ma2.Range;
-import ucar.ma2.Section;
-import ucar.nc2.dods.DODSNetcdfFile;
-import ucar.nc2.NetcdfFile;
-import ucar.nc2.util.net.EscapeStrings;
-
-/**
- * THREDDS opendap server.
- *
- * @author jcaron
- * @author Nathan David Potter
- * 
- * @since Apr 27, 2009 (branched)
- */
-public class OpendapServlet extends AbstractServlet
-{
-  static final String DEFAULTCONTEXTPATH = "/thredds";
-  static final String GDATASET = "guarded_dataset";
-  static private org.slf4j.Logger log = org.slf4j.LoggerFactory.getLogger(OpendapServlet.class);
-
-  private boolean allowSessions = false;
-  private boolean allowDeflate = false; // handled by Tomcat
-
-  private String odapVersionString = "opendap/3.7";
-
-  private URI baseURI = null;
-
-  private int ascLimit = 50;
-  private int binLimit = 500;
-
-  private boolean debugSession = false;
-
-  public String getDefaultContextPath() {return DEFAULTCONTEXTPATH;}
-
-  public void init() throws javax.servlet.ServletException {
-     super.init();
-
-    org.slf4j.Logger logServerStartup = org.slf4j.LoggerFactory.getLogger("serverStartup");
-    logServerStartup.info(getClass().getName() + " initialization start - " + UsageLog.setupNonRequestContext());
-
-    this.ascLimit = ThreddsConfig.getInt( "Opendap.ascLimit", ascLimit);
-    this.binLimit = ThreddsConfig.getInt( "Opendap.binLimit", binLimit);
-
-    this.odapVersionString = ThreddsConfig.get( "Opendap.serverVersion", odapVersionString);
-    logServerStartup.info(getClass().getName() + " version= "+odapVersionString+" ascLimit = "+ascLimit+" binLimit = "+binLimit);
-
-    // debugging actions
-    makeDebugActions();
-
-    logServerStartup.info(getClass().getName() + " initialization done - " + UsageLog.closingMessageNonRequestContext());
-  }
-
-  public String getServerVersion() {
-    return this.odapVersionString;
-  }
-
-  // Servlets that support HTTP GET requests and can quickly determine their last modification time should
-  // override this method. This makes browser and proxy caches work more effectively, reducing the load on
-  // server and network resources.
-  protected long getLastModified(HttpServletRequest req) {
-    String query = req.getQueryString();
-    if (query != null) return -1;
-
-    String path = req.getPathInfo();
-    if (path == null) return -1;
-
-    if (path.endsWith(".asc"))
-      path = path.substring(0, path.length() - 4);
-    else if (path.endsWith(".ascii"))
-      path = path.substring(0, path.length() - 6);
-    else if (path.endsWith(".das"))
-      path = path.substring(0, path.length() - 4);
-    else if (path.endsWith(".dds"))
-      path = path.substring(0, path.length() - 4);
-    else if (path.endsWith(".ddx"))
-      path = path.substring(0, path.length() - 4);
-    else if (path.endsWith(".dods"))
-      path = path.substring(0, path.length() - 5);
-    else if (path.endsWith(".html"))
-      path = path.substring(0, path.length() - 5);
-    else if (path.endsWith(".info"))
-      path = path.substring(0, path.length() - 5);
-    else if (path.endsWith(".opendap"))
-      path = path.substring(0, path.length() - 5);
-    else
-      return -1;
-
-    // if (null != DatasetHandler.findResourceControl( path)) return -1; // LOOK weird Firefox beahviour?
-
-    File file = DataRootHandler.getInstance().getCrawlableDatasetAsFile(path);
-    if ((file != null) && file.exists())
-      return file.lastModified();
-
-    return -1;
-  }
-
-  /////////////////////////////////////////////////////////////////////////////
-
-
-  public void doGet(HttpServletRequest request, HttpServletResponse response)
-  {
-    log.info("doGet(): " + UsageLog.setupRequestContext(request));
-    // System.out.printf("opendap doGet: req=%s%n%s%n", ServletUtil.getRequest(request), ServletUtil.showRequestDetail(this, request));
-
-    String path = null;
-
-    ReqState rs = getRequestState(request,response);
-
-    try {
-      path = request.getPathInfo();
-      log.debug("doGet path={}", path);
-
-      if (thredds.servlet.Debug.isSet("showRequestDetail"))
-        log.debug(ServletUtil.showRequestDetail(this, request));
-
-      if (path == null) {
-        log.info("doGet(): " + UsageLog.closingMessageForRequestContext(HttpServletResponse.SC_NOT_FOUND, -1));
-        response.sendError(HttpServletResponse.SC_NOT_FOUND);
-        return;
-      }
-
-      if (baseURI == null) { // first time, set baseURI
-        URI reqURI = ServletUtil.getRequestURI(request);
-        // Build base URI from request (rather than hard-coding "/thredds/dodsC/").
-        String baseUriString = request.getContextPath() + request.getServletPath() + "/";
-        baseURI = reqURI.resolve( baseUriString);
-        log.debug("doGet(): baseURI was set = {}", baseURI);
-      }
-
-      if (path.endsWith("latest.xml")) {
-        DataRootHandler.getInstance().processReqForLatestDataset(this, request, response);
-        return;
-      }
-
-      // Redirect all catalog requests at the root level.
-      if (path.equals("/") || path.equals("/catalog.html") || path.equals("/catalog.xml")) {
-        ServletUtil.sendPermanentRedirect(ServletUtil.getContextPath() + path, request, response);
-        return;
-      }
-
-      // Make sure catalog requests match a dataRoot before trying to handle.
-      if (path.endsWith("/") || path.endsWith("/catalog.html") || path.endsWith("/catalog.xml")) {
-        if (!DataRootHandler.getInstance().hasDataRootMatch(path)) {
-          log.info("doGet(): " + UsageLog.closingMessageForRequestContext(HttpServletResponse.SC_NOT_FOUND, -1));
-          response.sendError(HttpServletResponse.SC_NOT_FOUND);
-          return;
-        }
-        
-        if ( ! DataRootHandler.getInstance().processReqForCatalog( request, response ) )
-          log.error( "doGet(): " + UsageLog.closingMessageForRequestContext( ServletUtil.STATUS_FORWARD_FAILURE, -1 ) );
-
-        return;
-      }
-
-
-      if (rs != null) {
-        String dataSet = rs.getDataSet();
-        String requestSuffix = rs.getRequestSuffix();
-
-        if ((dataSet == null) || dataSet.equals("/") || dataSet.equals("")) {
-          doGetDIR(rs);
-        } else if (requestSuffix.equalsIgnoreCase("blob")) {
-          doGetBLOB(rs);
-        } else if (requestSuffix.equalsIgnoreCase("close")) {
-          doClose(rs);
-        } else if (requestSuffix.equalsIgnoreCase("dds")) {
-          doGetDDS(rs);
-        } else if (requestSuffix.equalsIgnoreCase("das")) {
-          doGetDAS(rs);
-        } else if (requestSuffix.equalsIgnoreCase("ddx")) {
-          doGetDDX(rs);
-        } else if (requestSuffix.equalsIgnoreCase("dods")) {
-          doGetDAP2Data(rs);
-        } else if (requestSuffix.equalsIgnoreCase("asc") || requestSuffix.equalsIgnoreCase("ascii")) {
-          doGetASC(rs);
-        } else if (requestSuffix.equalsIgnoreCase("info")) {
-          doGetINFO(rs);
-        } else if (requestSuffix.equalsIgnoreCase("html") || requestSuffix.equalsIgnoreCase("htm")) {
-          doGetHTML(rs);
-        } else if (requestSuffix.equalsIgnoreCase("ver") || requestSuffix.equalsIgnoreCase("version") ||
-                dataSet.equalsIgnoreCase("/version") || dataSet.equalsIgnoreCase("/version/")) {
-          doGetVER(rs);
-        } else if (dataSet.equalsIgnoreCase("/help") || dataSet.equalsIgnoreCase("/help/") ||
-                dataSet.equalsIgnoreCase("/" + requestSuffix) || requestSuffix.equalsIgnoreCase("help")) {
-          doGetHELP(rs);
-        } else {
-          sendErrorResponse(response, HttpServletResponse.SC_BAD_REQUEST, "Unrecognized request");
-          return;
-        }
-
-      } else {
-        sendErrorResponse(response, HttpServletResponse.SC_BAD_REQUEST, "Unrecognized request");
-        return;
-      }
-
-      log.info(UsageLog.closingMessageForRequestContext(HttpServletResponse.SC_OK, -1));
-
-      // plain ol' 404
-    } catch (FileNotFoundException e) {
-      sendErrorResponse(response, HttpServletResponse.SC_NOT_FOUND, e.getMessage());
-
-      // DAP2Exception bad url
-    } catch (BadURLException e) {
-      log.info(UsageLog.closingMessageForRequestContext(HttpServletResponse.SC_BAD_REQUEST, -1));
-      response.setStatus(HttpServletResponse.SC_BAD_REQUEST);
-      dap2ExceptionHandler(e, rs);
-
-      // all other DAP2Exception
-    } catch (DAP2Exception de) {
-      int status = (de.getErrorCode() == DAP2Exception.NO_SUCH_FILE) ? HttpServletResponse.SC_NOT_FOUND : HttpServletResponse.SC_BAD_REQUEST;
-      if ((de.getErrorCode() != DAP2Exception.NO_SUCH_FILE) && (de.getErrorMessage() != null))
-        log.debug(de.getErrorMessage());
-      log.info(UsageLog.closingMessageForRequestContext(status, -1));
-      response.setStatus(status);
-      dap2ExceptionHandler(de, rs);
-
-      // parsing, usually the CE
-    } catch (ParseException pe) {
-      log.info(UsageLog.closingMessageForRequestContext(HttpServletResponse.SC_BAD_REQUEST, -1));
-      response.setStatus(HttpServletResponse.SC_BAD_REQUEST);
-      parseExceptionHandler(pe, response);
-
-      // 403 - request too big
-    } catch (UnsupportedOperationException e) {
-      sendErrorResponse(response, HttpServletResponse.SC_FORBIDDEN, e.getMessage());
-
-    } catch (java.net.SocketException e) {
-      log.info("SocketException: " + e.getMessage(), e);
-      log.info(UsageLog.closingMessageForRequestContext(ServletUtil.STATUS_CLIENT_ABORT, -1));
-
-    } catch (IOException e) {
-      String eName = e.getClass().getName(); // dont want compile time dependency on ClientAbortException
-      if (eName.equals("org.apache.catalina.connector.ClientAbortException")) {
-        log.debug("ClientAbortException: " + e.getMessage());
-        log.info(UsageLog.closingMessageForRequestContext(ServletUtil.STATUS_CLIENT_ABORT, -1));
-        return;
-      }
-
-      log.error("path= " + path, e);
-      sendErrorResponse(response, HttpServletResponse.SC_INTERNAL_SERVER_ERROR, e.getMessage());
-
-      // everything else
-    } catch (Throwable t) {
-      log.error("path= " + path, t);
-      sendErrorResponse(response, HttpServletResponse.SC_INTERNAL_SERVER_ERROR, t.getMessage());
-    }
-
-  }
-
-  public void doGetASC(ReqState rs) throws Exception {
-      HttpServletResponse response = rs.getResponse();
-
-    GuardedDataset ds = null;
-    try {
-      ds = getDataset(rs);
-      if (ds == null) return;
-
-      response.setHeader("XDODS-Server", getServerVersion());
-      response.setContentType("text/plain");
-      response.setHeader("Content-Description", "dods-ascii");
-
-      log.debug("Sending OPeNDAP ASCII Data For: " + rs + "  CE: '" + rs.getConstraintExpression() + "'");
-
-      ServerDDS dds = ds.getDDS();
-      CEEvaluator ce = new CEEvaluator(dds);
-      ce.parseConstraint(rs);
-      checkSize(dds, true);
-
-      PrintWriter pw = new PrintWriter(response.getOutputStream());
-      dds.printConstrained(pw);
-      pw.println("---------------------------------------------");
-
-      AsciiWriter writer = new AsciiWriter(); // could be static
-      writer.toASCII(pw, dds, ds);
-
-      // the way that getDAP2Data works
-      // DataOutputStream sink = new DataOutputStream(bOut);
-      // ce.send(myDDS.getName(), sink, ds);
-
-      pw.flush();
-
-    } finally { // release lock if needed
-      if (ds != null) ds.release();
-    }
-
-  }
-
-  public void doGetDAS(ReqState rs) throws Exception {
-      HttpServletResponse response = rs.getResponse();
-
-    GuardedDataset ds = null;
-    try {
-      ds = getDataset(rs);
-      if (ds == null) return;
-
-      response.setContentType("text/plain");
-      response.setHeader("XDODS-Server", getServerVersion());
-      response.setHeader("Content-Description", "dods-das");
-
-      OutputStream Out = new BufferedOutputStream(response.getOutputStream());
-
-      DAS myDAS = ds.getDAS();
-      myDAS.print(Out);
-
-    } finally { // release lock if needed
-      if (ds != null) ds.release();
-    }
-
-  }
-
-  public void doGetDDS(ReqState rs) throws Exception {
-      HttpServletResponse response = rs.getResponse();
-
-    GuardedDataset ds = null;
-    try {
-      ds = getDataset(rs);
-      if (null == ds) return;
-
-      response.setContentType("text/plain");
-      response.setHeader("XDODS-Server", getServerVersion());
-      response.setHeader("Content-Description", "dods-dds");
-
-      OutputStream out = new BufferedOutputStream(response.getOutputStream());
-      ServerDDS myDDS = ds.getDDS();
-
-      if (rs.getConstraintExpression().equals("")) { // No Constraint Expression?
-        // Send the whole DDS
-        myDDS.print(out);
-        out.flush();
-
-      } else { // Otherwise, send the constrained DDS
-        // Instantiate the CEEvaluator and parse the constraint expression
-        CEEvaluator ce = new CEEvaluator(myDDS);
-        ce.parseConstraint(rs);
-
-        // Send the constrained DDS back to the client
-        PrintWriter pw = new PrintWriter(new OutputStreamWriter(out));
-        myDDS.printConstrained(pw);
-        pw.flush();
-      }
-
-    } finally { // release lock if needed
-      if (ds != null) ds.release();
-    }
-
-  }
-
-  public void doGetDDX(ReqState rs) throws Exception {
-      HttpServletResponse response = rs.getResponse();
-
-    GuardedDataset ds = null;
-    try {
-      ds = getDataset(rs);
-      if (null == ds) return;
-
-      response.setContentType("text/plain");
-      response.setHeader("XDODS-Server", getServerVersion());
-      response.setHeader("Content-Description", "dods-ddx");
-
-      OutputStream out = new BufferedOutputStream(response.getOutputStream());
-
-      ServerDDS myDDS = ds.getDDS();
-      myDDS.ingestDAS(ds.getDAS());
-
-      if (rs.getConstraintExpression().equals("")) { // No Constraint Expression?
-        // Send the whole DDS
-        myDDS.printXML(out);
-        out.flush();
-      } else { // Otherwise, send the constrained DDS
-
-        // Instantiate the CEEvaluator and parse the constraint expression
-        CEEvaluator ce = new CEEvaluator(myDDS);
-        ce.parseConstraint(rs);
-
-        // Send the constrained DDS back to the client
-        PrintWriter pw = new PrintWriter(new OutputStreamWriter(out));
-        myDDS.printConstrainedXML(pw);
-        pw.flush();
-      }
-
-    } finally { // release lock if needed
-      if (ds != null) ds.release();
-    }
-  }
-
-  public void doGetBLOB(ReqState rs) throws Exception {
-      HttpServletResponse response = rs.getResponse();
-
-    GuardedDataset ds = null;
-    try {
-      ds = getDataset(rs);
-      if (null == ds) return;
-
-      response.setContentType("application/octet-stream");
-      response.setHeader("XDODS-Server", getServerVersion());
-      response.setHeader("Content-Description", "dods-blob");
-
-      ServletOutputStream sOut = response.getOutputStream();
-      OutputStream bOut;
-      DeflaterOutputStream dOut = null;
-      if (rs.getAcceptsCompressed() && allowDeflate) {
-        response.setHeader("Content-Encoding", "deflate");
-        dOut = new DeflaterOutputStream(sOut);
-        bOut = new BufferedOutputStream(dOut);
-      } else {
-        bOut = new BufferedOutputStream(sOut);
-      }
-
-      ServerDDS myDDS = ds.getDDS();
-      CEEvaluator ce = new CEEvaluator(myDDS);
-      ce.parseConstraint(rs);
-      checkSize(myDDS, false);
-
-      // Send the binary data back to the client
-      DataOutputStream sink = new DataOutputStream(bOut);
-      ce.send(myDDS.getEncodedName(), sink, ds);
-      sink.flush();
-
-      // Finish up sending the compressed stuff, but don't
-      // close the stream (who knows what the Servlet may expect!)
-      if (null != dOut)
-        dOut.finish();
-      bOut.flush();
-
-    } finally {  // release lock if needed
-      if (ds != null) ds.release();
-    }
-
-  }
-
-  private void doClose(ReqState rs) throws Exception {
-      HttpServletResponse response = rs.getResponse();
-      HttpServletRequest request = rs.getRequest();
-    String reqPath = rs.getDataSet();
-    HttpSession session = request.getSession();
-    session.removeAttribute(reqPath); // work done in the listener
-
-    response.setHeader("XDODS-Server", getServerVersion()); // needed by client
-
-    /* if (path.endsWith(".close")) {
-      closeSession(request, response);
-      response.setContentLength(0);
-      log.info("doGet(): " + UsageLog.closingMessageForRequestContext(HttpServletResponse.SC_OK, 0));
-      return;
-
-    }
-
-    // so we need to worry about deleting sessions?
-    session.invalidate();  */
-  }
-
-  public void doGetDAP2Data(ReqState rs) throws Exception {
-      HttpServletResponse response = rs.getResponse();
-
-    GuardedDataset ds = null;
-    try {
-      ds = getDataset(rs);
-      if (null == ds) return;
-
-      response.setContentType("application/octet-stream");
-      response.setHeader("XDODS-Server", getServerVersion());
-      response.setHeader("Content-Description", "dods-data");
-
-      ServletOutputStream sOut = response.getOutputStream();
-      OutputStream bOut;
-      DeflaterOutputStream dOut = null;
-      if (rs.getAcceptsCompressed() && allowDeflate) {
-        response.setHeader("Content-Encoding", "deflate");
-        dOut = new DeflaterOutputStream(sOut);
-        bOut = new BufferedOutputStream(dOut);
-
-      } else {
-        bOut = new BufferedOutputStream(sOut);
-      }
-
-      ServerDDS myDDS = ds.getDDS();
-      CEEvaluator ce = new CEEvaluator(myDDS);
-      ce.parseConstraint(rs);
-      checkSize(myDDS, false);
-
-      // Send the constrained DDS back to the client
-      PrintWriter pw = new PrintWriter(new OutputStreamWriter(bOut));
-      myDDS.printConstrained(pw);
-
-      // Send the Data delimiter back to the client
-      pw.flush();
-      bOut.write("\nData:\n".getBytes());
-      bOut.flush();
-
-      // Send the binary data back to the client
-      DataOutputStream sink = new DataOutputStream(bOut);
-      ce.send(myDDS.getEncodedName(), sink, ds);
-      sink.flush();
-
-      // Finish up sending the compressed stuff, but don't
-      // close the stream (who knows what the Servlet may expect!)
-      if (null != dOut)
-        dOut.finish();
-      bOut.flush();
-
-    } finally {  // release lock if needed
-      if (ds != null) ds.release();
-    }
-  }
-
-  public void doGetVER(ReqState rs) throws Exception {
-      HttpServletResponse response = rs.getResponse();
-
-    response.setContentType("text/plain");
-    response.setHeader("XDODS-Server", getServerVersion());
-    response.setHeader("Content-Description", "dods-version");
-
-    PrintWriter pw = new PrintWriter(new OutputStreamWriter(response.getOutputStream()));
-
-    pw.println("Server Version: " + getServerVersion());
-    pw.flush();
-  }
-
-  public void doGetHELP(ReqState rs) throws Exception {
-      HttpServletResponse response = rs.getResponse();
-
-    response.setContentType("text/html");
-    response.setHeader("XDODS-Server", getServerVersion());
-    response.setHeader("Content-Description", "dods-help");
-
-    PrintWriter pw = new PrintWriter(new OutputStreamWriter(response.getOutputStream()));
-    printHelpPage(pw);
-    pw.flush();
-  }
-
-  public void doGetDIR(ReqState rs) throws Exception {
-    // rather dangerous here, since you can go into an infinite loop
-    // so we're going to insist that there's  no suffix
-      HttpServletResponse response = rs.getResponse();
-      HttpServletRequest request = rs.getRequest();
-    if ((rs.getRequestSuffix() == null) || (rs.getRequestSuffix().length() == 0)) {
-      ServletUtil.forwardToCatalogServices(request, response);
-      return;
-    }
-
-    sendErrorResponse(response, 0, "Unrecognized request");
-  }
-
-  public void doGetINFO(ReqState rs) throws Exception {
-    HttpServletResponse response = rs.getResponse();
-    GuardedDataset ds = null;
-    try {
-      ds = getDataset(rs);
-      if (null == ds) return;
-
-      PrintStream pw = new PrintStream(response.getOutputStream());
-      response.setHeader("XDODS-Server", getServerVersion());
-      response.setContentType("text/html");
-      response.setHeader("Content-Description", "dods-description");
-
-      GetInfoHandler di = new GetInfoHandler();
-      di.sendINFO(pw, ds, rs);
-
-    } finally {  // release lock if needed
-      if (ds != null) ds.release();
-    }
-  }
-
-  public void doGetHTML(ReqState rs) throws Exception {
-    HttpServletResponse response = rs.getResponse();
-    HttpServletRequest request = rs.getRequest();
-    GuardedDataset ds = null;
-    try {
-      ds = getDataset(rs);
-      if (ds == null) return;
-
-      response.setHeader("XDODS-Server", getServerVersion());
-      response.setContentType("text/html");
-      response.setHeader("Content-Description", "dods-form");
-
-      // Utilize the getDDS() method to get	a parsed and populated DDS
-      // for this server.
-      ServerDDS myDDS = ds.getDDS();
-      DAS das = ds.getDAS();
-      GetHTMLInterfaceHandler2 di = new GetHTMLInterfaceHandler2();
-      di.sendDataRequestForm(request, response, rs.getDataSet(), myDDS, das);
-
-    } finally {  // release lock if needed
-      if (ds != null) ds.release();
-    }
-
-  }
-
-
-  ///////////////////////////////////////////////////////////////////////////////////////////////
-  // debugging
-  private void makeDebugActions() {
-    DebugHandler debugHandler = DebugHandler.get("ncdodsServer");
-    DebugHandler.Action act;
-
-
-    act = new DebugHandler.Action("help", "Show help page") {
-      public void doAction(DebugHandler.Event e) {
-        try {
-          doGetHELP(getRequestState(e.req, e.res));
-        }
-        catch (Exception ioe) {
-          log.error("ShowHelp", ioe);
-        }
-      }
-    };
-    debugHandler.addAction(act);
-
-    act = new DebugHandler.Action("version", "Show server version") {
-      public void doAction(DebugHandler.Event e) {
-        e.pw.println("  version= " + getServerVersion());
-      }
-    };
-    debugHandler.addAction(act);
-
-  }
-
-  public String getServerName() {
-    return this.getClass().getName();
-  }
-
-
-  /*protected ReqState getRequestState(HttpServletRequest request, HttpServletResponse response) {
-
-    ReqState rs = null;
-    // The url and query strings will come to us in encoded form
-    // (see HTTPmethod.newMethod())
-    String baseurl = request.getRequestURL().toString();
-    baseurl = EscapeStrings.escapeURL(baseurl);
-    log.debug("doGet baseurl={}", baseurl);
-
-    String query = request.getQueryString();
-    query = EscapeStrings.unescapeURLQuery(query);
-    log.debug("doGet query={}", query);
-
-    try {
-      rs = new ReqState(request, response, getServletConfig(), getServerName(), baseurl, query);
-    } catch (BadURLException bue) {
-      rs = null;
-    }
-
-    return rs;
-  }*/
-
-    /**
-   * ************************************************************************
-   * Prints the OPeNDAP Server help page to the passed PrintWriter
-   *
-   * @param pw PrintWriter stream to which to dump the help page.
-   */
-  private void printHelpPage(PrintWriter pw) {
-
-    pw.println("<h3>OPeNDAP Server Help</h3>");
-    pw.println("To access most of the features of this OPeNDAP server, append");
-    pw.println("one of the following a eight suffixes to a URL: .das, .dds, .dods, .ddx, .blob, .info,");
-    pw.println(".ver or .help. Using these suffixes, you can ask this server for:");
-    pw.println("<dl>");
-    pw.println("<dt> das  </dt> <dd> Dataset Attribute Structure (DAS)</dd>");
-    pw.println("<dt> dds  </dt> <dd> Dataset Descriptor Structure (DDS)</dd>");
-    pw.println("<dt> dods </dt> <dd> DataDDS object (A constrained DDS populated with data)</dd>");
-    pw.println("<dt> ddx  </dt> <dd> XML version of the DDS/DAS</dd>");
-    pw.println("<dt> blob </dt> <dd> Serialized binary data content for requested data set, " +
-            "with the constraint expression applied.</dd>");
-    pw.println("<dt> info </dt> <dd> info object (attributes, types and other information)</dd>");
-    pw.println("<dt> html </dt> <dd> html form for this dataset</dd>");
-    pw.println("<dt> ver  </dt> <dd> return the version number of the server</dd>");
-    pw.println("<dt> help </dt> <dd> help information (this text)</dd>");
-    pw.println("</dl>");
-    pw.println("For example, to request the DAS object from the FNOC1 dataset at URI/GSO (a");
-    pw.println("test dataset) you would appand `.das' to the URL:");
-    pw.println("http://opendap.gso.uri.edu/cgi-bin/nph-nc/data/fnoc1.nc.das.");
-
-    pw.println("<p><b>Note</b>: Many OPeNDAP clients supply these extensions for you so you don't");
-    pw.println("need to append them (for example when using interfaces supplied by us or");
-    pw.println("software re-linked with a OPeNDAP client-library). Generally, you only need to");
-    pw.println("add these if you are typing a URL directly into a WWW browser.");
-    pw.println("<p><b>Note</b>: If you would like version information for this server but");
-    pw.println("don't know a specific data file or data set name, use `/version' for the");
-    pw.println("filename. For example: http://opendap.gso.uri.edu/cgi-bin/nph-nc/version will");
-    pw.println("return the version number for the netCDF server used in the first example. ");
-
-    pw.println("<p><b>Suggestion</b>: If you're typing this URL into a WWW browser and");
-    pw.println("would like information about the dataset, use the `.info' extension.");
-
-    pw.println("<p>If you'd like to see a data values, use the `.html' extension and submit a");
-    pw.println("query using the customized form.");
-
-  }
-  //**************************************************************************
-
-
-  /**
-   * ************************************************************************
-   * Prints the Bad URL Page page to the passed PrintWriter
-   *
-   * @param pw PrintWriter stream to which to dump the bad URL page.
-   */
-  private void printBadURLPage(PrintWriter pw) {
-
-    String serverContactName = ThreddsConfig.get( "serverInformation.contact.name", "UNKNOWN" );
-    String serverContactEmail = ThreddsConfig.get( "serverInformation.contact.email", "UNKNOWN" );
-    pw.println("<h3>Error in URL</h3>");
-    pw.println("The URL extension did not match any that are known by this");
-    pw.println("server. Below is a list of the five extensions that are be recognized by");
-    pw.println("all OPeNDAP servers. If you think that the server is broken (that the URL you");
-    pw.println("submitted should have worked), then please contact the");
-    pw.println("administrator of this server [" + serverContactName + "] at: ");
-    pw.println("<a href='mailto:" + serverContactEmail + "'>" + serverContactEmail +"</a><p>");
-
-  }
-
-  ///////////////////////////////////////////////////////
-  // utils
-  /**
-   * @param request
-   * @param response
-   * @return the request state
-   */
-  protected ReqState getRequestState(HttpServletRequest request, HttpServletResponse response)
-  {
-      ReqState rs = null;
-      // The url and query strings will come to us in encoded form
-      // (see HTTPmethod.newMethod())
-      String baseurl = request.getRequestURL().toString();
-      baseurl = EscapeStrings.unescapeURL(baseurl) ;
-  
-      String query = request.getQueryString();
-      query = EscapeStrings.unescapeURLQuery(query);
-
-      try {
-        rs = new ReqState(request, response, this, getServerName(), baseurl, query);
-      } catch (Exception bue) {
-        rs = null;
-      }
-
-      return rs;
-  }
-
-  private void checkSize(ServerDDS dds, boolean isAscii) throws Exception {
-    //try {
-
-      long size = 0;
-      Enumeration vars = dds.getVariables();
-      while (vars.hasMoreElements()) {
-        BaseType bt = (BaseType) vars.nextElement();
-        if (((ServerMethods) bt).isProject()) {
-
-          if (bt instanceof SDArray) {
-            SDArray da = (SDArray) bt;
-            BaseType base = da.getPrimitiveVector().getTemplate();
-            DataType dtype = DODSNetcdfFile.convertToNCType(base);
-            int elemSize = dtype.getSize();
-            int n = da.numDimensions();
-            List<Range> ranges = new ArrayList<Range>(n);
-            for (int i = 0; i < n; i++)
-              ranges.add(new Range(da.getStart(i), da.getStop(i), da.getStride(i)));
-
-            Section s = new Section(ranges);
-            size += s.computeSize() * elemSize;
-
-          } else if (bt instanceof SDGrid) {
-            SDGrid grid = (SDGrid) bt;
-            SDArray da = (SDArray) grid.getVar(0);
-            BaseType base = da.getPrimitiveVector().getTemplate();
-            DataType dtype = DODSNetcdfFile.convertToNCType(base);
-            int elemSize = dtype.getSize();
-            int n = da.numDimensions();
-            List<Range> ranges = new ArrayList<Range>(n);
-            for (int i = 0; i < n; i++)
-              ranges.add(new Range(da.getStart(i), da.getStop(i), da.getStride(i)));
-            Section s = new Section(ranges);
-            size += s.computeSize() * elemSize;
-
-          } /* else if (!(bt instanceof SDString)) {
-            System.out.printf("OpendapServlet didnt count %s type= %s in size limit%n", bt.getName(), bt.getClass().getName());
-          }  */
-        }
-      }
-      log.debug("total size={}", size);
-      double dsize = size / (1000 * 1000);
-      double maxSize = isAscii ? ascLimit : binLimit; // Mbytes
-      if (dsize > maxSize) {
-        log.info("Reject request size = {} Mbytes", dsize);
-        throw new UnsupportedOperationException("Request too big=" + dsize + " Mbytes, max=" + maxSize);
-      }
-
-    /* } catch (InvalidRangeException e) {
-      e.printStackTrace();
-    } catch (InvalidParameterException e) {
-      e.printStackTrace();
-    } catch (NoSuchVariableException e) {
-      e.printStackTrace();
-    }   */
-  }
-
-  /*
-   * *********************** dataset caching ***********************************************
-   */
-
-  // any time the server needs access to the dataset, it gets a "GuardedDataset" which allows us to add caching
-  // optionally, a session may be established, which allows us to reserve the dataset for that session.
-  protected GuardedDataset getDataset(ReqState preq) throws Exception {
-    HttpServletRequest req = preq.getRequest();
-    String reqPath = preq.getDataSet();
-
-    // see if the client wants sessions
-    boolean acceptSession = false;
-    String s = req.getHeader("X-Accept-Session");
-    if (s != null && s.equalsIgnoreCase("true") && allowSessions)
-      acceptSession = true;
-
-    HttpSession session = null;
-    if (acceptSession) {
-      // see if theres already a session established, create one if not
-      session = req.getSession();
-      if (!session.isNew()) {
-        GuardedDataset gdataset = (GuardedDataset) session.getAttribute(reqPath);
-        if (null != gdataset) {
-          if (debugSession) System.out.printf(" found gdataset %s in session %s %n", reqPath, session.getId());
-          if (log.isDebugEnabled()) log.debug(" found gdataset " + gdataset + " in session " + session.getId());
-          return gdataset;
-        }
-      }
-    }
-
-    NetcdfFile ncd = DatasetHandler.getNetcdfFile(req, preq.getResponse(), reqPath);
-    if (null == ncd) return null;
-
-    GuardedDataset gdataset = new GuardedDatasetCacheAndClone(reqPath, ncd, acceptSession);
-    //GuardedDataset gdataset = new GuardedDatasetImpl(reqPath, ncd, acceptSession);
-
-    if (acceptSession) {
-      String cookiePath = req.getRequestURI();
-      String suffix = "."+preq.getRequestSuffix();
-      if (cookiePath.endsWith(suffix)) // snip off the suffix
-        cookiePath = cookiePath.substring( 0, cookiePath.length() - suffix.length());
-      session.setAttribute(reqPath, gdataset);
-      session.setAttribute(CookieFilter.SESSION_PATH, cookiePath);
-      //session.setAttribute("dataset", ncd.getLocation());  // for UsageValve
-      // session.setMaxInactiveInterval(30); // 30 second timeout !!
-      if (debugSession) System.out.printf(" added gdataset %s in session %s cookiePath %s %n", reqPath, session.getId(), cookiePath);
-      if (log.isDebugEnabled()) log.debug(" added gdataset " + gdataset + " in session " + session.getId());
-    } /* else {
-      session = req.getSession();
-      session.setAttribute("dataset", ncd.getLocation()); // for UsageValve
-    } */
-
-    return gdataset;
-  }
-
-  //////////////////////////////////////////////////////////////////////////////
-
-  public void parseExceptionHandler(ParseException pe, HttpServletResponse response)  {
-    try {
-        BufferedOutputStream eOut = new BufferedOutputStream(response.getOutputStream());
-    response.setHeader("Content-Description", "dods-error");
-    response.setContentType("text/plain");
-
-    String msg = pe.getMessage().replace('\"', '\'');
-
-    DAP2Exception de2 = new DAP2Exception(opendap.dap.DAP2Exception.CANNOT_READ_FILE, msg);
-    de2.print(eOut);
-    } catch (Exception e) {System.err.println("parseExceptionHandler: "+e);}
-  }
-
-  public void dap2ExceptionHandler(DAP2Exception de, ReqState rs) {
-    rs.getResponse().setHeader("Content-Description", "dods-error");
-    rs.getResponse().setContentType("text/plain");
-    try {
-        de.print(rs.getResponse().getOutputStream());
-    } catch (Exception e) {System.err.println("dap2ExceptionHandler: "+e);}
-    }
-
-  private void sendErrorResponse(HttpServletResponse response, int errorCode, String errorMessage) {
-    try {
-    log.info(UsageLog.closingMessageForRequestContext(errorCode, -1));
-    response.setStatus(errorCode);
-    response.setHeader("Content-Description", "dods-error");
-    response.setContentType("text/plain");
-
-    PrintWriter pw = new PrintWriter(response.getOutputStream());
-    pw.println("Error {");
-    pw.println("    code = " + errorCode + ";");
-    pw.println("    message = \"" + errorMessage + "\";");
-
-    pw.println("};");
-    pw.flush();
-    } catch (Exception e) {System.err.println("sendErrorResponse: "+e);}
-  }
-
-}
-=======
-/*
- * Copyright 1998-2009 University Corporation for Atmospheric Research/Unidata
- *
- * Portions of this software were developed by the Unidata Program at the
- * University Corporation for Atmospheric Research.
- *
- * Access and use of this software shall impose the following obligations
- * and understandings on the user. The user is granted the right, without
- * any fee or cost, to use, copy, modify, alter, enhance and distribute
- * this software, and any derivative works thereof, and its supporting
- * documentation for any purpose whatsoever, provided that this entire
- * notice appears in all copies of the software, derivative works and
- * supporting documentation.  Further, UCAR requests that the user credit
- * UCAR/Unidata in any publications that result from the use of this
- * software or in any product that includes this software. The names UCAR
- * and/or Unidata, however, may not be used in any advertising or publicity
- * to endorse or promote any products or commercial entity unless specific
- * written permission is obtained from UCAR/Unidata. The user also
- * understands that UCAR/Unidata is not obligated to provide the user with
- * any support, consulting, training or assistance of any kind with regard
- * to the use, operation and performance of this software nor to provide
- * the user with any updates, revisions, new versions or "bug fixes."
- *
- * THIS SOFTWARE IS PROVIDED BY UCAR/UNIDATA "AS IS" AND ANY EXPRESS OR
- * IMPLIED WARRANTIES, INCLUDING, BUT NOT LIMITED TO, THE IMPLIED
- * WARRANTIES OF MERCHANTABILITY AND FITNESS FOR A PARTICULAR PURPOSE ARE
- * DISCLAIMED. IN NO EVENT SHALL UCAR/UNIDATA BE LIABLE FOR ANY SPECIAL,
- * INDIRECT OR CONSEQUENTIAL DAMAGES OR ANY DAMAGES WHATSOEVER RESULTING
- * FROM LOSS OF USE, DATA OR PROFITS, WHETHER IN AN ACTION OF CONTRACT,
- * NEGLIGENCE OR OTHER TORTIOUS ACTION, ARISING OUT OF OR IN CONNECTION
- * WITH THE ACCESS, USE OR PERFORMANCE OF THIS SOFTWARE.
- */
-
-package thredds.server.opendap;
-
-import opendap.dap.DAP2Exception;
-import opendap.dap.DAS;
-import opendap.dap.BaseType;
-import opendap.servers.*;
-import opendap.dap.parsers.ParseException;
-
-import javax.servlet.ServletOutputStream;
-import javax.servlet.http.HttpServletResponse;
-import javax.servlet.http.HttpServletRequest;
-import javax.servlet.http.HttpSession;
-import java.io.*;
-import java.util.*;
-import java.util.zip.DeflaterOutputStream;
-import java.net.URI;
-
-import opendap.servlet.*;
-import opendap.servlet.AbstractServlet;
-import thredds.servlet.*;
-import thredds.servlet.filter.CookieFilter;
-import ucar.ma2.DataType;
-import ucar.ma2.Range;
-import ucar.ma2.Section;
-import ucar.nc2.dods.DODSNetcdfFile;
-import ucar.nc2.NetcdfFile;
-import ucar.nc2.util.net.EscapeStrings;
-
-/**
- * THREDDS opendap server.
- *
- * @author jcaron
- * @author Nathan David Potter
- * 
- * @since Apr 27, 2009 (branched)
- */
-public class OpendapServlet extends AbstractServlet
-{
-  static final String DEFAULTCONTEXTPATH = "/thredds";
-  static final String GDATASET = "guarded_dataset";
-  static private org.slf4j.Logger log = org.slf4j.LoggerFactory.getLogger(OpendapServlet.class);
-
-  private boolean allowSessions = false;
-  private boolean allowDeflate = false; // handled by Tomcat
-
-  private String odapVersionString = "opendap/3.7";
-
-  private URI baseURI = null;
-
-  private int ascLimit = 50;
-  private int binLimit = 500;
-
-  private boolean debugSession = false;
-
-  public String getDefaultContextPath() {return DEFAULTCONTEXTPATH;}
-
-  public void init() throws javax.servlet.ServletException {
-     super.init();
-
-    org.slf4j.Logger logServerStartup = org.slf4j.LoggerFactory.getLogger("serverStartup");
-    logServerStartup.info(getClass().getName() + " initialization start - " + UsageLog.setupNonRequestContext());
-
-    this.ascLimit = ThreddsConfig.getInt( "Opendap.ascLimit", ascLimit);
-    this.binLimit = ThreddsConfig.getInt( "Opendap.binLimit", binLimit);
-
-    this.odapVersionString = ThreddsConfig.get( "Opendap.serverVersion", odapVersionString);
-    logServerStartup.info(getClass().getName() + " version= "+odapVersionString+" ascLimit = "+ascLimit+" binLimit = "+binLimit);
-
-    // debugging actions
-    makeDebugActions();
-
-    logServerStartup.info(getClass().getName() + " initialization done - " + UsageLog.closingMessageNonRequestContext());
-  }
-
-  public String getServerVersion() {
-    return this.odapVersionString;
-  }
-
-  // Servlets that support HTTP GET requests and can quickly determine their last modification time should
-  // override this method. This makes browser and proxy caches work more effectively, reducing the load on
-  // server and network resources.
-  protected long getLastModified(HttpServletRequest req) {
-    String query = req.getQueryString();
-    if (query != null) return -1;
-
-    String path = req.getPathInfo();
-    if (path == null) return -1;
-
-    if (path.endsWith(".asc"))
-      path = path.substring(0, path.length() - 4);
-    else if (path.endsWith(".ascii"))
-      path = path.substring(0, path.length() - 6);
-    else if (path.endsWith(".das"))
-      path = path.substring(0, path.length() - 4);
-    else if (path.endsWith(".dds"))
-      path = path.substring(0, path.length() - 4);
-    else if (path.endsWith(".ddx"))
-      path = path.substring(0, path.length() - 4);
-    else if (path.endsWith(".dods"))
-      path = path.substring(0, path.length() - 5);
-    else if (path.endsWith(".html"))
-      path = path.substring(0, path.length() - 5);
-    else if (path.endsWith(".info"))
-      path = path.substring(0, path.length() - 5);
-    else if (path.endsWith(".opendap"))
-      path = path.substring(0, path.length() - 5);
-    else
-      return -1;
-
-    // if (null != DatasetHandler.findResourceControl( path)) return -1; // LOOK weird Firefox beahviour?
-
-    File file = DataRootHandler.getInstance().getCrawlableDatasetAsFile(path);
-    if ((file != null) && file.exists())
-      return file.lastModified();
-
-    return -1;
-  }
-
-  /////////////////////////////////////////////////////////////////////////////
-
-
-  public void doGet(HttpServletRequest request, HttpServletResponse response)
-  {
-    log.info("doGet(): " + UsageLog.setupRequestContext(request));
-    // System.out.printf("opendap doGet: req=%s%n%s%n", ServletUtil.getRequest(request), ServletUtil.showRequestDetail(this, request));
-
-    String path = null;
-
-    ReqState rs = getRequestState(request,response);
-
-    try {
-      path = request.getPathInfo();
-      log.debug("doGet path={}", path);
-
-      if (thredds.servlet.Debug.isSet("showRequestDetail"))
-        log.debug(ServletUtil.showRequestDetail(this, request));
-
-      if (path == null) {
-        log.info("doGet(): " + UsageLog.closingMessageForRequestContext(HttpServletResponse.SC_NOT_FOUND, -1));
-        response.sendError(HttpServletResponse.SC_NOT_FOUND);
-        return;
-      }
-
-      if (baseURI == null) { // first time, set baseURI
-        URI reqURI = ServletUtil.getRequestURI(request);
-        // Build base URI from request (rather than hard-coding "/thredds/dodsC/").
-        String baseUriString = request.getContextPath() + request.getServletPath() + "/";
-        baseURI = reqURI.resolve( baseUriString);
-        log.debug("doGet(): baseURI was set = {}", baseURI);
-      }
-
-      if (path.endsWith("latest.xml")) {
-        DataRootHandler.getInstance().processReqForLatestDataset(this, request, response);
-        return;
-      }
-
-      // Redirect all catalog requests at the root level.
-      if (path.equals("/") || path.equals("/catalog.html") || path.equals("/catalog.xml")) {
-        ServletUtil.sendPermanentRedirect(ServletUtil.getContextPath() + path, request, response);
-        return;
-      }
-
-      // Make sure catalog requests match a dataRoot before trying to handle.
-      if (path.endsWith("/") || path.endsWith("/catalog.html") || path.endsWith("/catalog.xml")) {
-        if (!DataRootHandler.getInstance().hasDataRootMatch(path)) {
-          log.info("doGet(): " + UsageLog.closingMessageForRequestContext(HttpServletResponse.SC_NOT_FOUND, -1));
-          response.sendError(HttpServletResponse.SC_NOT_FOUND);
-          return;
-        }
-        
-        if ( ! DataRootHandler.getInstance().processReqForCatalog( request, response ) )
-          log.error( "doGet(): " + UsageLog.closingMessageForRequestContext( ServletUtil.STATUS_FORWARD_FAILURE, -1 ) );
-
-        return;
-      }
-
-
-      if (rs != null) {
-        String dataSet = rs.getDataSet();
-        String requestSuffix = rs.getRequestSuffix();
-
-        if ((dataSet == null) || dataSet.equals("/") || dataSet.equals("")) {
-          doGetDIR(rs);
-        } else if (requestSuffix.equalsIgnoreCase("blob")) {
-          doGetBLOB(rs);
-        } else if (requestSuffix.equalsIgnoreCase("close")) {
-          doClose(rs);
-        } else if (requestSuffix.equalsIgnoreCase("dds")) {
-          doGetDDS(rs);
-        } else if (requestSuffix.equalsIgnoreCase("das")) {
-          doGetDAS(rs);
-        } else if (requestSuffix.equalsIgnoreCase("ddx")) {
-          doGetDDX(rs);
-        } else if (requestSuffix.equalsIgnoreCase("dods")) {
-          doGetDAP2Data(rs);
-        } else if (requestSuffix.equalsIgnoreCase("asc") || requestSuffix.equalsIgnoreCase("ascii")) {
-          doGetASC(rs);
-        } else if (requestSuffix.equalsIgnoreCase("info")) {
-          doGetINFO(rs);
-        } else if (requestSuffix.equalsIgnoreCase("html") || requestSuffix.equalsIgnoreCase("htm")) {
-          doGetHTML(rs);
-        } else if (requestSuffix.equalsIgnoreCase("ver") || requestSuffix.equalsIgnoreCase("version") ||
-                dataSet.equalsIgnoreCase("/version") || dataSet.equalsIgnoreCase("/version/")) {
-          doGetVER(rs);
-        } else if (dataSet.equalsIgnoreCase("/help") || dataSet.equalsIgnoreCase("/help/") ||
-                dataSet.equalsIgnoreCase("/" + requestSuffix) || requestSuffix.equalsIgnoreCase("help")) {
-          doGetHELP(rs);
-        } else {
-          sendErrorResponse(response, HttpServletResponse.SC_BAD_REQUEST, "Unrecognized request");
-          return;
-        }
-
-      } else {
-        sendErrorResponse(response, HttpServletResponse.SC_BAD_REQUEST, "Unrecognized request");
-        return;
-      }
-
-      log.info(UsageLog.closingMessageForRequestContext(HttpServletResponse.SC_OK, -1));
-
-      // plain ol' 404
-    } catch (FileNotFoundException e) {
-      sendErrorResponse(response, HttpServletResponse.SC_NOT_FOUND, e.getMessage());
-
-      // DAP2Exception bad url
-    } catch (BadURLException e) {
-      log.info(UsageLog.closingMessageForRequestContext(HttpServletResponse.SC_BAD_REQUEST, -1));
-      response.setStatus(HttpServletResponse.SC_BAD_REQUEST);
-      dap2ExceptionHandler(e, rs);
-
-      // all other DAP2Exception
-    } catch (DAP2Exception de) {
-      int status = (de.getErrorCode() == DAP2Exception.NO_SUCH_FILE) ? HttpServletResponse.SC_NOT_FOUND : HttpServletResponse.SC_BAD_REQUEST;
-      if ((de.getErrorCode() != DAP2Exception.NO_SUCH_FILE) && (de.getErrorMessage() != null))
-        log.info(de.getErrorMessage());
-      log.info(UsageLog.closingMessageForRequestContext(status, -1));
-      response.setStatus(status);
-      dap2ExceptionHandler(de, rs);
-
-      // parsing, usually the CE
-    } catch (ParseException pe) {
-      log.info(UsageLog.closingMessageForRequestContext(HttpServletResponse.SC_BAD_REQUEST, -1));
-      response.setStatus(HttpServletResponse.SC_BAD_REQUEST);
-      parseExceptionHandler(pe, response);
-
-      // 403 - request too big
-    } catch (UnsupportedOperationException e) {
-      sendErrorResponse(response, HttpServletResponse.SC_FORBIDDEN, e.getMessage());
-
-    } catch (java.net.SocketException e) {
-      log.info("SocketException: " + e.getMessage(), e);
-      log.info(UsageLog.closingMessageForRequestContext(ServletUtil.STATUS_CLIENT_ABORT, -1));
-
-    } catch (IOException e) {
-      String eName = e.getClass().getName(); // dont want compile time dependency on ClientAbortException
-      if (eName.equals("org.apache.catalina.connector.ClientAbortException")) {
-        log.info("ClientAbortException: " + e.getMessage());
-        log.info(UsageLog.closingMessageForRequestContext(ServletUtil.STATUS_CLIENT_ABORT, -1));
-        return;
-      }
-
-      log.error("path= " + path, e);
-      sendErrorResponse(response, HttpServletResponse.SC_INTERNAL_SERVER_ERROR, e.getMessage());
-
-      // everything else
-    } catch (Throwable t) {
-      log.error("path= " + path, t);
-      sendErrorResponse(response, HttpServletResponse.SC_INTERNAL_SERVER_ERROR, t.getMessage());
-    }
-
-  }
-
-  public void doGetASC(ReqState rs) throws Exception {
-      HttpServletResponse response = rs.getResponse();
-
-    GuardedDataset ds = null;
-    try {
-      ds = getDataset(rs);
-      if (ds == null) return;
-
-      response.setHeader("XDODS-Server", getServerVersion());
-      response.setContentType("text/plain");
-      response.setHeader("Content-Description", "dods-ascii");
-
-      log.debug("Sending OPeNDAP ASCII Data For: " + rs + "  CE: '" + rs.getConstraintExpression() + "'");
-
-      ServerDDS dds = ds.getDDS();
-      CEEvaluator ce = new CEEvaluator(dds);
-      ce.parseConstraint(rs);
-      checkSize(dds, true);
-
-      PrintWriter pw = new PrintWriter(response.getOutputStream());
-      dds.printConstrained(pw);
-      pw.println("---------------------------------------------");
-
-      AsciiWriter writer = new AsciiWriter(); // could be static
-      writer.toASCII(pw, dds, ds);
-
-      // the way that getDAP2Data works
-      // DataOutputStream sink = new DataOutputStream(bOut);
-      // ce.send(myDDS.getName(), sink, ds);
-
-      pw.flush();
-
-    } finally { // release lock if needed
-      if (ds != null) ds.release();
-    }
-
-  }
-
-  public void doGetDAS(ReqState rs) throws Exception {
-      HttpServletResponse response = rs.getResponse();
-
-    GuardedDataset ds = null;
-    try {
-      ds = getDataset(rs);
-      if (ds == null) return;
-
-      response.setContentType("text/plain");
-      response.setHeader("XDODS-Server", getServerVersion());
-      response.setHeader("Content-Description", "dods-das");
-
-      OutputStream Out = new BufferedOutputStream(response.getOutputStream());
-
-      DAS myDAS = ds.getDAS();
-      myDAS.print(Out);
-
-    } finally { // release lock if needed
-      if (ds != null) ds.release();
-    }
-
-  }
-
-  public void doGetDDS(ReqState rs) throws Exception {
-      HttpServletResponse response = rs.getResponse();
-
-    GuardedDataset ds = null;
-    try {
-      ds = getDataset(rs);
-      if (null == ds) return;
-
-      response.setContentType("text/plain");
-      response.setHeader("XDODS-Server", getServerVersion());
-      response.setHeader("Content-Description", "dods-dds");
-
-      OutputStream out = new BufferedOutputStream(response.getOutputStream());
-      ServerDDS myDDS = ds.getDDS();
-
-      if (rs.getConstraintExpression().equals("")) { // No Constraint Expression?
-        // Send the whole DDS
-        myDDS.print(out);
-        out.flush();
-
-      } else { // Otherwise, send the constrained DDS
-        // Instantiate the CEEvaluator and parse the constraint expression
-        CEEvaluator ce = new CEEvaluator(myDDS);
-        ce.parseConstraint(rs);
-
-        // Send the constrained DDS back to the client
-        PrintWriter pw = new PrintWriter(new OutputStreamWriter(out));
-        myDDS.printConstrained(pw);
-        pw.flush();
-      }
-
-    } finally { // release lock if needed
-      if (ds != null) ds.release();
-    }
-
-  }
-
-  public void doGetDDX(ReqState rs) throws Exception {
-      HttpServletResponse response = rs.getResponse();
-
-    GuardedDataset ds = null;
-    try {
-      ds = getDataset(rs);
-      if (null == ds) return;
-
-      response.setContentType("text/plain");
-      response.setHeader("XDODS-Server", getServerVersion());
-      response.setHeader("Content-Description", "dods-ddx");
-
-      OutputStream out = new BufferedOutputStream(response.getOutputStream());
-
-      ServerDDS myDDS = ds.getDDS();
-      myDDS.ingestDAS(ds.getDAS());
-
-      if (rs.getConstraintExpression().equals("")) { // No Constraint Expression?
-        // Send the whole DDS
-        myDDS.printXML(out);
-        out.flush();
-      } else { // Otherwise, send the constrained DDS
-
-        // Instantiate the CEEvaluator and parse the constraint expression
-        CEEvaluator ce = new CEEvaluator(myDDS);
-        ce.parseConstraint(rs);
-
-        // Send the constrained DDS back to the client
-        PrintWriter pw = new PrintWriter(new OutputStreamWriter(out));
-        myDDS.printConstrainedXML(pw);
-        pw.flush();
-      }
-
-    } finally { // release lock if needed
-      if (ds != null) ds.release();
-    }
-  }
-
-  public void doGetBLOB(ReqState rs) throws Exception {
-      HttpServletResponse response = rs.getResponse();
-
-    GuardedDataset ds = null;
-    try {
-      ds = getDataset(rs);
-      if (null == ds) return;
-
-      response.setContentType("application/octet-stream");
-      response.setHeader("XDODS-Server", getServerVersion());
-      response.setHeader("Content-Description", "dods-blob");
-
-      ServletOutputStream sOut = response.getOutputStream();
-      OutputStream bOut;
-      DeflaterOutputStream dOut = null;
-      if (rs.getAcceptsCompressed() && allowDeflate) {
-        response.setHeader("Content-Encoding", "deflate");
-        dOut = new DeflaterOutputStream(sOut);
-        bOut = new BufferedOutputStream(dOut);
-      } else {
-        bOut = new BufferedOutputStream(sOut);
-      }
-
-      ServerDDS myDDS = ds.getDDS();
-      CEEvaluator ce = new CEEvaluator(myDDS);
-      ce.parseConstraint(rs);
-      checkSize(myDDS, false);
-
-      // Send the binary data back to the client
-      DataOutputStream sink = new DataOutputStream(bOut);
-      ce.send(myDDS.getEncodedName(), sink, ds);
-      sink.flush();
-
-      // Finish up sending the compressed stuff, but don't
-      // close the stream (who knows what the Servlet may expect!)
-      if (null != dOut)
-        dOut.finish();
-      bOut.flush();
-
-    } finally {  // release lock if needed
-      if (ds != null) ds.release();
-    }
-
-  }
-
-  private void doClose(ReqState rs) throws Exception {
-      HttpServletResponse response = rs.getResponse();
-      HttpServletRequest request = rs.getRequest();
-    String reqPath = rs.getDataSet();
-    HttpSession session = request.getSession();
-    session.removeAttribute(reqPath); // work done in the listener
-
-    response.setHeader("XDODS-Server", getServerVersion()); // needed by client
-
-    /* if (path.endsWith(".close")) {
-      closeSession(request, response);
-      response.setContentLength(0);
-      log.info("doGet(): " + UsageLog.closingMessageForRequestContext(HttpServletResponse.SC_OK, 0));
-      return;
-
-    }
-
-    // so we need to worry about deleting sessions?
-    session.invalidate();  */
-  }
-
-  public void doGetDAP2Data(ReqState rs) throws Exception {
-      HttpServletResponse response = rs.getResponse();
-
-    GuardedDataset ds = null;
-    try {
-      ds = getDataset(rs);
-      if (null == ds) return;
-
-      response.setContentType("application/octet-stream");
-      response.setHeader("XDODS-Server", getServerVersion());
-      response.setHeader("Content-Description", "dods-data");
-
-      ServletOutputStream sOut = response.getOutputStream();
-      OutputStream bOut;
-      DeflaterOutputStream dOut = null;
-      if (rs.getAcceptsCompressed() && allowDeflate) {
-        response.setHeader("Content-Encoding", "deflate");
-        dOut = new DeflaterOutputStream(sOut);
-        bOut = new BufferedOutputStream(dOut);
-
-      } else {
-        bOut = new BufferedOutputStream(sOut);
-      }
-
-      ServerDDS myDDS = ds.getDDS();
-      CEEvaluator ce = new CEEvaluator(myDDS);
-      ce.parseConstraint(rs);
-      checkSize(myDDS, false);
-
-      // Send the constrained DDS back to the client
-      PrintWriter pw = new PrintWriter(new OutputStreamWriter(bOut));
-      myDDS.printConstrained(pw);
-
-      // Send the Data delimiter back to the client
-      pw.flush();
-      bOut.write("\nData:\n".getBytes());
-      bOut.flush();
-
-      // Send the binary data back to the client
-      DataOutputStream sink = new DataOutputStream(bOut);
-      ce.send(myDDS.getEncodedName(), sink, ds);
-      sink.flush();
-
-      // Finish up sending the compressed stuff, but don't
-      // close the stream (who knows what the Servlet may expect!)
-      if (null != dOut)
-        dOut.finish();
-      bOut.flush();
-
-    } finally {  // release lock if needed
-      if (ds != null) ds.release();
-    }
-  }
-
-  public void doGetVER(ReqState rs) throws Exception {
-      HttpServletResponse response = rs.getResponse();
-
-    response.setContentType("text/plain");
-    response.setHeader("XDODS-Server", getServerVersion());
-    response.setHeader("Content-Description", "dods-version");
-
-    PrintWriter pw = new PrintWriter(new OutputStreamWriter(response.getOutputStream()));
-
-    pw.println("Server Version: " + getServerVersion());
-    pw.flush();
-  }
-
-  public void doGetHELP(ReqState rs) throws Exception {
-      HttpServletResponse response = rs.getResponse();
-
-    response.setContentType("text/html");
-    response.setHeader("XDODS-Server", getServerVersion());
-    response.setHeader("Content-Description", "dods-help");
-
-    PrintWriter pw = new PrintWriter(new OutputStreamWriter(response.getOutputStream()));
-    printHelpPage(pw);
-    pw.flush();
-  }
-
-  public void doGetDIR(ReqState rs) throws Exception {
-    // rather dangerous here, since you can go into an infinite loop
-    // so we're going to insist that there's  no suffix
-      HttpServletResponse response = rs.getResponse();
-      HttpServletRequest request = rs.getRequest();
-    if ((rs.getRequestSuffix() == null) || (rs.getRequestSuffix().length() == 0)) {
-      ServletUtil.forwardToCatalogServices(request, response);
-      return;
-    }
-
-    sendErrorResponse(response, 0, "Unrecognized request");
-  }
-
-  public void doGetINFO(ReqState rs) throws Exception {
-    HttpServletResponse response = rs.getResponse();
-    GuardedDataset ds = null;
-    try {
-      ds = getDataset(rs);
-      if (null == ds) return;
-
-      PrintStream pw = new PrintStream(response.getOutputStream());
-      response.setHeader("XDODS-Server", getServerVersion());
-      response.setContentType("text/html");
-      response.setHeader("Content-Description", "dods-description");
-
-      GetInfoHandler di = new GetInfoHandler();
-      di.sendINFO(pw, ds, rs);
-
-    } finally {  // release lock if needed
-      if (ds != null) ds.release();
-    }
-  }
-
-  public void doGetHTML(ReqState rs) throws Exception {
-    HttpServletResponse response = rs.getResponse();
-    HttpServletRequest request = rs.getRequest();
-    GuardedDataset ds = null;
-    try {
-      ds = getDataset(rs);
-      if (ds == null) return;
-
-      response.setHeader("XDODS-Server", getServerVersion());
-      response.setContentType("text/html");
-      response.setHeader("Content-Description", "dods-form");
-
-      // Utilize the getDDS() method to get	a parsed and populated DDS
-      // for this server.
-      ServerDDS myDDS = ds.getDDS();
-      DAS das = ds.getDAS();
-      GetHTMLInterfaceHandler2 di = new GetHTMLInterfaceHandler2();
-      di.sendDataRequestForm(request, response, rs.getDataSet(), myDDS, das);
-
-    } finally {  // release lock if needed
-      if (ds != null) ds.release();
-    }
-
-  }
-
-
-  ///////////////////////////////////////////////////////////////////////////////////////////////
-  // debugging
-  private void makeDebugActions() {
-    DebugHandler debugHandler = DebugHandler.get("ncdodsServer");
-    DebugHandler.Action act;
-
-
-    act = new DebugHandler.Action("help", "Show help page") {
-      public void doAction(DebugHandler.Event e) {
-        try {
-          doGetHELP(getRequestState(e.req, e.res));
-        }
-        catch (Exception ioe) {
-          log.error("ShowHelp", ioe);
-        }
-      }
-    };
-    debugHandler.addAction(act);
-
-    act = new DebugHandler.Action("version", "Show server version") {
-      public void doAction(DebugHandler.Event e) {
-        e.pw.println("  version= " + getServerVersion());
-      }
-    };
-    debugHandler.addAction(act);
-
-  }
-
-  public String getServerName() {
-    return this.getClass().getName();
-  }
-
-
-  /*protected ReqState getRequestState(HttpServletRequest request, HttpServletResponse response) {
-
-    ReqState rs = null;
-    // The url and query strings will come to us in encoded form
-    // (see HTTPmethod.newMethod())
-    String baseurl = request.getRequestURL().toString();
-    baseurl = EscapeStrings.escapeURL(baseurl);
-    log.debug("doGet baseurl={}", baseurl);
-
-    String query = request.getQueryString();
-    query = EscapeStrings.unescapeURLQuery(query);
-    log.debug("doGet query={}", query);
-
-    try {
-      rs = new ReqState(request, response, getServletConfig(), getServerName(), baseurl, query);
-    } catch (BadURLException bue) {
-      rs = null;
-    }
-
-    return rs;
-  }*/
-
-    /**
-   * ************************************************************************
-   * Prints the OPeNDAP Server help page to the passed PrintWriter
-   *
-   * @param pw PrintWriter stream to which to dump the help page.
-   */
-  private void printHelpPage(PrintWriter pw) {
-
-    pw.println("<h3>OPeNDAP Server Help</h3>");
-    pw.println("To access most of the features of this OPeNDAP server, append");
-    pw.println("one of the following a eight suffixes to a URL: .das, .dds, .dods, .ddx, .blob, .info,");
-    pw.println(".ver or .help. Using these suffixes, you can ask this server for:");
-    pw.println("<dl>");
-    pw.println("<dt> das  </dt> <dd> Dataset Attribute Structure (DAS)</dd>");
-    pw.println("<dt> dds  </dt> <dd> Dataset Descriptor Structure (DDS)</dd>");
-    pw.println("<dt> dods </dt> <dd> DataDDS object (A constrained DDS populated with data)</dd>");
-    pw.println("<dt> ddx  </dt> <dd> XML version of the DDS/DAS</dd>");
-    pw.println("<dt> blob </dt> <dd> Serialized binary data content for requested data set, " +
-            "with the constraint expression applied.</dd>");
-    pw.println("<dt> info </dt> <dd> info object (attributes, types and other information)</dd>");
-    pw.println("<dt> html </dt> <dd> html form for this dataset</dd>");
-    pw.println("<dt> ver  </dt> <dd> return the version number of the server</dd>");
-    pw.println("<dt> help </dt> <dd> help information (this text)</dd>");
-    pw.println("</dl>");
-    pw.println("For example, to request the DAS object from the FNOC1 dataset at URI/GSO (a");
-    pw.println("test dataset) you would appand `.das' to the URL:");
-    pw.println("http://opendap.gso.url.edu/cgi-bin/nph-nc/data/fnoc1.nc.das.");
-
-    pw.println("<p><b>Note</b>: Many OPeNDAP clients supply these extensions for you so you don't");
-    pw.println("need to append them (for example when using interfaces supplied by us or");
-    pw.println("software re-linked with a OPeNDAP client-library). Generally, you only need to");
-    pw.println("add these if you are typing a URL directly into a WWW browser.");
-    pw.println("<p><b>Note</b>: If you would like version information for this server but");
-    pw.println("don't know a specific data file or data set name, use `/version' for the");
-    pw.println("filename. For example: http://opendap.gso.url.edu/cgi-bin/nph-nc/version will");
-    pw.println("return the version number for the netCDF server used in the first example. ");
-
-    pw.println("<p><b>Suggestion</b>: If you're typing this URL into a WWW browser and");
-    pw.println("would like information about the dataset, use the `.info' extension.");
-
-    pw.println("<p>If you'd like to see a data values, use the `.html' extension and submit a");
-    pw.println("query using the customized form.");
-
-  }
-  //**************************************************************************
-
-
-  /**
-   * ************************************************************************
-   * Prints the Bad URL Page page to the passed PrintWriter
-   *
-   * @param pw PrintWriter stream to which to dump the bad URL page.
-   */
-  private void printBadURLPage(PrintWriter pw) {
-
-    String serverContactName = ThreddsConfig.get( "serverInformation.contact.name", "UNKNOWN" );
-    String serverContactEmail = ThreddsConfig.get( "serverInformation.contact.email", "UNKNOWN" );
-    pw.println("<h3>Error in URL</h3>");
-    pw.println("The URL extension did not match any that are known by this");
-    pw.println("server. Below is a list of the five extensions that are be recognized by");
-    pw.println("all OPeNDAP servers. If you think that the server is broken (that the URL you");
-    pw.println("submitted should have worked), then please contact the");
-    pw.println("administrator of this server [" + serverContactName + "] at: ");
-    pw.println("<a href='mailto:" + serverContactEmail + "'>" + serverContactEmail +"</a><p>");
-
-  }
-
-  ///////////////////////////////////////////////////////
-  // utils
-  /**
-   * @param request
-   * @param response
-   * @return the request state
-   */
-  protected ReqState getRequestState(HttpServletRequest request, HttpServletResponse response)
-  {
-      ReqState rs = null;
-      // The url and query strings will come to us in encoded form
-      // (see HTTPmethod.newMethod())
-      String baseurl = request.getRequestURL().toString();
-      //baseurl = EscapeStrings.unescapeURL(baseurl) ;
-  
-      String query = request.getQueryString();
-      query = EscapeStrings.unescapeURLQuery(query);
-
-      try {
-        rs = new ReqState(request, response, this, getServerName(), baseurl, query);
-      } catch (Exception bue) {
-        rs = null;
-      }
-
-      return rs;
-  }
-
-  private void checkSize(ServerDDS dds, boolean isAscii) throws Exception {
-    //try {
-
-      long size = 0;
-      Enumeration vars = dds.getVariables();
-      while (vars.hasMoreElements()) {
-        BaseType bt = (BaseType) vars.nextElement();
-        if (((ServerMethods) bt).isProject()) {
-
-          if (bt instanceof SDArray) {
-            SDArray da = (SDArray) bt;
-            BaseType base = da.getPrimitiveVector().getTemplate();
-            DataType dtype = DODSNetcdfFile.convertToNCType(base);
-            int elemSize = dtype.getSize();
-            int n = da.numDimensions();
-            List<Range> ranges = new ArrayList<Range>(n);
-            for (int i = 0; i < n; i++)
-              ranges.add(new Range(da.getStart(i), da.getStop(i), da.getStride(i)));
-
-            Section s = new Section(ranges);
-            size += s.computeSize() * elemSize;
-
-          } else if (bt instanceof SDGrid) {
-            SDGrid grid = (SDGrid) bt;
-            SDArray da = (SDArray) grid.getVar(0);
-            BaseType base = da.getPrimitiveVector().getTemplate();
-            DataType dtype = DODSNetcdfFile.convertToNCType(base);
-            int elemSize = dtype.getSize();
-            int n = da.numDimensions();
-            List<Range> ranges = new ArrayList<Range>(n);
-            for (int i = 0; i < n; i++)
-              ranges.add(new Range(da.getStart(i), da.getStop(i), da.getStride(i)));
-            Section s = new Section(ranges);
-            size += s.computeSize() * elemSize;
-
-          } /* else if (!(bt instanceof SDString)) {
-            System.out.printf("OpendapServlet didnt count %s type= %s in size limit%n", bt.getName(), bt.getClass().getName());
-          }  */
-        }
-      }
-      log.debug("total size={}", size);
-      double dsize = size / (1000 * 1000);
-      double maxSize = isAscii ? ascLimit : binLimit; // Mbytes
-      if (dsize > maxSize) {
-        log.info("Reject request size = {} Mbytes", dsize);
-        throw new UnsupportedOperationException("Request too big=" + dsize + " Mbytes, max=" + maxSize);
-      }
-
-    /* } catch (InvalidRangeException e) {
-      e.printStackTrace();
-    } catch (InvalidParameterException e) {
-      e.printStackTrace();
-    } catch (NoSuchVariableException e) {
-      e.printStackTrace();
-    }   */
-  }
-
-  /*
-   * *********************** dataset caching ***********************************************
-   */
-
-  // any time the server needs access to the dataset, it gets a "GuardedDataset" which allows us to add caching
-  // optionally, a session may be established, which allows us to reserve the dataset for that session.
-  protected GuardedDataset getDataset(ReqState preq) throws Exception {
-    HttpServletRequest req = preq.getRequest();
-    String reqPath = preq.getDataSet();
-
-    // see if the client wants sessions
-    boolean acceptSession = false;
-    String s = req.getHeader("X-Accept-Session");
-    if (s != null && s.equalsIgnoreCase("true") && allowSessions)
-      acceptSession = true;
-
-    HttpSession session = null;
-    if (acceptSession) {
-      // see if theres already a session established, create one if not
-      session = req.getSession();
-      if (!session.isNew()) {
-        GuardedDataset gdataset = (GuardedDataset) session.getAttribute(reqPath);
-        if (null != gdataset) {
-          if (debugSession) System.out.printf(" found gdataset %s in session %s %n", reqPath, session.getId());
-          if (log.isDebugEnabled()) log.debug(" found gdataset " + gdataset + " in session " + session.getId());
-          return gdataset;
-        }
-      }
-    }
-
-    NetcdfFile ncd = DatasetHandler.getNetcdfFile(req, preq.getResponse(), reqPath);
-    if (null == ncd) return null;
-
-    GuardedDataset gdataset = new GuardedDatasetCacheAndClone(reqPath, ncd, acceptSession);
-    //GuardedDataset gdataset = new GuardedDatasetImpl(reqPath, ncd, acceptSession);
-
-    if (acceptSession) {
-      String cookiePath = req.getRequestURI();
-      String suffix = "."+preq.getRequestSuffix();
-      if (cookiePath.endsWith(suffix)) // snip off the suffix
-        cookiePath = cookiePath.substring( 0, cookiePath.length() - suffix.length());
-      session.setAttribute(reqPath, gdataset);
-      session.setAttribute(CookieFilter.SESSION_PATH, cookiePath);
-      //session.setAttribute("dataset", ncd.getLocation());  // for UsageValve
-      // session.setMaxInactiveInterval(30); // 30 second timeout !!
-      if (debugSession) System.out.printf(" added gdataset %s in session %s cookiePath %s %n", reqPath, session.getId(), cookiePath);
-      if (log.isDebugEnabled()) log.debug(" added gdataset " + gdataset + " in session " + session.getId());
-    } /* else {
-      session = req.getSession();
-      session.setAttribute("dataset", ncd.getLocation()); // for UsageValve
-    } */
-
-    return gdataset;
-  }
-
-  //////////////////////////////////////////////////////////////////////////////
-
-  public void parseExceptionHandler(ParseException pe, HttpServletResponse response)  {
-    try {
-        BufferedOutputStream eOut = new BufferedOutputStream(response.getOutputStream());
-    response.setHeader("Content-Description", "dods-error");
-    response.setContentType("text/plain");
-
-    String msg = pe.getMessage().replace('\"', '\'');
-
-    DAP2Exception de2 = new DAP2Exception(opendap.dap.DAP2Exception.CANNOT_READ_FILE, msg);
-    de2.print(eOut);
-    } catch (Exception e) {System.err.println("parseExceptionHandler: "+e);}
-  }
-
-  public void dap2ExceptionHandler(DAP2Exception de, ReqState rs) {
-    rs.getResponse().setHeader("Content-Description", "dods-error");
-    rs.getResponse().setContentType("text/plain");
-    try {
-        de.print(rs.getResponse().getOutputStream());
-    } catch (Exception e) {System.err.println("dap2ExceptionHandler: "+e);}
-    }
-
-  private void sendErrorResponse(HttpServletResponse response, int errorCode, String errorMessage) {
-    try {
-    log.info(UsageLog.closingMessageForRequestContext(errorCode, -1));
-    response.setStatus(errorCode);
-    response.setHeader("Content-Description", "dods-error");
-    response.setContentType("text/plain");
-
-    PrintWriter pw = new PrintWriter(response.getOutputStream());
-    pw.println("Error {");
-    pw.println("    code = " + errorCode + ";");
-    pw.println("    message = \"" + errorMessage + "\";");
-
-    pw.println("};");
-    pw.flush();
-    } catch (Exception e) {System.err.println("sendErrorResponse: "+e);}
-  }
-
-}
->>>>>>> f56d8d59
+/*
+ * Copyright 1998-2009 University Corporation for Atmospheric Research/Unidata
+ *
+ * Portions of this software were developed by the Unidata Program at the
+ * University Corporation for Atmospheric Research.
+ *
+ * Access and use of this software shall impose the following obligations
+ * and understandings on the user. The user is granted the right, without
+ * any fee or cost, to use, copy, modify, alter, enhance and distribute
+ * this software, and any derivative works thereof, and its supporting
+ * documentation for any purpose whatsoever, provided that this entire
+ * notice appears in all copies of the software, derivative works and
+ * supporting documentation.  Further, UCAR requests that the user credit
+ * UCAR/Unidata in any publications that result from the use of this
+ * software or in any product that includes this software. The names UCAR
+ * and/or Unidata, however, may not be used in any advertising or publicity
+ * to endorse or promote any products or commercial entity unless specific
+ * written permission is obtained from UCAR/Unidata. The user also
+ * understands that UCAR/Unidata is not obligated to provide the user with
+ * any support, consulting, training or assistance of any kind with regard
+ * to the use, operation and performance of this software nor to provide
+ * the user with any updates, revisions, new versions or "bug fixes."
+ *
+ * THIS SOFTWARE IS PROVIDED BY UCAR/UNIDATA "AS IS" AND ANY EXPRESS OR
+ * IMPLIED WARRANTIES, INCLUDING, BUT NOT LIMITED TO, THE IMPLIED
+ * WARRANTIES OF MERCHANTABILITY AND FITNESS FOR A PARTICULAR PURPOSE ARE
+ * DISCLAIMED. IN NO EVENT SHALL UCAR/UNIDATA BE LIABLE FOR ANY SPECIAL,
+ * INDIRECT OR CONSEQUENTIAL DAMAGES OR ANY DAMAGES WHATSOEVER RESULTING
+ * FROM LOSS OF USE, DATA OR PROFITS, WHETHER IN AN ACTION OF CONTRACT,
+ * NEGLIGENCE OR OTHER TORTIOUS ACTION, ARISING OUT OF OR IN CONNECTION
+ * WITH THE ACCESS, USE OR PERFORMANCE OF THIS SOFTWARE.
+ */
+
+package thredds.server.opendap;
+
+import opendap.dap.DAP2Exception;
+import opendap.dap.DAS;
+import opendap.dap.BaseType;
+import opendap.servers.*;
+import opendap.dap.parsers.ParseException;
+
+import javax.servlet.ServletOutputStream;
+import javax.servlet.http.HttpServletResponse;
+import javax.servlet.http.HttpServletRequest;
+import javax.servlet.http.HttpSession;
+import java.io.*;
+import java.util.*;
+import java.util.zip.DeflaterOutputStream;
+import java.net.URI;
+
+import opendap.servlet.*;
+import opendap.servlet.AbstractServlet;
+import thredds.servlet.*;
+import thredds.servlet.filter.CookieFilter;
+import ucar.ma2.DataType;
+import ucar.ma2.Range;
+import ucar.ma2.Section;
+import ucar.nc2.dods.DODSNetcdfFile;
+import ucar.nc2.NetcdfFile;
+import ucar.nc2.util.net.EscapeStrings;
+
+/**
+ * THREDDS opendap server.
+ *
+ * @author jcaron
+ * @author Nathan David Potter
+ * 
+ * @since Apr 27, 2009 (branched)
+ */
+public class OpendapServlet extends AbstractServlet
+{
+  static final String DEFAULTCONTEXTPATH = "/thredds";
+  static final String GDATASET = "guarded_dataset";
+  static private org.slf4j.Logger log = org.slf4j.LoggerFactory.getLogger(OpendapServlet.class);
+
+  private boolean allowSessions = false;
+  private boolean allowDeflate = false; // handled by Tomcat
+
+  private String odapVersionString = "opendap/3.7";
+
+  private URI baseURI = null;
+
+  private int ascLimit = 50;
+  private int binLimit = 500;
+
+  private boolean debugSession = false;
+
+  public String getDefaultContextPath() {return DEFAULTCONTEXTPATH;}
+
+  public void init() throws javax.servlet.ServletException {
+     super.init();
+
+    org.slf4j.Logger logServerStartup = org.slf4j.LoggerFactory.getLogger("serverStartup");
+    logServerStartup.info(getClass().getName() + " initialization start - " + UsageLog.setupNonRequestContext());
+
+    this.ascLimit = ThreddsConfig.getInt( "Opendap.ascLimit", ascLimit);
+    this.binLimit = ThreddsConfig.getInt( "Opendap.binLimit", binLimit);
+
+    this.odapVersionString = ThreddsConfig.get( "Opendap.serverVersion", odapVersionString);
+    logServerStartup.info(getClass().getName() + " version= "+odapVersionString+" ascLimit = "+ascLimit+" binLimit = "+binLimit);
+
+    // debugging actions
+    makeDebugActions();
+
+    logServerStartup.info(getClass().getName() + " initialization done - " + UsageLog.closingMessageNonRequestContext());
+  }
+
+  public String getServerVersion() {
+    return this.odapVersionString;
+  }
+
+  // Servlets that support HTTP GET requests and can quickly determine their last modification time should
+  // override this method. This makes browser and proxy caches work more effectively, reducing the load on
+  // server and network resources.
+  protected long getLastModified(HttpServletRequest req) {
+    String query = req.getQueryString();
+    if (query != null) return -1;
+
+    String path = req.getPathInfo();
+    if (path == null) return -1;
+
+    if (path.endsWith(".asc"))
+      path = path.substring(0, path.length() - 4);
+    else if (path.endsWith(".ascii"))
+      path = path.substring(0, path.length() - 6);
+    else if (path.endsWith(".das"))
+      path = path.substring(0, path.length() - 4);
+    else if (path.endsWith(".dds"))
+      path = path.substring(0, path.length() - 4);
+    else if (path.endsWith(".ddx"))
+      path = path.substring(0, path.length() - 4);
+    else if (path.endsWith(".dods"))
+      path = path.substring(0, path.length() - 5);
+    else if (path.endsWith(".html"))
+      path = path.substring(0, path.length() - 5);
+    else if (path.endsWith(".info"))
+      path = path.substring(0, path.length() - 5);
+    else if (path.endsWith(".opendap"))
+      path = path.substring(0, path.length() - 5);
+    else
+      return -1;
+
+    // if (null != DatasetHandler.findResourceControl( path)) return -1; // LOOK weird Firefox beahviour?
+
+    File file = DataRootHandler.getInstance().getCrawlableDatasetAsFile(path);
+    if ((file != null) && file.exists())
+      return file.lastModified();
+
+    return -1;
+  }
+
+  /////////////////////////////////////////////////////////////////////////////
+
+
+  public void doGet(HttpServletRequest request, HttpServletResponse response)
+  {
+    log.info("doGet(): " + UsageLog.setupRequestContext(request));
+    // System.out.printf("opendap doGet: req=%s%n%s%n", ServletUtil.getRequest(request), ServletUtil.showRequestDetail(this, request));
+
+    String path = null;
+
+    ReqState rs = getRequestState(request,response);
+
+    try {
+      path = request.getPathInfo();
+      log.debug("doGet path={}", path);
+
+      if (thredds.servlet.Debug.isSet("showRequestDetail"))
+        log.debug(ServletUtil.showRequestDetail(this, request));
+
+      if (path == null) {
+        log.info("doGet(): " + UsageLog.closingMessageForRequestContext(HttpServletResponse.SC_NOT_FOUND, -1));
+        response.sendError(HttpServletResponse.SC_NOT_FOUND);
+        return;
+      }
+
+      if (baseURI == null) { // first time, set baseURI
+        URI reqURI = ServletUtil.getRequestURI(request);
+        // Build base URI from request (rather than hard-coding "/thredds/dodsC/").
+        String baseUriString = request.getContextPath() + request.getServletPath() + "/";
+        baseURI = reqURI.resolve( baseUriString);
+        log.debug("doGet(): baseURI was set = {}", baseURI);
+      }
+
+      if (path.endsWith("latest.xml")) {
+        DataRootHandler.getInstance().processReqForLatestDataset(this, request, response);
+        return;
+      }
+
+      // Redirect all catalog requests at the root level.
+      if (path.equals("/") || path.equals("/catalog.html") || path.equals("/catalog.xml")) {
+        ServletUtil.sendPermanentRedirect(ServletUtil.getContextPath() + path, request, response);
+        return;
+      }
+
+      // Make sure catalog requests match a dataRoot before trying to handle.
+      if (path.endsWith("/") || path.endsWith("/catalog.html") || path.endsWith("/catalog.xml")) {
+        if (!DataRootHandler.getInstance().hasDataRootMatch(path)) {
+          log.info("doGet(): " + UsageLog.closingMessageForRequestContext(HttpServletResponse.SC_NOT_FOUND, -1));
+          response.sendError(HttpServletResponse.SC_NOT_FOUND);
+          return;
+        }
+        
+        if ( ! DataRootHandler.getInstance().processReqForCatalog( request, response ) )
+          log.error( "doGet(): " + UsageLog.closingMessageForRequestContext( ServletUtil.STATUS_FORWARD_FAILURE, -1 ) );
+
+        return;
+      }
+
+
+      if (rs != null) {
+        String dataSet = rs.getDataSet();
+        String requestSuffix = rs.getRequestSuffix();
+
+        if ((dataSet == null) || dataSet.equals("/") || dataSet.equals("")) {
+          doGetDIR(rs);
+        } else if (requestSuffix.equalsIgnoreCase("blob")) {
+          doGetBLOB(rs);
+        } else if (requestSuffix.equalsIgnoreCase("close")) {
+          doClose(rs);
+        } else if (requestSuffix.equalsIgnoreCase("dds")) {
+          doGetDDS(rs);
+        } else if (requestSuffix.equalsIgnoreCase("das")) {
+          doGetDAS(rs);
+        } else if (requestSuffix.equalsIgnoreCase("ddx")) {
+          doGetDDX(rs);
+        } else if (requestSuffix.equalsIgnoreCase("dods")) {
+          doGetDAP2Data(rs);
+        } else if (requestSuffix.equalsIgnoreCase("asc") || requestSuffix.equalsIgnoreCase("ascii")) {
+          doGetASC(rs);
+        } else if (requestSuffix.equalsIgnoreCase("info")) {
+          doGetINFO(rs);
+        } else if (requestSuffix.equalsIgnoreCase("html") || requestSuffix.equalsIgnoreCase("htm")) {
+          doGetHTML(rs);
+        } else if (requestSuffix.equalsIgnoreCase("ver") || requestSuffix.equalsIgnoreCase("version") ||
+                dataSet.equalsIgnoreCase("/version") || dataSet.equalsIgnoreCase("/version/")) {
+          doGetVER(rs);
+        } else if (dataSet.equalsIgnoreCase("/help") || dataSet.equalsIgnoreCase("/help/") ||
+                dataSet.equalsIgnoreCase("/" + requestSuffix) || requestSuffix.equalsIgnoreCase("help")) {
+          doGetHELP(rs);
+        } else {
+          sendErrorResponse(response, HttpServletResponse.SC_BAD_REQUEST, "Unrecognized request");
+          return;
+        }
+
+      } else {
+        sendErrorResponse(response, HttpServletResponse.SC_BAD_REQUEST, "Unrecognized request");
+        return;
+      }
+
+      log.info(UsageLog.closingMessageForRequestContext(HttpServletResponse.SC_OK, -1));
+
+      // plain ol' 404
+    } catch (FileNotFoundException e) {
+      sendErrorResponse(response, HttpServletResponse.SC_NOT_FOUND, e.getMessage());
+
+      // DAP2Exception bad url
+    } catch (BadURLException e) {
+      log.info(UsageLog.closingMessageForRequestContext(HttpServletResponse.SC_BAD_REQUEST, -1));
+      response.setStatus(HttpServletResponse.SC_BAD_REQUEST);
+      dap2ExceptionHandler(e, rs);
+
+      // all other DAP2Exception
+    } catch (DAP2Exception de) {
+      int status = (de.getErrorCode() == DAP2Exception.NO_SUCH_FILE) ? HttpServletResponse.SC_NOT_FOUND : HttpServletResponse.SC_BAD_REQUEST;
+      if ((de.getErrorCode() != DAP2Exception.NO_SUCH_FILE) && (de.getErrorMessage() != null))
+        log.debug(de.getErrorMessage());
+      log.info(UsageLog.closingMessageForRequestContext(status, -1));
+      response.setStatus(status);
+      dap2ExceptionHandler(de, rs);
+
+      // parsing, usually the CE
+    } catch (ParseException pe) {
+      log.info(UsageLog.closingMessageForRequestContext(HttpServletResponse.SC_BAD_REQUEST, -1));
+      response.setStatus(HttpServletResponse.SC_BAD_REQUEST);
+      parseExceptionHandler(pe, response);
+
+      // 403 - request too big
+    } catch (UnsupportedOperationException e) {
+      sendErrorResponse(response, HttpServletResponse.SC_FORBIDDEN, e.getMessage());
+
+    } catch (java.net.SocketException e) {
+      log.info("SocketException: " + e.getMessage(), e);
+      log.info(UsageLog.closingMessageForRequestContext(ServletUtil.STATUS_CLIENT_ABORT, -1));
+
+    } catch (IOException e) {
+      String eName = e.getClass().getName(); // dont want compile time dependency on ClientAbortException
+      if (eName.equals("org.apache.catalina.connector.ClientAbortException")) {
+        log.debug("ClientAbortException: " + e.getMessage());
+        log.info(UsageLog.closingMessageForRequestContext(ServletUtil.STATUS_CLIENT_ABORT, -1));
+        return;
+      }
+
+      log.error("path= " + path, e);
+      sendErrorResponse(response, HttpServletResponse.SC_INTERNAL_SERVER_ERROR, e.getMessage());
+
+      // everything else
+    } catch (Throwable t) {
+      log.error("path= " + path, t);
+      sendErrorResponse(response, HttpServletResponse.SC_INTERNAL_SERVER_ERROR, t.getMessage());
+    }
+
+  }
+
+  public void doGetASC(ReqState rs) throws Exception {
+      HttpServletResponse response = rs.getResponse();
+
+    GuardedDataset ds = null;
+    try {
+      ds = getDataset(rs);
+      if (ds == null) return;
+
+      response.setHeader("XDODS-Server", getServerVersion());
+      response.setContentType("text/plain");
+      response.setHeader("Content-Description", "dods-ascii");
+
+      log.debug("Sending OPeNDAP ASCII Data For: " + rs + "  CE: '" + rs.getConstraintExpression() + "'");
+
+      ServerDDS dds = ds.getDDS();
+      CEEvaluator ce = new CEEvaluator(dds);
+      ce.parseConstraint(rs);
+      checkSize(dds, true);
+
+      PrintWriter pw = new PrintWriter(response.getOutputStream());
+      dds.printConstrained(pw);
+      pw.println("---------------------------------------------");
+
+      AsciiWriter writer = new AsciiWriter(); // could be static
+      writer.toASCII(pw, dds, ds);
+
+      // the way that getDAP2Data works
+      // DataOutputStream sink = new DataOutputStream(bOut);
+      // ce.send(myDDS.getName(), sink, ds);
+
+      pw.flush();
+
+    } finally { // release lock if needed
+      if (ds != null) ds.release();
+    }
+
+  }
+
+  public void doGetDAS(ReqState rs) throws Exception {
+      HttpServletResponse response = rs.getResponse();
+
+    GuardedDataset ds = null;
+    try {
+      ds = getDataset(rs);
+      if (ds == null) return;
+
+      response.setContentType("text/plain");
+      response.setHeader("XDODS-Server", getServerVersion());
+      response.setHeader("Content-Description", "dods-das");
+
+      OutputStream Out = new BufferedOutputStream(response.getOutputStream());
+
+      DAS myDAS = ds.getDAS();
+      myDAS.print(Out);
+
+    } finally { // release lock if needed
+      if (ds != null) ds.release();
+    }
+
+  }
+
+  public void doGetDDS(ReqState rs) throws Exception {
+      HttpServletResponse response = rs.getResponse();
+
+    GuardedDataset ds = null;
+    try {
+      ds = getDataset(rs);
+      if (null == ds) return;
+
+      response.setContentType("text/plain");
+      response.setHeader("XDODS-Server", getServerVersion());
+      response.setHeader("Content-Description", "dods-dds");
+
+      OutputStream out = new BufferedOutputStream(response.getOutputStream());
+      ServerDDS myDDS = ds.getDDS();
+
+      if (rs.getConstraintExpression().equals("")) { // No Constraint Expression?
+        // Send the whole DDS
+        myDDS.print(out);
+        out.flush();
+
+      } else { // Otherwise, send the constrained DDS
+        // Instantiate the CEEvaluator and parse the constraint expression
+        CEEvaluator ce = new CEEvaluator(myDDS);
+        ce.parseConstraint(rs);
+
+        // Send the constrained DDS back to the client
+        PrintWriter pw = new PrintWriter(new OutputStreamWriter(out));
+        myDDS.printConstrained(pw);
+        pw.flush();
+      }
+
+    } finally { // release lock if needed
+      if (ds != null) ds.release();
+    }
+
+  }
+
+  public void doGetDDX(ReqState rs) throws Exception {
+      HttpServletResponse response = rs.getResponse();
+
+    GuardedDataset ds = null;
+    try {
+      ds = getDataset(rs);
+      if (null == ds) return;
+
+      response.setContentType("text/plain");
+      response.setHeader("XDODS-Server", getServerVersion());
+      response.setHeader("Content-Description", "dods-ddx");
+
+      OutputStream out = new BufferedOutputStream(response.getOutputStream());
+
+      ServerDDS myDDS = ds.getDDS();
+      myDDS.ingestDAS(ds.getDAS());
+
+      if (rs.getConstraintExpression().equals("")) { // No Constraint Expression?
+        // Send the whole DDS
+        myDDS.printXML(out);
+        out.flush();
+      } else { // Otherwise, send the constrained DDS
+
+        // Instantiate the CEEvaluator and parse the constraint expression
+        CEEvaluator ce = new CEEvaluator(myDDS);
+        ce.parseConstraint(rs);
+
+        // Send the constrained DDS back to the client
+        PrintWriter pw = new PrintWriter(new OutputStreamWriter(out));
+        myDDS.printConstrainedXML(pw);
+        pw.flush();
+      }
+
+    } finally { // release lock if needed
+      if (ds != null) ds.release();
+    }
+  }
+
+  public void doGetBLOB(ReqState rs) throws Exception {
+      HttpServletResponse response = rs.getResponse();
+
+    GuardedDataset ds = null;
+    try {
+      ds = getDataset(rs);
+      if (null == ds) return;
+
+      response.setContentType("application/octet-stream");
+      response.setHeader("XDODS-Server", getServerVersion());
+      response.setHeader("Content-Description", "dods-blob");
+
+      ServletOutputStream sOut = response.getOutputStream();
+      OutputStream bOut;
+      DeflaterOutputStream dOut = null;
+      if (rs.getAcceptsCompressed() && allowDeflate) {
+        response.setHeader("Content-Encoding", "deflate");
+        dOut = new DeflaterOutputStream(sOut);
+        bOut = new BufferedOutputStream(dOut);
+      } else {
+        bOut = new BufferedOutputStream(sOut);
+      }
+
+      ServerDDS myDDS = ds.getDDS();
+      CEEvaluator ce = new CEEvaluator(myDDS);
+      ce.parseConstraint(rs);
+      checkSize(myDDS, false);
+
+      // Send the binary data back to the client
+      DataOutputStream sink = new DataOutputStream(bOut);
+      ce.send(myDDS.getEncodedName(), sink, ds);
+      sink.flush();
+
+      // Finish up sending the compressed stuff, but don't
+      // close the stream (who knows what the Servlet may expect!)
+      if (null != dOut)
+        dOut.finish();
+      bOut.flush();
+
+    } finally {  // release lock if needed
+      if (ds != null) ds.release();
+    }
+
+  }
+
+  private void doClose(ReqState rs) throws Exception {
+      HttpServletResponse response = rs.getResponse();
+      HttpServletRequest request = rs.getRequest();
+    String reqPath = rs.getDataSet();
+    HttpSession session = request.getSession();
+    session.removeAttribute(reqPath); // work done in the listener
+
+    response.setHeader("XDODS-Server", getServerVersion()); // needed by client
+
+    /* if (path.endsWith(".close")) {
+      closeSession(request, response);
+      response.setContentLength(0);
+      log.info("doGet(): " + UsageLog.closingMessageForRequestContext(HttpServletResponse.SC_OK, 0));
+      return;
+
+    }
+
+    // so we need to worry about deleting sessions?
+    session.invalidate();  */
+  }
+
+  public void doGetDAP2Data(ReqState rs) throws Exception {
+      HttpServletResponse response = rs.getResponse();
+
+    GuardedDataset ds = null;
+    try {
+      ds = getDataset(rs);
+      if (null == ds) return;
+
+      response.setContentType("application/octet-stream");
+      response.setHeader("XDODS-Server", getServerVersion());
+      response.setHeader("Content-Description", "dods-data");
+
+      ServletOutputStream sOut = response.getOutputStream();
+      OutputStream bOut;
+      DeflaterOutputStream dOut = null;
+      if (rs.getAcceptsCompressed() && allowDeflate) {
+        response.setHeader("Content-Encoding", "deflate");
+        dOut = new DeflaterOutputStream(sOut);
+        bOut = new BufferedOutputStream(dOut);
+
+      } else {
+        bOut = new BufferedOutputStream(sOut);
+      }
+
+      ServerDDS myDDS = ds.getDDS();
+      CEEvaluator ce = new CEEvaluator(myDDS);
+      ce.parseConstraint(rs);
+      checkSize(myDDS, false);
+
+      // Send the constrained DDS back to the client
+      PrintWriter pw = new PrintWriter(new OutputStreamWriter(bOut));
+      myDDS.printConstrained(pw);
+
+      // Send the Data delimiter back to the client
+      pw.flush();
+      bOut.write("\nData:\n".getBytes());
+      bOut.flush();
+
+      // Send the binary data back to the client
+      DataOutputStream sink = new DataOutputStream(bOut);
+      ce.send(myDDS.getEncodedName(), sink, ds);
+      sink.flush();
+
+      // Finish up sending the compressed stuff, but don't
+      // close the stream (who knows what the Servlet may expect!)
+      if (null != dOut)
+        dOut.finish();
+      bOut.flush();
+
+    } finally {  // release lock if needed
+      if (ds != null) ds.release();
+    }
+  }
+
+  public void doGetVER(ReqState rs) throws Exception {
+      HttpServletResponse response = rs.getResponse();
+
+    response.setContentType("text/plain");
+    response.setHeader("XDODS-Server", getServerVersion());
+    response.setHeader("Content-Description", "dods-version");
+
+    PrintWriter pw = new PrintWriter(new OutputStreamWriter(response.getOutputStream()));
+
+    pw.println("Server Version: " + getServerVersion());
+    pw.flush();
+  }
+
+  public void doGetHELP(ReqState rs) throws Exception {
+      HttpServletResponse response = rs.getResponse();
+
+    response.setContentType("text/html");
+    response.setHeader("XDODS-Server", getServerVersion());
+    response.setHeader("Content-Description", "dods-help");
+
+    PrintWriter pw = new PrintWriter(new OutputStreamWriter(response.getOutputStream()));
+    printHelpPage(pw);
+    pw.flush();
+  }
+
+  public void doGetDIR(ReqState rs) throws Exception {
+    // rather dangerous here, since you can go into an infinite loop
+    // so we're going to insist that there's  no suffix
+      HttpServletResponse response = rs.getResponse();
+      HttpServletRequest request = rs.getRequest();
+    if ((rs.getRequestSuffix() == null) || (rs.getRequestSuffix().length() == 0)) {
+      ServletUtil.forwardToCatalogServices(request, response);
+      return;
+    }
+
+    sendErrorResponse(response, 0, "Unrecognized request");
+  }
+
+  public void doGetINFO(ReqState rs) throws Exception {
+    HttpServletResponse response = rs.getResponse();
+    GuardedDataset ds = null;
+    try {
+      ds = getDataset(rs);
+      if (null == ds) return;
+
+      PrintStream pw = new PrintStream(response.getOutputStream());
+      response.setHeader("XDODS-Server", getServerVersion());
+      response.setContentType("text/html");
+      response.setHeader("Content-Description", "dods-description");
+
+      GetInfoHandler di = new GetInfoHandler();
+      di.sendINFO(pw, ds, rs);
+
+    } finally {  // release lock if needed
+      if (ds != null) ds.release();
+    }
+  }
+
+  public void doGetHTML(ReqState rs) throws Exception {
+    HttpServletResponse response = rs.getResponse();
+    HttpServletRequest request = rs.getRequest();
+    GuardedDataset ds = null;
+    try {
+      ds = getDataset(rs);
+      if (ds == null) return;
+
+      response.setHeader("XDODS-Server", getServerVersion());
+      response.setContentType("text/html");
+      response.setHeader("Content-Description", "dods-form");
+
+      // Utilize the getDDS() method to get	a parsed and populated DDS
+      // for this server.
+      ServerDDS myDDS = ds.getDDS();
+      DAS das = ds.getDAS();
+      GetHTMLInterfaceHandler2 di = new GetHTMLInterfaceHandler2();
+      di.sendDataRequestForm(request, response, rs.getDataSet(), myDDS, das);
+
+    } finally {  // release lock if needed
+      if (ds != null) ds.release();
+    }
+
+  }
+
+
+  ///////////////////////////////////////////////////////////////////////////////////////////////
+  // debugging
+  private void makeDebugActions() {
+    DebugHandler debugHandler = DebugHandler.get("ncdodsServer");
+    DebugHandler.Action act;
+
+
+    act = new DebugHandler.Action("help", "Show help page") {
+      public void doAction(DebugHandler.Event e) {
+        try {
+          doGetHELP(getRequestState(e.req, e.res));
+        }
+        catch (Exception ioe) {
+          log.error("ShowHelp", ioe);
+        }
+      }
+    };
+    debugHandler.addAction(act);
+
+    act = new DebugHandler.Action("version", "Show server version") {
+      public void doAction(DebugHandler.Event e) {
+        e.pw.println("  version= " + getServerVersion());
+      }
+    };
+    debugHandler.addAction(act);
+
+  }
+
+  public String getServerName() {
+    return this.getClass().getName();
+  }
+
+
+  /*protected ReqState getRequestState(HttpServletRequest request, HttpServletResponse response) {
+
+    ReqState rs = null;
+    // The url and query strings will come to us in encoded form
+    // (see HTTPmethod.newMethod())
+    String baseurl = request.getRequestURL().toString();
+    baseurl = EscapeStrings.escapeURL(baseurl);
+    log.debug("doGet baseurl={}", baseurl);
+
+    String query = request.getQueryString();
+    query = EscapeStrings.unescapeURLQuery(query);
+    log.debug("doGet query={}", query);
+
+    try {
+      rs = new ReqState(request, response, getServletConfig(), getServerName(), baseurl, query);
+    } catch (BadURLException bue) {
+      rs = null;
+    }
+
+    return rs;
+  }*/
+
+    /**
+   * ************************************************************************
+   * Prints the OPeNDAP Server help page to the passed PrintWriter
+   *
+   * @param pw PrintWriter stream to which to dump the help page.
+   */
+  private void printHelpPage(PrintWriter pw) {
+
+    pw.println("<h3>OPeNDAP Server Help</h3>");
+    pw.println("To access most of the features of this OPeNDAP server, append");
+    pw.println("one of the following a eight suffixes to a URL: .das, .dds, .dods, .ddx, .blob, .info,");
+    pw.println(".ver or .help. Using these suffixes, you can ask this server for:");
+    pw.println("<dl>");
+    pw.println("<dt> das  </dt> <dd> Dataset Attribute Structure (DAS)</dd>");
+    pw.println("<dt> dds  </dt> <dd> Dataset Descriptor Structure (DDS)</dd>");
+    pw.println("<dt> dods </dt> <dd> DataDDS object (A constrained DDS populated with data)</dd>");
+    pw.println("<dt> ddx  </dt> <dd> XML version of the DDS/DAS</dd>");
+    pw.println("<dt> blob </dt> <dd> Serialized binary data content for requested data set, " +
+            "with the constraint expression applied.</dd>");
+    pw.println("<dt> info </dt> <dd> info object (attributes, types and other information)</dd>");
+    pw.println("<dt> html </dt> <dd> html form for this dataset</dd>");
+    pw.println("<dt> ver  </dt> <dd> return the version number of the server</dd>");
+    pw.println("<dt> help </dt> <dd> help information (this text)</dd>");
+    pw.println("</dl>");
+    pw.println("For example, to request the DAS object from the FNOC1 dataset at URI/GSO (a");
+    pw.println("test dataset) you would appand `.das' to the URL:");
+    pw.println("http://opendap.gso.url.edu/cgi-bin/nph-nc/data/fnoc1.nc.das.");
+
+    pw.println("<p><b>Note</b>: Many OPeNDAP clients supply these extensions for you so you don't");
+    pw.println("need to append them (for example when using interfaces supplied by us or");
+    pw.println("software re-linked with a OPeNDAP client-library). Generally, you only need to");
+    pw.println("add these if you are typing a URL directly into a WWW browser.");
+    pw.println("<p><b>Note</b>: If you would like version information for this server but");
+    pw.println("don't know a specific data file or data set name, use `/version' for the");
+    pw.println("filename. For example: http://opendap.gso.url.edu/cgi-bin/nph-nc/version will");
+    pw.println("return the version number for the netCDF server used in the first example. ");
+
+    pw.println("<p><b>Suggestion</b>: If you're typing this URL into a WWW browser and");
+    pw.println("would like information about the dataset, use the `.info' extension.");
+
+    pw.println("<p>If you'd like to see a data values, use the `.html' extension and submit a");
+    pw.println("query using the customized form.");
+
+  }
+  //**************************************************************************
+
+
+  /**
+   * ************************************************************************
+   * Prints the Bad URL Page page to the passed PrintWriter
+   *
+   * @param pw PrintWriter stream to which to dump the bad URL page.
+   */
+  private void printBadURLPage(PrintWriter pw) {
+
+    String serverContactName = ThreddsConfig.get( "serverInformation.contact.name", "UNKNOWN" );
+    String serverContactEmail = ThreddsConfig.get( "serverInformation.contact.email", "UNKNOWN" );
+    pw.println("<h3>Error in URL</h3>");
+    pw.println("The URL extension did not match any that are known by this");
+    pw.println("server. Below is a list of the five extensions that are be recognized by");
+    pw.println("all OPeNDAP servers. If you think that the server is broken (that the URL you");
+    pw.println("submitted should have worked), then please contact the");
+    pw.println("administrator of this server [" + serverContactName + "] at: ");
+    pw.println("<a href='mailto:" + serverContactEmail + "'>" + serverContactEmail +"</a><p>");
+
+  }
+
+  ///////////////////////////////////////////////////////
+  // utils
+  /**
+   * @param request
+   * @param response
+   * @return the request state
+   */
+  protected ReqState getRequestState(HttpServletRequest request, HttpServletResponse response)
+  {
+      ReqState rs = null;
+      // The url and query strings will come to us in encoded form
+      // (see HTTPmethod.newMethod())
+      String baseurl = request.getRequestURL().toString();
+      //baseurl = EscapeStrings.unescapeURL(baseurl) ;
+  
+      String query = request.getQueryString();
+      query = EscapeStrings.unescapeURLQuery(query);
+
+      try {
+        rs = new ReqState(request, response, this, getServerName(), baseurl, query);
+      } catch (Exception bue) {
+        rs = null;
+      }
+
+      return rs;
+  }
+
+  private void checkSize(ServerDDS dds, boolean isAscii) throws Exception {
+    //try {
+
+      long size = 0;
+      Enumeration vars = dds.getVariables();
+      while (vars.hasMoreElements()) {
+        BaseType bt = (BaseType) vars.nextElement();
+        if (((ServerMethods) bt).isProject()) {
+
+          if (bt instanceof SDArray) {
+            SDArray da = (SDArray) bt;
+            BaseType base = da.getPrimitiveVector().getTemplate();
+            DataType dtype = DODSNetcdfFile.convertToNCType(base);
+            int elemSize = dtype.getSize();
+            int n = da.numDimensions();
+            List<Range> ranges = new ArrayList<Range>(n);
+            for (int i = 0; i < n; i++)
+              ranges.add(new Range(da.getStart(i), da.getStop(i), da.getStride(i)));
+
+            Section s = new Section(ranges);
+            size += s.computeSize() * elemSize;
+
+          } else if (bt instanceof SDGrid) {
+            SDGrid grid = (SDGrid) bt;
+            SDArray da = (SDArray) grid.getVar(0);
+            BaseType base = da.getPrimitiveVector().getTemplate();
+            DataType dtype = DODSNetcdfFile.convertToNCType(base);
+            int elemSize = dtype.getSize();
+            int n = da.numDimensions();
+            List<Range> ranges = new ArrayList<Range>(n);
+            for (int i = 0; i < n; i++)
+              ranges.add(new Range(da.getStart(i), da.getStop(i), da.getStride(i)));
+            Section s = new Section(ranges);
+            size += s.computeSize() * elemSize;
+
+          } /* else if (!(bt instanceof SDString)) {
+            System.out.printf("OpendapServlet didnt count %s type= %s in size limit%n", bt.getName(), bt.getClass().getName());
+          }  */
+        }
+      }
+      log.debug("total size={}", size);
+      double dsize = size / (1000 * 1000);
+      double maxSize = isAscii ? ascLimit : binLimit; // Mbytes
+      if (dsize > maxSize) {
+        log.info("Reject request size = {} Mbytes", dsize);
+        throw new UnsupportedOperationException("Request too big=" + dsize + " Mbytes, max=" + maxSize);
+      }
+
+    /* } catch (InvalidRangeException e) {
+      e.printStackTrace();
+    } catch (InvalidParameterException e) {
+      e.printStackTrace();
+    } catch (NoSuchVariableException e) {
+      e.printStackTrace();
+    }   */
+  }
+
+  /*
+   * *********************** dataset caching ***********************************************
+   */
+
+  // any time the server needs access to the dataset, it gets a "GuardedDataset" which allows us to add caching
+  // optionally, a session may be established, which allows us to reserve the dataset for that session.
+  protected GuardedDataset getDataset(ReqState preq) throws Exception {
+    HttpServletRequest req = preq.getRequest();
+    String reqPath = preq.getDataSet();
+
+    // see if the client wants sessions
+    boolean acceptSession = false;
+    String s = req.getHeader("X-Accept-Session");
+    if (s != null && s.equalsIgnoreCase("true") && allowSessions)
+      acceptSession = true;
+
+    HttpSession session = null;
+    if (acceptSession) {
+      // see if theres already a session established, create one if not
+      session = req.getSession();
+      if (!session.isNew()) {
+        GuardedDataset gdataset = (GuardedDataset) session.getAttribute(reqPath);
+        if (null != gdataset) {
+          if (debugSession) System.out.printf(" found gdataset %s in session %s %n", reqPath, session.getId());
+          if (log.isDebugEnabled()) log.debug(" found gdataset " + gdataset + " in session " + session.getId());
+          return gdataset;
+        }
+      }
+    }
+
+    NetcdfFile ncd = DatasetHandler.getNetcdfFile(req, preq.getResponse(), reqPath);
+    if (null == ncd) return null;
+
+    GuardedDataset gdataset = new GuardedDatasetCacheAndClone(reqPath, ncd, acceptSession);
+    //GuardedDataset gdataset = new GuardedDatasetImpl(reqPath, ncd, acceptSession);
+
+    if (acceptSession) {
+      String cookiePath = req.getRequestURI();
+      String suffix = "."+preq.getRequestSuffix();
+      if (cookiePath.endsWith(suffix)) // snip off the suffix
+        cookiePath = cookiePath.substring( 0, cookiePath.length() - suffix.length());
+      session.setAttribute(reqPath, gdataset);
+      session.setAttribute(CookieFilter.SESSION_PATH, cookiePath);
+      //session.setAttribute("dataset", ncd.getLocation());  // for UsageValve
+      // session.setMaxInactiveInterval(30); // 30 second timeout !!
+      if (debugSession) System.out.printf(" added gdataset %s in session %s cookiePath %s %n", reqPath, session.getId(), cookiePath);
+      if (log.isDebugEnabled()) log.debug(" added gdataset " + gdataset + " in session " + session.getId());
+    } /* else {
+      session = req.getSession();
+      session.setAttribute("dataset", ncd.getLocation()); // for UsageValve
+    } */
+
+    return gdataset;
+  }
+
+  //////////////////////////////////////////////////////////////////////////////
+
+  public void parseExceptionHandler(ParseException pe, HttpServletResponse response)  {
+    try {
+        BufferedOutputStream eOut = new BufferedOutputStream(response.getOutputStream());
+    response.setHeader("Content-Description", "dods-error");
+    response.setContentType("text/plain");
+
+    String msg = pe.getMessage().replace('\"', '\'');
+
+    DAP2Exception de2 = new DAP2Exception(opendap.dap.DAP2Exception.CANNOT_READ_FILE, msg);
+    de2.print(eOut);
+    } catch (Exception e) {System.err.println("parseExceptionHandler: "+e);}
+  }
+
+  public void dap2ExceptionHandler(DAP2Exception de, ReqState rs) {
+    rs.getResponse().setHeader("Content-Description", "dods-error");
+    rs.getResponse().setContentType("text/plain");
+    try {
+        de.print(rs.getResponse().getOutputStream());
+    } catch (Exception e) {System.err.println("dap2ExceptionHandler: "+e);}
+    }
+
+  private void sendErrorResponse(HttpServletResponse response, int errorCode, String errorMessage) {
+    try {
+    log.info(UsageLog.closingMessageForRequestContext(errorCode, -1));
+    response.setStatus(errorCode);
+    response.setHeader("Content-Description", "dods-error");
+    response.setContentType("text/plain");
+
+    PrintWriter pw = new PrintWriter(response.getOutputStream());
+    pw.println("Error {");
+    pw.println("    code = " + errorCode + ";");
+    pw.println("    message = \"" + errorMessage + "\";");
+
+    pw.println("};");
+    pw.flush();
+    } catch (Exception e) {System.err.println("sendErrorResponse: "+e);}
+  }
+
+}