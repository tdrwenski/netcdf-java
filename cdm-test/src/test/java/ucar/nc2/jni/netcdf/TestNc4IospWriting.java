--- conflicted
+++ resolved
@@ -1,227 +1,3 @@
-<<<<<<< HEAD
-package ucar.nc2.jni.netcdf;
-
-import java.io.File;
-import java.io.FileFilter;
-import java.io.IOException;
-import java.util.Formatter;
-import java.util.HashMap;
-import java.util.Map;
-
-import org.junit.Assume;
-import org.junit.Before;
-import org.junit.Ignore;
-import org.junit.Test;
-import org.junit.experimental.categories.Category;
-import ucar.ma2.Array;
-import ucar.ma2.DataType;
-import ucar.nc2.Dimension;
-import ucar.nc2.EnumTypedef;
-import ucar.nc2.FileWriter2;
-import ucar.nc2.NetcdfFile;
-import ucar.nc2.NetcdfFileSubclass;
-import ucar.nc2.NetcdfFileWriter;
-import ucar.nc2.Variable;
-import ucar.nc2.util.CompareNetcdf2;
-import ucar.nc2.write.Nc4ChunkingStrategyNone;
-import ucar.unidata.test.util.NeedsCdmUnitTest;
-import ucar.unidata.test.util.TestDir;
-
-/**
- * Test copying files to netcdf4 with FileWriter2.
- * Compare original.
- *
- * @author caron
- * @since 7/27/12
- */
-public class TestNc4IospWriting {
-  int countNotOK = 0;
-
-  @Before
-  public void setLibrary() {
-    // Ignore this class's tests if NetCDF-4 isn't present.
-    // We're using @Before because it shows these tests as being ignored.
-    // @BeforeClass shows them as *non-existent*, which is not what we want.
-    Assume.assumeTrue("NetCDF-4 C library not present.", Nc4Iosp.isClibraryPresent());
-  }
-
-  @Test
-  @Category(NeedsCdmUnitTest.class)
-  public void unlimDim0() throws IOException {
-    File fin = new File(TestDir.cdmUnitTestDir + "formats/netcdf3/longOffset.nc");
-    String datasetOut = tempDir + fin.getName();
-
-    copyFile(fin.getAbsolutePath(), datasetOut, NetcdfFileWriter.Version.netcdf3);
-    copyFile(fin.getAbsolutePath(), datasetOut, NetcdfFileWriter.Version.netcdf4);
-  }
-
-  @Test
-  @Category(NeedsCdmUnitTest.class)
-  public void writeNetcdf4Files() throws IOException {
-    int count = 0;
-    count += TestDir.actOnAll(TestDir.cdmUnitTestDir + "formats/netcdf4/files/", new MyFileFilter(), new MyAct(), true);
-    System.out.printf("***READ %d files FAIL = %d%n", count, countNotOK);
-  }
-
-  @Test
-  @Category(NeedsCdmUnitTest.class)
-  public void writeNetcdf4Compound() throws IOException {
-    int count = 0;
-    count += TestDir.actOnAll(TestDir.cdmUnitTestDir + "formats/netcdf4/compound/", new MyFileFilter(), new MyAct(), true);
-    System.out.printf("***READ %d files FAIL = %d%n", count, countNotOK);
-  }
-
-  // enum not ready
-
-  //@Test
-  @Category(NeedsCdmUnitTest.class)
-  public void writeHdf5Samples() throws IOException {
-    int count = 0;
-    count += TestDir.actOnAll(TestDir.cdmUnitTestDir + "formats/hdf5/samples/", new MyFileFilter(), new MyAct(), true);
-    System.out.printf("***READ %d files FAIL = %d%n", count, countNotOK);
-  }
-
-  //@Test
-  @Category(NeedsCdmUnitTest.class)
-  public void writeHdf5Support() throws IOException {
-    int count = 0;
-    count += TestDir.actOnAll(TestDir.cdmUnitTestDir + "formats/hdf5/support/", new MyFileFilter(), new MyAct(), true);
-    System.out.printf("***READ %d files FAIL = %d%n", count, countNotOK);
-  }
-
-  // @Test
-  @Category(NeedsCdmUnitTest.class)
-  public void writeNetcdf4Tst() throws IOException {
-    int count = 0;
-    count += TestDir.actOnAll(TestDir.cdmUnitTestDir + "formats/netcdf4/tst/", new MyFileFilter(), new MyAct(), true);
-    System.out.printf("***READ %d files FAIL = %d%n", count, countNotOK);
-  }
-
-
-  @Test
-  @Category(NeedsCdmUnitTest.class)
-  public void writeNetcdf4Zender() throws IOException {
-    int count = 0;
-    count += TestDir.actOnAll(TestDir.cdmUnitTestDir + "formats/netcdf4/zender/", new MyFileFilter(), new MyAct(), true);
-    System.out.printf("***READ %d files FAIL = %d%n", count, countNotOK);
-  }
-
-  //@Test
-  @Category(NeedsCdmUnitTest.class)
-  public void readAllHDF5() throws IOException {
-    int count = 0;
-    count += TestDir.actOnAll(TestDir.cdmUnitTestDir + "formats/hdf5/", null, new MyAct(), true);
-    System.out.printf("***READ %d files FAIL = %d%n", count, countNotOK);
-  }
-
-  @Test
-  @Category(NeedsCdmUnitTest.class)
-  public void writeAllNetcdf3() throws IOException {
-    int count = 0;
-    count += TestDir.actOnAll(TestDir.cdmUnitTestDir + "formats/netcdf3/", null, new MyAct());
-    System.out.printf("***READ %d files FAIL = %d%n", count, countNotOK);
-  }
-
-  private class MyAct implements TestDir.Act {
-    public int doAct(String datasetIn) throws IOException {
-      File fin = new File(datasetIn);
-      String datasetOut = tempDir + fin.getName();
-
-      if (!copyFile(datasetIn, datasetOut, NetcdfFileWriter.Version.netcdf4))
-        countNotOK++;
-      return 1;
-    }
-  }
-
-  private class MyFileFilter implements FileFilter {
-
-    @Override
-    public boolean accept(File pathname) {
-      if (pathname.getName().equals("tst_opaque_data.nc4")) return false;
-      if (pathname.getName().equals("tst_opaques.nc4")) return false;
-      return true;
-    }
-  }
-
-
-  private String tempDir = TestDir.temporaryLocalDataDir; // "C:/temp/";
-  private boolean copyFile(String datasetIn, String datasetOut, NetcdfFileWriter.Version version) throws IOException {
-
-     System.out.printf("TestNc4IospWriting copy %s to %s%n", datasetIn, datasetOut);
-     NetcdfFile ncfileIn = ucar.nc2.NetcdfFile.open(datasetIn, null);
-     FileWriter2 writer2 = new FileWriter2(ncfileIn, datasetOut, version, null);
-     NetcdfFile ncfileOut = writer2.write();
-     compare(ncfileIn, ncfileOut, true, false, true);
-     ncfileIn.close();
-     ncfileOut.close();
-     // System.out.println("NetcdfFile written = " + ncfileOut);
-     return true;
-   }
-
-  private boolean compare(NetcdfFile nc1, NetcdfFile nc2, boolean showCompare, boolean showEach, boolean compareData) throws IOException {
-    Formatter f= new Formatter();
-    CompareNetcdf2 tc = new CompareNetcdf2(f, showCompare, showEach, compareData);
-    boolean ok = tc.compare(nc1, nc2, new CompareNetcdf2.Netcdf4ObjectFilter(), showCompare, showEach, compareData);
-    System.out.printf(" %s compare %s to %s ok = %s%n", ok ? "" : "***", nc1.getLocation(), nc2.getLocation(), ok);
-    if (!ok) System.out.printf(" %s%n", f);
-    return ok;
-  }
-
-
-  /////////////////////////////////////////////////
-
-  // Demonstrates GitHub issue #191. Unignore when we have a fix in place.
-  @Test
-  @Ignore
-  public void writeEnumType() throws IOException {
-    // NetcdfFile's 0-arg constructor is protected, so must use NetcdfFileSubclass
-    NetcdfFile ncFile = new NetcdfFileSubclass();
-
-    // Create shared, unlimited Dimension
-    Dimension timeDim = new Dimension("time", 3, true, true, false);
-    ncFile.addDimension(null, timeDim);
-
-    // Create a map from integers to strings.
-    Map<Integer, String> enumMap = new HashMap<>();
-    enumMap.put(18, "pie");
-    enumMap.put(268, "donut");
-    enumMap.put(3284, "cake");
-
-    // Create EnumTypedef and add it to root group.
-    EnumTypedef dessertType = new EnumTypedef("dessertType", enumMap, DataType.ENUM2);
-    ncFile.getRootGroup().addEnumeration(dessertType);
-
-    // Create Variable of type dessertType.
-    Variable dessert = new Variable(ncFile, null, null, "dessert", DataType.ENUM2, "time");
-    dessert.setEnumTypedef(dessertType);
-
-    // Add data to dessert variable.
-    short[] dessertStorage = new short[] {18, 268, 3284};
-    dessert.setCachedData(Array.factory(DataType.SHORT, new int[]{3}, dessertStorage), true);
-
-    // Add the variable to the root group and finish ncFile
-    ncFile.addVariable(null, dessert);
-    ncFile.finish();
-
-
-    /*
-    Try to write ncFile out as NetCDF-4. It will fail with:
-        java.io.IOException: ret=-45 err='NetCDF: Not a valid data type or _FillValue type mismatch' on
-            enum UNKNOWN dessert(time=0);
-     */
-    File outFile = File.createTempFile("writeEnumType", ".nc");
-    try {
-      FileWriter2 writer = new FileWriter2(
-              ncFile, outFile.getAbsolutePath(), NetcdfFileWriter.Version.netcdf4, new Nc4ChunkingStrategyNone());
-      writer.write();
-    } finally {
-      if (outFile != null) {
-        outFile.delete();
-      }
-    }
-  }
-}
-=======
 package ucar.nc2.jni.netcdf;
 
 import org.junit.Assert;
@@ -262,13 +38,15 @@
         Assume.assumeTrue("NetCDF-4 C library not present.", Nc4Iosp.isClibraryPresent());
     }
 
-    // @Test
-    @Category(NeedsCdmUnitTest.class)
-    public void problem() throws IOException {
-        copyFile("Q:/cdmUnitTest/formats/netcdf4/files/xma022032.nc5", "C:/temp/xma022032.nc5", NetcdfFileWriter.Version
-                .netcdf4);
-        //copyFile("C:/dev/github/thredds/cdm/src/test/data/testWriteRecord.nc", "C:/temp/testWriteRecord.classic.nc3", NetcdfFileWriter.Version.netcdf3c);
-    }
+  @Test
+  @Category(NeedsCdmUnitTest.class)
+  public void unlimDim0() throws IOException {
+    File fin = new File(TestDir.cdmUnitTestDir + "formats/netcdf3/longOffset.nc");
+    String datasetOut = tempDir + fin.getName();
+
+    copyFile(fin.getAbsolutePath(), datasetOut, NetcdfFileWriter.Version.netcdf3);
+    copyFile(fin.getAbsolutePath(), datasetOut, NetcdfFileWriter.Version.netcdf4);
+  }
 
     @Test
     @Category(NeedsCdmUnitTest.class)
@@ -456,5 +234,4 @@
             outFile.delete();
         }
     }
-}
->>>>>>> 436bf56a
+}