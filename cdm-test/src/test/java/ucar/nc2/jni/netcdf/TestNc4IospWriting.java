--- conflicted
+++ resolved
@@ -168,10 +168,6 @@
 
     /////////////////////////////////////////////////
 
-<<<<<<< HEAD
-    // Demonstrates GitHub issue #191.
-=======
->>>>>>> 33b1fa79
     @Test
     public void writeEnumType() throws IOException {
         // NetcdfFile's 0-arg constructor is protected, so must use NetcdfFileSubclass
