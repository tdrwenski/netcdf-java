--- conflicted
+++ resolved
@@ -163,13 +163,13 @@
         <dependency>
           <groupId>org.apache.tomcat</groupId>
           <artifactId>tomcat-catalina</artifactId>
-          <version>${org.apache.tomcat.version}</version>
+          <version>${tomcat7.version}</version>
           <scope>provided</scope>
         </dependency>
         <dependency>
           <groupId>org.apache.tomcat</groupId>
           <artifactId>tomcat-jasper</artifactId>
-          <version>${org.apache.tomcat.version}</version>
+          <version>${tomcat7.version}</version>
           <scope>provided</scope>
         </dependency>
       </dependencies>
@@ -273,7 +273,6 @@
         <groupId>${project.groupId}</groupId>
         <artifactId>udunits</artifactId>
         <version>${project.version}</version>
-        <!-- version>0.2</version-->
       </dependency>
       <dependency>
         <groupId>${project.groupId}</groupId>
@@ -288,39 +287,6 @@
       </dependency>
       <dependency>
         <groupId>${project.groupId}</groupId>
-<<<<<<< HEAD
-        <artifactId>waterml</artifactId>
-=======
-        <artifactId>d4core</artifactId>
-        <version>${project.version}</version>
-      </dependency>
-      <dependency>
-        <groupId>${project.groupId}</groupId>
-        <artifactId>d4shared</artifactId>
-        <version>${project.version}</version>
-      </dependency>
-      <dependency>
-        <groupId>${project.groupId}</groupId>
-        <artifactId>d4client</artifactId>
-        <version>${project.version}</version>
-      </dependency>
-      <dependency>
-        <groupId>${project.groupId}</groupId>
-        <artifactId>d4cdmshared</artifactId>
-        <version>${project.version}</version>
-      </dependency>
-      <dependency>
-        <groupId>${project.groupId}</groupId>
-        <artifactId>d4cdmclient</artifactId>
-        <version>${project.version}</version>
-      </dependency>
-      <dependency>
-        <groupId>${project.groupId}</groupId>
-        <artifactId>d4servletshared</artifactId>
-        <version>${project.version}</version>
-      </dependency>
-      <dependency>
-        <groupId>${project.groupId}</groupId>
         <artifactId>d4servlet</artifactId>
         <version>${project.version}</version>
         <exclusions>
@@ -332,6 +298,41 @@
       </dependency>
       <dependency>
         <groupId>${project.groupId}</groupId>
+        <artifactId>d4core</artifactId>
+        <version>${project.version}</version>
+      </dependency>
+      <dependency>
+        <groupId>${project.groupId}</groupId>
+        <artifactId>d4shared</artifactId>
+        <version>${project.version}</version>
+      </dependency>
+      <dependency>
+        <groupId>${project.groupId}</groupId>
+        <artifactId>d4client</artifactId>
+        <version>${project.version}</version>
+      </dependency>
+      <dependency>
+        <groupId>${project.groupId}</groupId>
+        <artifactId>d4cdmshared</artifactId>
+        <version>${project.version}</version>
+      </dependency>
+      <dependency>
+        <groupId>${project.groupId}</groupId>
+        <artifactId>d4cdmclient</artifactId>
+        <version>${project.version}</version>
+      </dependency>
+      <dependency>
+        <groupId>${project.groupId}</groupId>
+        <artifactId>d4servletshared</artifactId>
+        <version>${project.version}</version>
+      </dependency>
+      <dependency>
+        <groupId>${project.groupId}</groupId>
+        <artifactId>d4servlet</artifactId>
+        <version>${project.version}</version>
+      </dependency>
+      <dependency>
+        <groupId>${project.groupId}</groupId>
         <artifactId>d4ts</artifactId>
         <version>${project.version}</version>
       </dependency>
@@ -343,10 +344,15 @@
       <dependency>
         <groupId>${project.groupId}</groupId>
         <artifactId>d4tswar</artifactId>
->>>>>>> dad0b6a9
-        <version>${project.version}</version>
-      </dependency>
-
+        <version>${project.version}</version>
+      </dependency>
+
+      <dependency>
+        <groupId>${project.groupId}</groupId>
+        <artifactId>waterml</artifactId>
+        <version>${project.version}</version>
+      </dependency>
+        
       <!-- logging -->
       <dependency>
         <groupId>org.apache.logging.log4j</groupId>
@@ -523,9 +529,9 @@
         <version>${com.sleepycat.version}</version>
       </dependency>
       <dependency>
-      	<groupId>net.java.dev.jna</groupId>
+      	<groupId>${jna.groupId}</groupId>
       	<artifactId>jna</artifactId>
-      	<version>4.0.0</version>
+      	<version>${jna.version}</version>
       </dependency>
       <dependency>
         <groupId>joda-time</groupId>
@@ -768,6 +774,13 @@
       <dependency>
         <groupId>${project.groupId}</groupId>
         <artifactId>cdm</artifactId>
+        <scope>test</scope>
+        <type>test-jar</type>
+        <version>${project.version}</version>
+      </dependency>
+      <dependency>
+        <groupId>${project.groupId}</groupId>
+        <artifactId>dap4tests</artifactId>
         <scope>test</scope>
         <type>test-jar</type>
         <version>${project.version}</version>
@@ -932,9 +945,6 @@
     <module>netcdf4</module>
     <module>clcommon</module>
     <module>httpclient</module>
-<<<<<<< HEAD
-    <module>waterml</module>
-=======
     <module>dap4/d4core</module>
     <module>dap4/d4shared</module>
     <module>dap4/d4client</module>
@@ -943,12 +953,17 @@
     <module>dap4/d4servletshared</module>
     <module>dap4/d4servlet</module>
     <module>dap4/d4ts</module>
+    <!--
+    <module>dap4/d4tests</module>
+    -->
     <module>dap4/d4tswar</module>
-    <module>dap4/d4tests</module>
->>>>>>> dad0b6a9
+
+    <module>waterml</module>
   </modules>
 
   <properties>
+    <thredds.version>4.5.0-SNAPSHOT</thredds.version>
+
     <!-- default is to skip tests. use mvn test -DskipTests=false to override on command line -->
     <skipTests>true</skipTests>
 
@@ -1004,6 +1019,8 @@
     <oro.version>2.0.8</oro.version>
     <taglibs.version>1.1.2</taglibs.version>
     <saxon.version>8.7</saxon.version>
+    <jna.groupId>net.java.dev.jna</jna.groupId>
+    <jna.version>4.0.0</jna.version>
 
     <!-- Plugins versions -->
     <maven-antrun-plugin.version>1.7</maven-antrun-plugin.version>
@@ -1017,6 +1034,7 @@
     <maven-surefire-plugin.version>2.16</maven-surefire-plugin.version>
     <maven-war-plugin.version>2.4</maven-war-plugin.version>
 
+    <!-- http://stackoverflow.com/questions/11222982/tomcat-binary-distribution-zip-as-maven-artifact -->
     <cargo-plugin.version>1.4.5</cargo-plugin.version>
     <apache.download>http://mirrors.ibiblio.org/apache/</apache.download>
     <tomcat7.version>7.0.53</tomcat7.version>
