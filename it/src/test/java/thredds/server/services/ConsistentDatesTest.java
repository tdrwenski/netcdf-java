package thredds.server.services;

import org.jdom2.Document;
import org.jdom2.Element;
import org.jdom2.JDOMException;
import org.jdom2.Namespace;
import org.jdom2.filter.Filters;
import org.jdom2.input.SAXBuilder;
import org.jdom2.output.Format;
import org.jdom2.output.XMLOutputter;
import org.jdom2.xpath.XPath;
import org.jdom2.xpath.XPathExpression;
import org.jdom2.xpath.XPathFactory;
import org.junit.Assert;
import org.junit.Ignore;
import org.junit.Test;
import org.junit.experimental.categories.Category;
import thredds.TestWithLocalServer;
import thredds.util.ContentType;
import ucar.nc2.Attribute;
import ucar.nc2.NetcdfFile;
import ucar.nc2.constants.CDM;
import ucar.nc2.constants.CF;
import ucar.nc2.dataset.CoordinateAxis1D;
import ucar.nc2.dataset.CoordinateAxis1DTime;
import ucar.nc2.dataset.NetcdfDataset;
import ucar.nc2.time.Calendar;
import ucar.nc2.time.CalendarDate;
import ucar.nc2.time.CalendarDateUnit;
<<<<<<< HEAD
import ucar.nc2.util.IO;
import ucar.unidata.test.util.NeedsCdmUnitTest;
import ucar.unidata.test.util.TestDir;
=======
import ucar.unidata.util.test.category.NeedsCdmUnitTest;
>>>>>>> a08ffa02

import java.io.*;
import java.util.ArrayList;
import java.util.Arrays;
import java.util.Collections;
import java.util.List;

import static org.junit.Assert.assertEquals;

/**
 * Consistency of calendar dates across services: ncss, wms, wcs
 */

@Category(NeedsCdmUnitTest.class)
public class ConsistentDatesTest {
  private static final boolean show = true;

  private final String[] expectedDateTime = {
           "0000-01-16T06:00:00Z",       // these are the actual dates from cdmUnitTest/ncss/climatology/PF5_SST_Climatology_Monthly_1985_2001.nc
           "0000-02-15T16:29:06Z",       // this uses CF, so must use the non-standard calendar gregorian instead of proleptic_gregorian
           "0000-03-17T02:58:12Z",
           "0000-04-16T13:27:18Z",
           "0000-05-16T23:56:24Z",
           "0000-06-16T10:25:30Z",
           "0000-07-16T20:54:36Z",
           "0000-08-16T07:23:42Z",
           "0000-09-15T17:52:48Z",
           "0000-10-16T04:21:54Z",
           "0000-11-15T14:51:00Z",
           "0000-12-16T01:20:06Z"};

  private final List<String> expectedDatesAsDateTime = Collections.unmodifiableList(Arrays.asList(expectedDateTime));

  @Test
  @Ignore("WMS not working")
  public void checkWMSDates() throws JDOMException, IOException {
    String endpoint = TestWithLocalServer.withPath("/wms/cdmUnitTest/ncss/climatology/PF5_SST_Climatology_Monthly_1985_2001.nc?service=WMS&version=1.3.0&request=GetCapabilities");
    byte[] result = TestWithLocalServer.getContent(endpoint, 200, ContentType.xml);
    Reader in = new StringReader( new String(result, CDM.utf8Charset));
    SAXBuilder sb = new SAXBuilder();
    Document doc = sb.build(in);

    if (show) {
      XMLOutputter fmt = new XMLOutputter(Format.getPrettyFormat());
      fmt.output(doc, System.out);
    }

    XPath xPath = XPath.newInstance("//wms:Dimension");
    xPath.addNamespace("wms", doc.getRootElement().getNamespaceURI());
    Element dimNode = (Element) xPath.selectSingleNode(doc);
    //List<String> content = Arrays.asList(dimNode.getText().trim().split(","));
    List<String> content = new ArrayList<>();
    for (String d : Arrays.asList(dimNode.getText().trim().split(","))) {
      // System.out.printf("Date= %s%n", d);
      CalendarDate cd = CalendarDate.parseISOformat(null, d);
      content.add(cd.toString());
    }

    assertEquals(expectedDatesAsDateTime, content);
  }

  @Test
  public void checkWCSDates() throws JDOMException, IOException {
    String endpoint = TestWithLocalServer.withPath("/wcs/cdmUnitTest/ncss/climatology/PF5_SST_Climatology_Monthly_1985_2001.nc?service=WCS&version=1.0.0&request=DescribeCoverage&coverage=sst");
    byte[] result = TestWithLocalServer.getContent(endpoint, 200, ContentType.xml);
    Reader in = new StringReader( new String(result, CDM.utf8Charset));
    SAXBuilder sb = new SAXBuilder();
    Document doc = sb.build(in);

    Namespace wcs = Namespace.getNamespace("wcs", doc.getRootElement().getNamespaceURI());
    Namespace gml = Namespace.getNamespace("gml", "http://www.opengis.net/gml");
    XPathExpression<Element> xpath =
            XPathFactory.instance().compile("//wcs:temporalDomain/gml:timePosition", Filters.element(),
                    null, wcs, gml);
    List<Element> timePositionNodes = xpath.evaluate(doc);

    List<String> timePositionDateTime = new ArrayList<>();
    for (Element e : timePositionNodes) {
      System.out.printf("Date= %s%n", e.getText());
      CalendarDate cd = CalendarDate.parseISOformat(null, e.getText());
      timePositionDateTime.add(cd.toString());
    }

    assertEquals(expectedDatesAsDateTime, timePositionDateTime);
  }

  @Test
  public void checkNCSSDates() throws JDOMException, IOException {
    String endpoint = TestWithLocalServer.withPath("/ncss/grid/cdmUnitTest/ncss/climatology/PF5_SST_Climatology_Monthly_1985_2001.nc?var=sst&latitude=45&longitude=-20&temporal=all&accept=xml");
    byte[] result = TestWithLocalServer.getContent(endpoint, 200, ContentType.xml);
    String results = new String(result, CDM.utf8Charset);
    if (show) System.out.printf("checkNCSSDates%n%s%n", results);
    Reader in = new StringReader( results );
    SAXBuilder sb = new SAXBuilder();
    Document doc = sb.build(in);

    XPathExpression<Element> xpath =
            XPathFactory.instance().compile("/stationFeatureCollection/stationFeature", Filters.element());
    List<Element> dataTimeNodes = xpath.evaluate(doc);

    List<String> timePositionDateTime = new ArrayList<>();
    for (Element e : dataTimeNodes) {
      CalendarDate cd = CalendarDate.parseISOformat(null, e.getAttributeValue("date"));
      System.out.printf(" extract date= %s%n", cd);
      timePositionDateTime.add(cd.toString());;
    }

    assertEquals(expectedDatesAsDateTime, timePositionDateTime);
  }

  // PF5_SST_Climatology:  :units = "hour since 0000-01-01 00:00:00";
  @Test
  public void checkNCSSDatesInNetcdf() throws JDOMException, IOException {
    String endpoint = TestWithLocalServer.withPath("/ncss/grid/cdmUnitTest/ncss/climatology/PF5_SST_Climatology_Monthly_1985_2001.nc?var=sst&latitude=45&longitude=-20&temporal=all&accept=netcdf");
    byte[] result = TestWithLocalServer.getContent(endpoint, 200, ContentType.netcdf);
    NetcdfFile nf = NetcdfFile.openInMemory("test_data.ncs", result);
    NetcdfDataset ds = new NetcdfDataset(nf);

    CoordinateAxis1D tAxis = (CoordinateAxis1D) ds.findCoordinateAxis("time");
    Attribute calendarAtt = tAxis.findAttribute(CF.CALENDAR);
    Calendar calendar;
    if (calendarAtt == null) {
      calendar = Calendar.getDefault();
    } else {
      calendar = Calendar.get(calendarAtt.getStringValue());
    }
    Attribute units = tAxis.findAttribute(CDM.UNITS);
    double[] values = tAxis.getCoordValues();

    System.out.printf("actual%n");
    List<String> ccdd = new ArrayList<>();
    CalendarDateUnit dateUnit = CalendarDateUnit.withCalendar(calendar, units.getStringValue());
    for (double value : values) {
      CalendarDate cd = dateUnit.makeCalendarDate(value);
      System.out.printf(" \"%s\",%n", cd);
      ccdd.add(cd.toString());
    }

    assertEquals(expectedDatesAsDateTime, ccdd);

    //FAIL!!! ???
    //CoordinateAxis1DTime tAxis2 = CoordinateAxis1DTime.factory(ds, ds.findCoordinateAxis("time") , null);
    //assertTrue(tAxis2.getCalendarDates().equals(expectedDatesAsDateTime));
  }


  /*  pr_HRM3_2038-2070.CO.nc:

    double time(time=95040);
      :units = "days since 2038-01-01 00:00:00";
      :standard_name = "time";
      :long_name = "time";
      :calendar = "360_day";
      :bounds = "time_bnds";
   */
  @Test
  public void checkNCSSDatesInNetcdfWithCalendars() throws JDOMException, IOException {
    //Dates for noleap calendar
    CalendarDate[] expectedCalendarDates = {
          CalendarDate.parseISOformat(Calendar.uniform30day.toString(), "2038-01-01T03:00:00Z"),
          CalendarDate.parseISOformat(Calendar.uniform30day.toString(), "2038-01-01T06:00:00Z"),
          CalendarDate.parseISOformat(Calendar.uniform30day.toString(), "2038-01-01T09:00:00Z"),
          CalendarDate.parseISOformat(Calendar.uniform30day.toString(), "2038-01-01T12:00:00Z"),
          CalendarDate.parseISOformat(Calendar.uniform30day.toString(), "2038-01-01T15:00:00Z"),
          CalendarDate.parseISOformat(Calendar.uniform30day.toString(), "2038-01-01T18:00:00Z"),
          CalendarDate.parseISOformat(Calendar.uniform30day.toString(), "2038-01-01T21:00:00Z"),
          CalendarDate.parseISOformat(Calendar.uniform30day.toString(), "2038-01-02T00:00:00Z"),
          CalendarDate.parseISOformat(Calendar.uniform30day.toString(), "2038-01-02T03:00:00Z")
    };
    List<CalendarDate> expectedCalendarDatesList = Arrays.asList(expectedCalendarDates);

    String endpoint = TestWithLocalServer.withPath("/ncss/grid/scanCdmUnitTests/ncss/test/pr_HRM3_2038-2070.CO.ncml?var=pr&latitude=44&longitude=18&time_start=2038-01-01T03%3A00%3A00Z&time_end=2038-01-02T03%3A00%3A00Z&accept=netcdf");
    byte[] result = TestWithLocalServer.getContent(endpoint, 200, ContentType.netcdf);

    ByteArrayInputStream is = new ByteArrayInputStream(result);
    File tmpFile = TestDir.getTempFile();
    System.out.printf("Write file to %s%n", tmpFile.getAbsolutePath());
    IO.appendToFile(is, tmpFile.getAbsolutePath());

    NetcdfFile nf = NetcdfFile.openInMemory("test_data.ncs", result);
    NetcdfDataset ds = new NetcdfDataset(nf);

    CoordinateAxis1DTime tAxis = CoordinateAxis1DTime.factory(ds, ds.findCoordinateAxis("time"), null);
    List<CalendarDate> dates = tAxis.getCalendarDates();
    assert dates != null;
    Assert.assertEquals(expectedCalendarDatesList.size(), dates.size());

    int count = 0;
    for (CalendarDate cd : dates) {
      CalendarDate ecd = expectedCalendarDatesList.get(count++);
      Assert.assertEquals(ecd.getMillis(), cd.getMillis());
      Assert.assertEquals(ecd, cd);
    }
  }

}
<|MERGE_RESOLUTION|>--- conflicted
+++ resolved
@@ -1,232 +1,228 @@
-package thredds.server.services;
-
-import org.jdom2.Document;
-import org.jdom2.Element;
-import org.jdom2.JDOMException;
-import org.jdom2.Namespace;
-import org.jdom2.filter.Filters;
-import org.jdom2.input.SAXBuilder;
-import org.jdom2.output.Format;
-import org.jdom2.output.XMLOutputter;
-import org.jdom2.xpath.XPath;
-import org.jdom2.xpath.XPathExpression;
-import org.jdom2.xpath.XPathFactory;
-import org.junit.Assert;
-import org.junit.Ignore;
-import org.junit.Test;
-import org.junit.experimental.categories.Category;
-import thredds.TestWithLocalServer;
-import thredds.util.ContentType;
-import ucar.nc2.Attribute;
-import ucar.nc2.NetcdfFile;
-import ucar.nc2.constants.CDM;
-import ucar.nc2.constants.CF;
-import ucar.nc2.dataset.CoordinateAxis1D;
-import ucar.nc2.dataset.CoordinateAxis1DTime;
-import ucar.nc2.dataset.NetcdfDataset;
-import ucar.nc2.time.Calendar;
-import ucar.nc2.time.CalendarDate;
-import ucar.nc2.time.CalendarDateUnit;
-<<<<<<< HEAD
-import ucar.nc2.util.IO;
-import ucar.unidata.test.util.NeedsCdmUnitTest;
-import ucar.unidata.test.util.TestDir;
-=======
-import ucar.unidata.util.test.category.NeedsCdmUnitTest;
->>>>>>> a08ffa02
-
-import java.io.*;
-import java.util.ArrayList;
-import java.util.Arrays;
-import java.util.Collections;
-import java.util.List;
-
-import static org.junit.Assert.assertEquals;
-
-/**
- * Consistency of calendar dates across services: ncss, wms, wcs
- */
-
-@Category(NeedsCdmUnitTest.class)
-public class ConsistentDatesTest {
-  private static final boolean show = true;
-
-  private final String[] expectedDateTime = {
-           "0000-01-16T06:00:00Z",       // these are the actual dates from cdmUnitTest/ncss/climatology/PF5_SST_Climatology_Monthly_1985_2001.nc
-           "0000-02-15T16:29:06Z",       // this uses CF, so must use the non-standard calendar gregorian instead of proleptic_gregorian
-           "0000-03-17T02:58:12Z",
-           "0000-04-16T13:27:18Z",
-           "0000-05-16T23:56:24Z",
-           "0000-06-16T10:25:30Z",
-           "0000-07-16T20:54:36Z",
-           "0000-08-16T07:23:42Z",
-           "0000-09-15T17:52:48Z",
-           "0000-10-16T04:21:54Z",
-           "0000-11-15T14:51:00Z",
-           "0000-12-16T01:20:06Z"};
-
-  private final List<String> expectedDatesAsDateTime = Collections.unmodifiableList(Arrays.asList(expectedDateTime));
-
-  @Test
-  @Ignore("WMS not working")
-  public void checkWMSDates() throws JDOMException, IOException {
-    String endpoint = TestWithLocalServer.withPath("/wms/cdmUnitTest/ncss/climatology/PF5_SST_Climatology_Monthly_1985_2001.nc?service=WMS&version=1.3.0&request=GetCapabilities");
-    byte[] result = TestWithLocalServer.getContent(endpoint, 200, ContentType.xml);
-    Reader in = new StringReader( new String(result, CDM.utf8Charset));
-    SAXBuilder sb = new SAXBuilder();
-    Document doc = sb.build(in);
-
-    if (show) {
-      XMLOutputter fmt = new XMLOutputter(Format.getPrettyFormat());
-      fmt.output(doc, System.out);
-    }
-
-    XPath xPath = XPath.newInstance("//wms:Dimension");
-    xPath.addNamespace("wms", doc.getRootElement().getNamespaceURI());
-    Element dimNode = (Element) xPath.selectSingleNode(doc);
-    //List<String> content = Arrays.asList(dimNode.getText().trim().split(","));
-    List<String> content = new ArrayList<>();
-    for (String d : Arrays.asList(dimNode.getText().trim().split(","))) {
-      // System.out.printf("Date= %s%n", d);
-      CalendarDate cd = CalendarDate.parseISOformat(null, d);
-      content.add(cd.toString());
-    }
-
-    assertEquals(expectedDatesAsDateTime, content);
-  }
-
-  @Test
-  public void checkWCSDates() throws JDOMException, IOException {
-    String endpoint = TestWithLocalServer.withPath("/wcs/cdmUnitTest/ncss/climatology/PF5_SST_Climatology_Monthly_1985_2001.nc?service=WCS&version=1.0.0&request=DescribeCoverage&coverage=sst");
-    byte[] result = TestWithLocalServer.getContent(endpoint, 200, ContentType.xml);
-    Reader in = new StringReader( new String(result, CDM.utf8Charset));
-    SAXBuilder sb = new SAXBuilder();
-    Document doc = sb.build(in);
-
-    Namespace wcs = Namespace.getNamespace("wcs", doc.getRootElement().getNamespaceURI());
-    Namespace gml = Namespace.getNamespace("gml", "http://www.opengis.net/gml");
-    XPathExpression<Element> xpath =
-            XPathFactory.instance().compile("//wcs:temporalDomain/gml:timePosition", Filters.element(),
-                    null, wcs, gml);
-    List<Element> timePositionNodes = xpath.evaluate(doc);
-
-    List<String> timePositionDateTime = new ArrayList<>();
-    for (Element e : timePositionNodes) {
-      System.out.printf("Date= %s%n", e.getText());
-      CalendarDate cd = CalendarDate.parseISOformat(null, e.getText());
-      timePositionDateTime.add(cd.toString());
-    }
-
-    assertEquals(expectedDatesAsDateTime, timePositionDateTime);
-  }
-
-  @Test
-  public void checkNCSSDates() throws JDOMException, IOException {
-    String endpoint = TestWithLocalServer.withPath("/ncss/grid/cdmUnitTest/ncss/climatology/PF5_SST_Climatology_Monthly_1985_2001.nc?var=sst&latitude=45&longitude=-20&temporal=all&accept=xml");
-    byte[] result = TestWithLocalServer.getContent(endpoint, 200, ContentType.xml);
-    String results = new String(result, CDM.utf8Charset);
-    if (show) System.out.printf("checkNCSSDates%n%s%n", results);
-    Reader in = new StringReader( results );
-    SAXBuilder sb = new SAXBuilder();
-    Document doc = sb.build(in);
-
-    XPathExpression<Element> xpath =
-            XPathFactory.instance().compile("/stationFeatureCollection/stationFeature", Filters.element());
-    List<Element> dataTimeNodes = xpath.evaluate(doc);
-
-    List<String> timePositionDateTime = new ArrayList<>();
-    for (Element e : dataTimeNodes) {
-      CalendarDate cd = CalendarDate.parseISOformat(null, e.getAttributeValue("date"));
-      System.out.printf(" extract date= %s%n", cd);
-      timePositionDateTime.add(cd.toString());;
-    }
-
-    assertEquals(expectedDatesAsDateTime, timePositionDateTime);
-  }
-
-  // PF5_SST_Climatology:  :units = "hour since 0000-01-01 00:00:00";
-  @Test
-  public void checkNCSSDatesInNetcdf() throws JDOMException, IOException {
-    String endpoint = TestWithLocalServer.withPath("/ncss/grid/cdmUnitTest/ncss/climatology/PF5_SST_Climatology_Monthly_1985_2001.nc?var=sst&latitude=45&longitude=-20&temporal=all&accept=netcdf");
-    byte[] result = TestWithLocalServer.getContent(endpoint, 200, ContentType.netcdf);
-    NetcdfFile nf = NetcdfFile.openInMemory("test_data.ncs", result);
-    NetcdfDataset ds = new NetcdfDataset(nf);
-
-    CoordinateAxis1D tAxis = (CoordinateAxis1D) ds.findCoordinateAxis("time");
-    Attribute calendarAtt = tAxis.findAttribute(CF.CALENDAR);
-    Calendar calendar;
-    if (calendarAtt == null) {
-      calendar = Calendar.getDefault();
-    } else {
-      calendar = Calendar.get(calendarAtt.getStringValue());
-    }
-    Attribute units = tAxis.findAttribute(CDM.UNITS);
-    double[] values = tAxis.getCoordValues();
-
-    System.out.printf("actual%n");
-    List<String> ccdd = new ArrayList<>();
-    CalendarDateUnit dateUnit = CalendarDateUnit.withCalendar(calendar, units.getStringValue());
-    for (double value : values) {
-      CalendarDate cd = dateUnit.makeCalendarDate(value);
-      System.out.printf(" \"%s\",%n", cd);
-      ccdd.add(cd.toString());
-    }
-
-    assertEquals(expectedDatesAsDateTime, ccdd);
-
-    //FAIL!!! ???
-    //CoordinateAxis1DTime tAxis2 = CoordinateAxis1DTime.factory(ds, ds.findCoordinateAxis("time") , null);
-    //assertTrue(tAxis2.getCalendarDates().equals(expectedDatesAsDateTime));
-  }
-
-
-  /*  pr_HRM3_2038-2070.CO.nc:
-
-    double time(time=95040);
-      :units = "days since 2038-01-01 00:00:00";
-      :standard_name = "time";
-      :long_name = "time";
-      :calendar = "360_day";
-      :bounds = "time_bnds";
-   */
-  @Test
-  public void checkNCSSDatesInNetcdfWithCalendars() throws JDOMException, IOException {
-    //Dates for noleap calendar
-    CalendarDate[] expectedCalendarDates = {
-          CalendarDate.parseISOformat(Calendar.uniform30day.toString(), "2038-01-01T03:00:00Z"),
-          CalendarDate.parseISOformat(Calendar.uniform30day.toString(), "2038-01-01T06:00:00Z"),
-          CalendarDate.parseISOformat(Calendar.uniform30day.toString(), "2038-01-01T09:00:00Z"),
-          CalendarDate.parseISOformat(Calendar.uniform30day.toString(), "2038-01-01T12:00:00Z"),
-          CalendarDate.parseISOformat(Calendar.uniform30day.toString(), "2038-01-01T15:00:00Z"),
-          CalendarDate.parseISOformat(Calendar.uniform30day.toString(), "2038-01-01T18:00:00Z"),
-          CalendarDate.parseISOformat(Calendar.uniform30day.toString(), "2038-01-01T21:00:00Z"),
-          CalendarDate.parseISOformat(Calendar.uniform30day.toString(), "2038-01-02T00:00:00Z"),
-          CalendarDate.parseISOformat(Calendar.uniform30day.toString(), "2038-01-02T03:00:00Z")
-    };
-    List<CalendarDate> expectedCalendarDatesList = Arrays.asList(expectedCalendarDates);
-
-    String endpoint = TestWithLocalServer.withPath("/ncss/grid/scanCdmUnitTests/ncss/test/pr_HRM3_2038-2070.CO.ncml?var=pr&latitude=44&longitude=18&time_start=2038-01-01T03%3A00%3A00Z&time_end=2038-01-02T03%3A00%3A00Z&accept=netcdf");
-    byte[] result = TestWithLocalServer.getContent(endpoint, 200, ContentType.netcdf);
-
-    ByteArrayInputStream is = new ByteArrayInputStream(result);
-    File tmpFile = TestDir.getTempFile();
-    System.out.printf("Write file to %s%n", tmpFile.getAbsolutePath());
-    IO.appendToFile(is, tmpFile.getAbsolutePath());
-
-    NetcdfFile nf = NetcdfFile.openInMemory("test_data.ncs", result);
-    NetcdfDataset ds = new NetcdfDataset(nf);
-
-    CoordinateAxis1DTime tAxis = CoordinateAxis1DTime.factory(ds, ds.findCoordinateAxis("time"), null);
-    List<CalendarDate> dates = tAxis.getCalendarDates();
-    assert dates != null;
-    Assert.assertEquals(expectedCalendarDatesList.size(), dates.size());
-
-    int count = 0;
-    for (CalendarDate cd : dates) {
-      CalendarDate ecd = expectedCalendarDatesList.get(count++);
-      Assert.assertEquals(ecd.getMillis(), cd.getMillis());
-      Assert.assertEquals(ecd, cd);
-    }
-  }
-
-}
+package thredds.server.services;
+
+import org.jdom2.Document;
+import org.jdom2.Element;
+import org.jdom2.JDOMException;
+import org.jdom2.Namespace;
+import org.jdom2.filter.Filters;
+import org.jdom2.input.SAXBuilder;
+import org.jdom2.output.Format;
+import org.jdom2.output.XMLOutputter;
+import org.jdom2.xpath.XPath;
+import org.jdom2.xpath.XPathExpression;
+import org.jdom2.xpath.XPathFactory;
+import org.junit.Assert;
+import org.junit.Ignore;
+import org.junit.Test;
+import org.junit.experimental.categories.Category;
+import thredds.TestWithLocalServer;
+import thredds.util.ContentType;
+import ucar.nc2.Attribute;
+import ucar.nc2.NetcdfFile;
+import ucar.nc2.constants.CDM;
+import ucar.nc2.constants.CF;
+import ucar.nc2.dataset.CoordinateAxis1D;
+import ucar.nc2.dataset.CoordinateAxis1DTime;
+import ucar.nc2.dataset.NetcdfDataset;
+import ucar.nc2.time.Calendar;
+import ucar.nc2.time.CalendarDate;
+import ucar.nc2.time.CalendarDateUnit;
+import ucar.nc2.util.IO;
+import ucar.unidata.util.test.TestDir;
+import ucar.unidata.util.test.category.NeedsCdmUnitTest;
+
+import java.io.*;
+import java.util.ArrayList;
+import java.util.Arrays;
+import java.util.Collections;
+import java.util.List;
+
+import static org.junit.Assert.assertEquals;
+
+/**
+ * Consistency of calendar dates across services: ncss, wms, wcs
+ */
+
+@Category(NeedsCdmUnitTest.class)
+public class ConsistentDatesTest {
+  private static final boolean show = true;
+
+  private final String[] expectedDateTime = {
+           "0000-01-16T06:00:00Z",       // these are the actual dates from cdmUnitTest/ncss/climatology/PF5_SST_Climatology_Monthly_1985_2001.nc
+           "0000-02-15T16:29:06Z",       // this uses CF, so must use the non-standard calendar gregorian instead of proleptic_gregorian
+           "0000-03-17T02:58:12Z",
+           "0000-04-16T13:27:18Z",
+           "0000-05-16T23:56:24Z",
+           "0000-06-16T10:25:30Z",
+           "0000-07-16T20:54:36Z",
+           "0000-08-16T07:23:42Z",
+           "0000-09-15T17:52:48Z",
+           "0000-10-16T04:21:54Z",
+           "0000-11-15T14:51:00Z",
+           "0000-12-16T01:20:06Z"};
+
+  private final List<String> expectedDatesAsDateTime = Collections.unmodifiableList(Arrays.asList(expectedDateTime));
+
+  @Test
+  @Ignore("WMS not working")
+  public void checkWMSDates() throws JDOMException, IOException {
+    String endpoint = TestWithLocalServer.withPath("/wms/cdmUnitTest/ncss/climatology/PF5_SST_Climatology_Monthly_1985_2001.nc?service=WMS&version=1.3.0&request=GetCapabilities");
+    byte[] result = TestWithLocalServer.getContent(endpoint, 200, ContentType.xml);
+    Reader in = new StringReader( new String(result, CDM.utf8Charset));
+    SAXBuilder sb = new SAXBuilder();
+    Document doc = sb.build(in);
+
+    if (show) {
+      XMLOutputter fmt = new XMLOutputter(Format.getPrettyFormat());
+      fmt.output(doc, System.out);
+    }
+
+    XPath xPath = XPath.newInstance("//wms:Dimension");
+    xPath.addNamespace("wms", doc.getRootElement().getNamespaceURI());
+    Element dimNode = (Element) xPath.selectSingleNode(doc);
+    //List<String> content = Arrays.asList(dimNode.getText().trim().split(","));
+    List<String> content = new ArrayList<>();
+    for (String d : Arrays.asList(dimNode.getText().trim().split(","))) {
+      // System.out.printf("Date= %s%n", d);
+      CalendarDate cd = CalendarDate.parseISOformat(null, d);
+      content.add(cd.toString());
+    }
+
+    assertEquals(expectedDatesAsDateTime, content);
+  }
+
+  @Test
+  public void checkWCSDates() throws JDOMException, IOException {
+    String endpoint = TestWithLocalServer.withPath("/wcs/cdmUnitTest/ncss/climatology/PF5_SST_Climatology_Monthly_1985_2001.nc?service=WCS&version=1.0.0&request=DescribeCoverage&coverage=sst");
+    byte[] result = TestWithLocalServer.getContent(endpoint, 200, ContentType.xml);
+    Reader in = new StringReader( new String(result, CDM.utf8Charset));
+    SAXBuilder sb = new SAXBuilder();
+    Document doc = sb.build(in);
+
+    Namespace wcs = Namespace.getNamespace("wcs", doc.getRootElement().getNamespaceURI());
+    Namespace gml = Namespace.getNamespace("gml", "http://www.opengis.net/gml");
+    XPathExpression<Element> xpath =
+            XPathFactory.instance().compile("//wcs:temporalDomain/gml:timePosition", Filters.element(),
+                    null, wcs, gml);
+    List<Element> timePositionNodes = xpath.evaluate(doc);
+
+    List<String> timePositionDateTime = new ArrayList<>();
+    for (Element e : timePositionNodes) {
+      System.out.printf("Date= %s%n", e.getText());
+      CalendarDate cd = CalendarDate.parseISOformat(null, e.getText());
+      timePositionDateTime.add(cd.toString());
+    }
+
+    assertEquals(expectedDatesAsDateTime, timePositionDateTime);
+  }
+
+  @Test
+  public void checkNCSSDates() throws JDOMException, IOException {
+    String endpoint = TestWithLocalServer.withPath("/ncss/grid/cdmUnitTest/ncss/climatology/PF5_SST_Climatology_Monthly_1985_2001.nc?var=sst&latitude=45&longitude=-20&temporal=all&accept=xml");
+    byte[] result = TestWithLocalServer.getContent(endpoint, 200, ContentType.xml);
+    String results = new String(result, CDM.utf8Charset);
+    if (show) System.out.printf("checkNCSSDates%n%s%n", results);
+    Reader in = new StringReader( results );
+    SAXBuilder sb = new SAXBuilder();
+    Document doc = sb.build(in);
+
+    XPathExpression<Element> xpath =
+            XPathFactory.instance().compile("/stationFeatureCollection/stationFeature", Filters.element());
+    List<Element> dataTimeNodes = xpath.evaluate(doc);
+
+    List<String> timePositionDateTime = new ArrayList<>();
+    for (Element e : dataTimeNodes) {
+      CalendarDate cd = CalendarDate.parseISOformat(null, e.getAttributeValue("date"));
+      System.out.printf(" extract date= %s%n", cd);
+      timePositionDateTime.add(cd.toString());;
+    }
+
+    assertEquals(expectedDatesAsDateTime, timePositionDateTime);
+  }
+
+  // PF5_SST_Climatology:  :units = "hour since 0000-01-01 00:00:00";
+  @Test
+  public void checkNCSSDatesInNetcdf() throws JDOMException, IOException {
+    String endpoint = TestWithLocalServer.withPath("/ncss/grid/cdmUnitTest/ncss/climatology/PF5_SST_Climatology_Monthly_1985_2001.nc?var=sst&latitude=45&longitude=-20&temporal=all&accept=netcdf");
+    byte[] result = TestWithLocalServer.getContent(endpoint, 200, ContentType.netcdf);
+    NetcdfFile nf = NetcdfFile.openInMemory("test_data.ncs", result);
+    NetcdfDataset ds = new NetcdfDataset(nf);
+
+    CoordinateAxis1D tAxis = (CoordinateAxis1D) ds.findCoordinateAxis("time");
+    Attribute calendarAtt = tAxis.findAttribute(CF.CALENDAR);
+    Calendar calendar;
+    if (calendarAtt == null) {
+      calendar = Calendar.getDefault();
+    } else {
+      calendar = Calendar.get(calendarAtt.getStringValue());
+    }
+    Attribute units = tAxis.findAttribute(CDM.UNITS);
+    double[] values = tAxis.getCoordValues();
+
+    System.out.printf("actual%n");
+    List<String> ccdd = new ArrayList<>();
+    CalendarDateUnit dateUnit = CalendarDateUnit.withCalendar(calendar, units.getStringValue());
+    for (double value : values) {
+      CalendarDate cd = dateUnit.makeCalendarDate(value);
+      System.out.printf(" \"%s\",%n", cd);
+      ccdd.add(cd.toString());
+    }
+
+    assertEquals(expectedDatesAsDateTime, ccdd);
+
+    //FAIL!!! ???
+    //CoordinateAxis1DTime tAxis2 = CoordinateAxis1DTime.factory(ds, ds.findCoordinateAxis("time") , null);
+    //assertTrue(tAxis2.getCalendarDates().equals(expectedDatesAsDateTime));
+  }
+
+
+  /*  pr_HRM3_2038-2070.CO.nc:
+
+    double time(time=95040);
+      :units = "days since 2038-01-01 00:00:00";
+      :standard_name = "time";
+      :long_name = "time";
+      :calendar = "360_day";
+      :bounds = "time_bnds";
+   */
+  @Test
+  public void checkNCSSDatesInNetcdfWithCalendars() throws JDOMException, IOException {
+    //Dates for noleap calendar
+    CalendarDate[] expectedCalendarDates = {
+          CalendarDate.parseISOformat(Calendar.uniform30day.toString(), "2038-01-01T03:00:00Z"),
+          CalendarDate.parseISOformat(Calendar.uniform30day.toString(), "2038-01-01T06:00:00Z"),
+          CalendarDate.parseISOformat(Calendar.uniform30day.toString(), "2038-01-01T09:00:00Z"),
+          CalendarDate.parseISOformat(Calendar.uniform30day.toString(), "2038-01-01T12:00:00Z"),
+          CalendarDate.parseISOformat(Calendar.uniform30day.toString(), "2038-01-01T15:00:00Z"),
+          CalendarDate.parseISOformat(Calendar.uniform30day.toString(), "2038-01-01T18:00:00Z"),
+          CalendarDate.parseISOformat(Calendar.uniform30day.toString(), "2038-01-01T21:00:00Z"),
+          CalendarDate.parseISOformat(Calendar.uniform30day.toString(), "2038-01-02T00:00:00Z"),
+          CalendarDate.parseISOformat(Calendar.uniform30day.toString(), "2038-01-02T03:00:00Z")
+    };
+    List<CalendarDate> expectedCalendarDatesList = Arrays.asList(expectedCalendarDates);
+
+    String endpoint = TestWithLocalServer.withPath("/ncss/grid/scanCdmUnitTests/ncss/test/pr_HRM3_2038-2070.CO.ncml?var=pr&latitude=44&longitude=18&time_start=2038-01-01T03%3A00%3A00Z&time_end=2038-01-02T03%3A00%3A00Z&accept=netcdf");
+    byte[] result = TestWithLocalServer.getContent(endpoint, 200, ContentType.netcdf);
+
+    ByteArrayInputStream is = new ByteArrayInputStream(result);
+    File tmpFile = TestDir.getTempFile();
+    System.out.printf("Write file to %s%n", tmpFile.getAbsolutePath());
+    IO.appendToFile(is, tmpFile.getAbsolutePath());
+
+    NetcdfFile nf = NetcdfFile.openInMemory("test_data.ncs", result);
+    NetcdfDataset ds = new NetcdfDataset(nf);
+
+    CoordinateAxis1DTime tAxis = CoordinateAxis1DTime.factory(ds, ds.findCoordinateAxis("time"), null);
+    List<CalendarDate> dates = tAxis.getCalendarDates();
+    assert dates != null;
+    Assert.assertEquals(expectedCalendarDatesList.size(), dates.size());
+
+    int count = 0;
+    for (CalendarDate cd : dates) {
+      CalendarDate ecd = expectedCalendarDatesList.get(count++);
+      Assert.assertEquals(ecd.getMillis(), cd.getMillis());
+      Assert.assertEquals(ecd, cd);
+    }
+  }
+
+}