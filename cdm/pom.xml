--- conflicted
+++ resolved
@@ -129,13 +129,10 @@
             <version>2.16</version>
           </dependency>
         </dependencies -->
-<<<<<<< HEAD
-=======
         <configuration>
           <skip>${skipTests}</skip>
           <argLine>-Xmx2g -Dfile.encoding=UTF-8</argLine>
         </configuration>
->>>>>>> 8e294582
       </plugin>
 
       <plugin>
