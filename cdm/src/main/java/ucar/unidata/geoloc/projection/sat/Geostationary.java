--- conflicted
+++ resolved
@@ -154,17 +154,13 @@
    */
   @Override
   public ProjectionImpl constructCopy() {
-<<<<<<< HEAD
-    return new Geostationary(navigation.sub_lon_degrees, navigation.scan_geom, geoCoordinateScaleFactor);
-=======
     // constructor takes sweep_angle_axis, so need to translate between
     // scan geometry and sweep_angle_axis first
     // GOES: x
     // GEOS: y
     String sweepAxisAngle = GEOSTransform.scanGeomToSweepAngleAxis(navigation.scan_geom);
 
-    return new Geostationary(navigation.sub_lon_degrees, sweepAxisAngle, xScaleFactor, yScaleFactor);
->>>>>>> a73a2344
+    return new Geostationary(navigation.sub_lon_degrees, sweepAxisAngle, geoCoordinateScaleFactor);
   }
 
   @Override
