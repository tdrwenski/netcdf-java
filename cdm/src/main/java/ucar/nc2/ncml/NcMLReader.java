--- conflicted
+++ resolved
@@ -1,1564 +1,1560 @@
-/*
- * Copyright 1998-2009 University Corporation for Atmospheric Research/Unidata
- *
- * Portions of this software were developed by the Unidata Program at the
- * University Corporation for Atmospheric Research.
- *
- * Access and use of this software shall impose the following obligations
- * and understandings on the user. The user is granted the right, without
- * any fee or cost, to use, copy, modify, alter, enhance and distribute
- * this software, and any derivative works thereof, and its supporting
- * documentation for any purpose whatsoever, provided that this entire
- * notice appears in all copies of the software, derivative works and
- * supporting documentation.  Further, UCAR requests that the user credit
- * UCAR/Unidata in any publications that result from the use of this
- * software or in any product that includes this software. The names UCAR
- * and/or Unidata, however, may not be used in any advertising or publicity
- * to endorse or promote any products or commercial entity unless specific
- * written permission is obtained from UCAR/Unidata. The user also
- * understands that UCAR/Unidata is not obligated to provide the user with
- * any support, consulting, training or assistance of any kind with regard
- * to the use, operation and performance of this software nor to provide
- * the user with any updates, revisions, new versions or "bug fixes."
- *
- * THIS SOFTWARE IS PROVIDED BY UCAR/UNIDATA "AS IS" AND ANY EXPRESS OR
- * IMPLIED WARRANTIES, INCLUDING, BUT NOT LIMITED TO, THE IMPLIED
- * WARRANTIES OF MERCHANTABILITY AND FITNESS FOR A PARTICULAR PURPOSE ARE
- * DISCLAIMED. IN NO EVENT SHALL UCAR/UNIDATA BE LIABLE FOR ANY SPECIAL,
- * INDIRECT OR CONSEQUENTIAL DAMAGES OR ANY DAMAGES WHATSOEVER RESULTING
- * FROM LOSS OF USE, DATA OR PROFITS, WHETHER IN AN ACTION OF CONTRACT,
- * NEGLIGENCE OR OTHER TORTIOUS ACTION, ARISING OUT OF OR IN CONNECTION
- * WITH THE ACCESS, USE OR PERFORMANCE OF THIS SOFTWARE.
- */
-package ucar.nc2.ncml;
-
-import ucar.ma2.*;
-import ucar.nc2.*;
-import ucar.nc2.Attribute;
-import ucar.nc2.dataset.*;
-import ucar.nc2.write.Nc4Chunking;
-import ucar.nc2.util.CancelTask;
-import ucar.nc2.util.IO;
-import ucar.nc2.util.URLnaming;
-
-import thredds.catalog.XMLEntityResolver;
-import org.jdom2.*;
-import org.jdom2.input.SAXBuilder;
-import org.jdom2.output.XMLOutputter;
-import ucar.unidata.util.StringUtil2;
-
-import java.io.*;
-import java.net.*;
-import java.util.*;
-
-/**
- * Read NcML and create NetcdfDataset.
- *
- * @author caron
- * @see <a href="http://www.unidata.ucar.edu/software/netcdf/ncml/">http://www.unidata.ucar.edu/software/netcdf/ncml/</a>
- */
-
-public class NcMLReader {
-  static public final Namespace ncNS = Namespace.getNamespace("nc", XMLEntityResolver.NJ22_NAMESPACE);
-  static private org.slf4j.Logger log = org.slf4j.LoggerFactory.getLogger(NcMLReader.class);
-
-  private static boolean debugURL = false, debugXML = false, showParsedXML = false;
-  private static boolean debugOpen = false, debugConstruct = false, debugCmd = false;
-  private static boolean debugAggDetail = false;
-
-  static public void setDebugFlags(ucar.nc2.util.DebugFlags debugFlag) {
-    debugURL = debugFlag.isSet("NcML/debugURL");
-    debugXML = debugFlag.isSet("NcML/debugXML");
-    showParsedXML = debugFlag.isSet("NcML/showParsedXML");
-    debugCmd = debugFlag.isSet("NcML/debugCmd");
-    debugOpen = debugFlag.isSet("NcML/debugOpen");
-    debugConstruct = debugFlag.isSet("NcML/debugConstruct");
-    debugAggDetail = debugFlag.isSet("NcML/debugAggDetail");
-  }
-
-   // private static boolean validate = false;
-
-  /**
-   * Use NCML to modify a dataset, getting the NcML document as a resource stream.
-   * Uses ClassLoader.getResourceAsStream(ncmlResourceLocation), so the NcML can be inside of a jar file, for example.
-   *
-   * @param ncDataset            modify this dataset
-   * @param ncmlResourceLocation resource location of NcML
-   * @param cancelTask           allow user to cancel task; may be null
-   * @throws IOException on read error
-   */
-  static public void wrapNcMLresource(NetcdfDataset ncDataset, String ncmlResourceLocation, CancelTask cancelTask) throws IOException {
-    ClassLoader cl = ncDataset.getClass().getClassLoader();
-    InputStream is = cl.getResourceAsStream(ncmlResourceLocation);
-    if (is == null)
-      throw new FileNotFoundException(ncmlResourceLocation);
-
-    if (debugXML) {
-      System.out.println(" NetcdfDataset URL = <" + ncmlResourceLocation + ">");
-      InputStream is2 = cl.getResourceAsStream(ncmlResourceLocation);
-      System.out.println(" contents=\n" + IO.readContents(is2));
-    }
-
-    org.jdom2.Document doc;
-    try {
-      SAXBuilder builder = new SAXBuilder();
-      if (debugURL) System.out.println(" NetcdfDataset URL = <" + ncmlResourceLocation + ">");
-      doc = builder.build(is);
-    } catch (JDOMException e) {
-      throw new IOException(e.getMessage());
-    }
-    if (debugXML) System.out.println(" SAXBuilder done");
-
-    if (showParsedXML) {
-      XMLOutputter xmlOut = new XMLOutputter();
-      System.out.println("*** NetcdfDataset/showParsedXML = \n" + xmlOut.outputString(doc) + "\n*******");
-    }
-
-    Element netcdfElem = doc.getRootElement();
-
-    NcMLReader reader = new NcMLReader();
-    reader.readNetcdf(ncDataset.getLocation(), ncDataset, ncDataset, netcdfElem, cancelTask);
-    if (debugOpen) System.out.println("***NcMLReader.wrapNcML result= \n" + ncDataset);
-  }
-
-
-  /**
-   * Use NCML to modify the dataset, getting NcML from a URL
-   *
-   * @param ncDataset    modify this dataset
-   * @param ncmlLocation URL location of NcML
-   * @param cancelTask   allow user to cancel task; may be null
-   * @throws IOException on read error
-   */
-  static public void wrapNcML(NetcdfDataset ncDataset, String ncmlLocation, CancelTask cancelTask) throws IOException {
-    org.jdom2.Document doc;
-    try {
-      SAXBuilder builder = new SAXBuilder();
-      if (debugURL) System.out.println(" NetcdfDataset URL = <" + ncmlLocation + ">");
-      doc = builder.build(ncmlLocation);
-    } catch (JDOMException e) {
-      throw new IOException(e.getMessage());
-    }
-    if (debugXML) System.out.println(" SAXBuilder done");
-
-    if (showParsedXML) {
-      XMLOutputter xmlOut = new XMLOutputter();
-      System.out.println("*** NetcdfDataset/showParsedXML = \n" + xmlOut.outputString(doc) + "\n*******");
-    }
-
-    Element netcdfElem = doc.getRootElement();
-
-    NcMLReader reader = new NcMLReader();
-    reader.readNetcdf(ncmlLocation, ncDataset, ncDataset, netcdfElem, cancelTask);
-    if (debugOpen) System.out.println("***NcMLReader.wrapNcML result= \n" + ncDataset);
-  }
-
-  /**
-   * Use NCML to modify the referenced dataset, create a new dataset with the merged info
-   * Used to wrap each dataset of an aggregation before its aggregated
-   *
-   * @param ref        referenced dataset
-   * @param parentElem parent element - usually the aggregation element of the ncml
-   * @return new dataset with the merged info
-   * @throws IOException on read error
-   */
-  static public NetcdfDataset mergeNcML(NetcdfFile ref, Element parentElem) throws IOException {
-    NetcdfDataset targetDS = new NetcdfDataset(ref, null); // no enhance
-
-    NcMLReader reader = new NcMLReader();
-    reader.readGroup(targetDS, targetDS, null, null, parentElem);
-    targetDS.finish();
-
-    return targetDS;
-  }
-
-  /**
-   * Use NCML to directly modify the dataset
-   *
-   * @param targetDS   referenced dataset
-   * @param parentElem parent element - usually the aggregation element of the ncml
-   * @return new dataset with the merged info
-   * @throws IOException on read error
-   */
-  static public NetcdfDataset mergeNcMLdirect(NetcdfDataset targetDS, Element parentElem) throws IOException {
-
-    NcMLReader reader = new NcMLReader();
-    reader.readGroup(targetDS, targetDS, null, null, parentElem);
-    targetDS.finish();
-
-    return targetDS;
-  }
-
-  //////////////////////////////////////////////////////////////////////////////////////////////////////////
-
-  /**
-   * Read an NcML file from a URL location, and construct a NetcdfDataset.
-   *
-   * @param ncmlLocation the URL location string of the NcML document
-   * @param cancelTask   allow user to cancel the task; may be null
-   * @return the resulting NetcdfDataset
-   * @throws IOException on read error, or bad referencedDatasetUri URI
-   */
-  static public NetcdfDataset readNcML(String ncmlLocation, CancelTask cancelTask) throws IOException {
-    return readNcML(ncmlLocation, (String) null, cancelTask);
-  }
-
-  /**
-   * Read an NcML file from a URL location, and construct a NetcdfDataset.
-   *
-   * @param ncmlLocation         the URL location string of the NcML document
-   * @param referencedDatasetUri if null (usual case) get this from NcML, otherwise use URI as the location of the referenced dataset.
-   * @param cancelTask           allow user to cancel the task; may be null
-   * @return the resulting NetcdfDataset
-   * @throws IOException on read error, or bad referencedDatasetUri URI
-   */
-  static public NetcdfDataset readNcML(String ncmlLocation, String referencedDatasetUri, CancelTask cancelTask) throws IOException {
-    URL url = new URL(ncmlLocation);
-
-    if (debugURL) {
-      System.out.println(" NcMLReader open " + ncmlLocation);
-      System.out.println("   URL = " + url.toString());
-      System.out.println("   external form = " + url.toExternalForm());
-      System.out.println("   protocol = " + url.getProtocol());
-      System.out.println("   host = " + url.getHost());
-      System.out.println("   path = " + url.getPath());
-      System.out.println("  file = " + url.getFile());
-    }
-
-    org.jdom2.Document doc;
-    try {
-      SAXBuilder builder = new SAXBuilder();
-      if (debugURL) System.out.println(" NetcdfDataset URL = <" + url + ">");
-      doc = builder.build(url);
-    } catch (JDOMException e) {
-      throw new IOException(e.getMessage());
-    }
-    if (debugXML) System.out.println(" SAXBuilder done");
-
-    if (showParsedXML) {
-      XMLOutputter xmlOut = new XMLOutputter();
-      System.out.println("*** NetcdfDataset/showParsedXML = \n" + xmlOut.outputString(doc) + "\n*******");
-    }
-
-    Element netcdfElem = doc.getRootElement();
-
-    if (referencedDatasetUri == null) {
-      // the ncml probably refers to another dataset, but doesnt have to
-      referencedDatasetUri = netcdfElem.getAttributeValue("location");
-      if (referencedDatasetUri == null)
-        referencedDatasetUri = netcdfElem.getAttributeValue("url");
-    }
-
-    NcMLReader reader = new NcMLReader();
-    NetcdfDataset ncd = reader.readNcML(ncmlLocation, referencedDatasetUri, netcdfElem, cancelTask);
-    if (debugOpen) System.out.println("***NcMLReader.readNcML result= \n" + ncd);
-    return ncd;
-  }
-
-  /**
-   * Read NcML doc from an InputStream, and construct a NetcdfDataset.
-   *
-   * @param ins        the InputStream containing the NcML document
-   * @param cancelTask allow user to cancel the task; may be null
-   * @return the resulting NetcdfDataset
-   * @throws IOException on read error, or bad referencedDatasetUri URI
-   */
-  static public NetcdfDataset readNcML(InputStream ins, CancelTask cancelTask) throws IOException {
-
-    org.jdom2.Document doc;
-    try {
-      SAXBuilder builder = new SAXBuilder();
-      doc = builder.build(ins);
-    } catch (JDOMException e) {
-      throw new IOException(e.getMessage());
-    }
-    if (debugXML) System.out.println(" SAXBuilder done");
-
-    if (showParsedXML) {
-      XMLOutputter xmlOut = new XMLOutputter();
-      System.out.println("*** NetcdfDataset/showParsedXML = \n" + xmlOut.outputString(doc) + "\n*******");
-    }
-
-    Element netcdfElem = doc.getRootElement();
-    NetcdfDataset ncd = readNcML(null, netcdfElem, cancelTask);
-    if (debugOpen) System.out.println("***NcMLReader.readNcML (stream) result= \n" + ncd);
-    return ncd;
-  }
-
-  /**
-   * Read NcML doc from a Reader, and construct a NetcdfDataset.
-   *
-   * @param r          the Reader containing the NcML document
-   * @param cancelTask allow user to cancel the task; may be null
-   * @return the resulting NetcdfDataset
-   * @throws IOException on read error, or bad referencedDatasetUri URI
-   */
-  static public NetcdfDataset readNcML(Reader r, CancelTask cancelTask) throws IOException {
-    return readNcML(r, "NcMLReader", cancelTask);
-  }
-
-  /**
-   * Read NcML doc from a Reader, and construct a NetcdfDataset.
-   * eg: NcMLReader.readNcML(new StringReader(ncml), location, null);
-   *
-   * @param r            the Reader containing the NcML document
-   * @param ncmlLocation the URL location string of the NcML document, used to resolve reletive path of the referenced dataset,
-   *                     or may be just a unique name for caching purposes.
-   * @param cancelTask   allow user to cancel the task; may be null
-   * @return the resulting NetcdfDataset
-   * @throws IOException on read error, or bad referencedDatasetUri URI
-   */
-  static public NetcdfDataset readNcML(Reader r, String ncmlLocation, CancelTask cancelTask) throws IOException {
-
-    org.jdom2.Document doc;
-    try {
-      SAXBuilder builder = new SAXBuilder();
-      doc = builder.build(r);
-    } catch (JDOMException e) {
-      throw new IOException(e.getMessage());
-    }
-    if (debugXML) System.out.println(" SAXBuilder done");
-
-    if (showParsedXML) {
-      XMLOutputter xmlOut = new XMLOutputter();
-      System.out.println("*** NetcdfDataset/showParsedXML = \n" + xmlOut.outputString(doc) + "\n*******");
-    }
-
-    Element netcdfElem = doc.getRootElement();
-    NetcdfDataset ncd = readNcML(ncmlLocation, netcdfElem, cancelTask);
-    if (debugOpen) System.out.println("***NcMLReader.readNcML (stream) result= \n" + ncd);
-    return ncd;
-  }
-
-  /**
-   * Read NcML from a JDOM Document, and construct a NetcdfDataset.
-   *
-   * @param ncmlLocation the URL location string of the NcML document, used to resolve reletive path of the referenced dataset,
-   *                     or may be just a unique name for caching purposes.
-   * @param netcdfElem   the JDOM Document's root (netcdf) element
-   * @param cancelTask   allow user to cancel the task; may be null
-   * @return the resulting NetcdfDataset
-   * @throws IOException on read error, or bad referencedDatasetUri URI
-   */
-  static public NetcdfDataset readNcML(String ncmlLocation, Element netcdfElem, CancelTask cancelTask) throws IOException {
-
-    // the ncml probably refers to another dataset, but doesnt have to
-    String referencedDatasetUri = netcdfElem.getAttributeValue("location");
-    if (referencedDatasetUri == null)
-      referencedDatasetUri = netcdfElem.getAttributeValue("url");
-
-    NcMLReader reader = new NcMLReader();
-    return reader.readNcML(ncmlLocation, referencedDatasetUri, netcdfElem, cancelTask);
-  }
-
-  //////////////////////////////////////////////////////////////////////////////////////
-  private String location;
-  private boolean explicit = false;
-  private Formatter errlog = new Formatter();
-
-  /**
-   * This sets up the target dataset and the referenced dataset.
-   *
-   * @param ncmlLocation         the URL location string of the NcML document, used to resolve reletive path of the referenced dataset,
-   *                             or may be just a unique name for caching purposes.
-   * @param referencedDatasetUri refers to this dataset (may be null)
-   * @param netcdfElem           JDOM netcdf element
-   * @param cancelTask           allow user to cancel the task; may be null
-   * @return NetcdfDataset the constructed dataset
-   * @throws IOException on read error, or bad referencedDatasetUri URI
-   */
-  private NetcdfDataset readNcML(String ncmlLocation, String referencedDatasetUri,
-                                 Element netcdfElem, CancelTask cancelTask) throws IOException {
-
-
-    // augment URI.resolve(), by also dealing with base file: URIs
-    referencedDatasetUri = URLnaming.resolve(ncmlLocation, referencedDatasetUri);
-
-    // common error causing infinite regression
-    if ((referencedDatasetUri != null) && referencedDatasetUri.equals(ncmlLocation))
-      throw new IllegalArgumentException("NcML location attribute refers to the NcML document itself" + referencedDatasetUri);
-
-    // they can specify the iosp to use - but must be file based
-    String iospS = netcdfElem.getAttributeValue("iosp");
-    Object iospParam = netcdfElem.getAttributeValue("iospParam");
-    if (iospParam == null) {
-      // can pass iosp a JDOM tree
-      iospParam = netcdfElem.getChild("iospParam", ncNS); // LOOK namespace ??
-    }
-
-    String bufferSizeS = netcdfElem.getAttributeValue("buffer_size");
-    int buffer_size = -1;
-    if (bufferSizeS != null)
-      buffer_size = Integer.parseInt(bufferSizeS);
-
-    // open the referenced dataset - do NOT use acquire, and dont enhance
-    // LOOK : shouldnt enhance be controlled by enhance attribute on the netcdf element ?
-    NetcdfDataset refds = null;
-    if (referencedDatasetUri != null) {
-      if (iospS != null) {
-        NetcdfFile ncfile;
-        try {
-          ncfile = new NcMLNetcdfFile(iospS, iospParam, referencedDatasetUri, buffer_size, cancelTask);
-        } catch (Exception e) {
-          throw new IOException(e);
-        }
-        refds = new NetcdfDataset(ncfile, false);
-      } else {
-        //  String location, boolean enhance,              int buffer_size, ucar.nc2.util.CancelTask cancelTask, Object spiObject) throws IOException {
-        // (String location, EnumSet<Enhance> enhanceMode, int buffer_size, ucar.nc2.util.CancelTask cancelTask, Object spiObject) throws IOException {
-
-        refds = NetcdfDataset.openDataset(referencedDatasetUri, null, buffer_size, cancelTask, iospParam);
-        // refds.setEnhanceProcessed(false); // hasnt had enhance applied to it yet - wait till ncml mods have been applied
-      }
-    }
-
-    // explicit means all of the metadata is specified in the XML, and the referenced dataset is used only for data access
-    Element elemE = netcdfElem.getChild("explicit", ncNS);
-    explicit = (elemE != null);
-
-    // general idea is that we just modify the referenced dataset
-    // the exception is when explicit is specified, then we keep them seperate.
-    //                    refds != null               refds == null
-    //  explicit            refds!=new                  new (ref=new)
-    //  readMetadata        modify (new=ref)            new (ref=new)
-    //
-    NetcdfDataset targetDS;
-    if (explicit || (refds == null)) {
-      targetDS = new NetcdfDataset();
-      if (refds == null)
-        refds = targetDS;
-      else
-        targetDS.setReferencedFile(refds); // gotta set so it gets closed !!
-
-    } else { // modify the referenced dataset directly
-      targetDS = refds;
-    }
-
-    // continue processing here
-    readNetcdf(ncmlLocation, targetDS, refds, netcdfElem, cancelTask);
-
-    return targetDS;
-  }
-
-  // need access to protected constructor
-
-  private static class NcMLNetcdfFile extends NetcdfFile {
-    NcMLNetcdfFile(String iospClassName, Object iospParam, String location, int buffer_size, ucar.nc2.util.CancelTask cancelTask)
-            throws IOException, IllegalAccessException, ClassNotFoundException, InstantiationException {
-
-      super(iospClassName, iospParam, location, buffer_size, cancelTask);
-    }
-  }
-
-  ///////// Heres where the parsing work starts
-
-  /**
-   * parse a netcdf JDOM Element, and add contents to the targetDS NetcdfDataset.
-   * <p/>
-   * This is a bit tricky, because it handles several cases
-   * When targetDS == refds, we are just modifying targetDS.
-   * When targetDS != refds, we keep them seperate, and copy from refds to newds.
-   * <p/>
-   * The user may be defining new elements or modifying old ones. The only way to tell is by seeing
-   * if the elements already exist.
-   *
-   * @param ncmlLocation NcML URL location, or may be just a unique name for caching purposes.
-   * @param targetDS     add the info to this one, never null
-   * @param refds        the referenced dataset; may equal newds, never null
-   * @param netcdfElem   JDOM netcdf element
-   * @param cancelTask   allow user to cancel the task; may be null
-   * @throws IOException on read error
-   */
-  public void readNetcdf(String ncmlLocation, NetcdfDataset targetDS, NetcdfFile refds, Element netcdfElem, CancelTask cancelTask) throws IOException {
-    this.location = ncmlLocation; // log messages need this
-
-    if (debugOpen)
-      System.out.println("NcMLReader.readNetcdf ncml= " + ncmlLocation + " referencedDatasetUri= " + refds.getLocation());
-
-    // detect incorrect namespace
-    Namespace use = netcdfElem.getNamespace();
-    if (!use.equals(ncNS)) {
-      throw new IllegalArgumentException("Incorrect namespace specified in NcML= " + use.getURI() + "\n   must be=" + ncNS.getURI());
-    }
-
-    if (ncmlLocation != null) targetDS.setLocation(ncmlLocation);
-    targetDS.setId(netcdfElem.getAttributeValue("id"));
-    targetDS.setTitle(netcdfElem.getAttributeValue("title"));
-
-    // aggregation first
-    Element aggElem = netcdfElem.getChild("aggregation", ncNS);
-    if (aggElem != null) {
-      Aggregation agg = readAgg(aggElem, ncmlLocation, targetDS, cancelTask);
-      targetDS.setAggregation(agg);
-      agg.finish(cancelTask);
-    }
-
-    // the root group
-    readGroup(targetDS, refds, null, null, netcdfElem);
-    String errors = errlog.toString();
-    if (errors.length() > 0)
-      throw new IllegalArgumentException("NcML had fatal errors:" + errors);
-
-    // transfer from groups to global containers
-    targetDS.finish();
-
-    // enhance means do scale/offset and/or add CoordSystems
-    Set<NetcdfDataset.Enhance> mode = NetcdfDataset.parseEnhanceMode(netcdfElem.getAttributeValue("enhance"));
-    //if (mode == null)
-    //  mode = NetcdfDataset.getEnhanceDefault();
-    targetDS.enhance(mode);
-
-    // optionally add record structure to netcdf-3
-    String addRecords = netcdfElem.getAttributeValue("addRecords");
-    if ((addRecords != null) && addRecords.equalsIgnoreCase("true"))
-      targetDS.sendIospMessage(NetcdfFile.IOSP_MESSAGE_ADD_RECORD_STRUCTURE);
-
-  }
-
-  ////////////////////////////////////////////////////////////////////////
-
-  /**
-   * Read an NcML attribute element.
-   *
-   * @param parent    Group or Variable
-   * @param refParent Group or Variable in reference dataset
-   * @param attElem   ncml attribute element
-   */
-  private void readAtt(Object parent, Object refParent, Element attElem) {
-    String name = attElem.getAttributeValue("name");
-    if (name == null) {
-      errlog.format("NcML Attribute name is required (%s)%n", attElem);
-      return;
-    }
-    String nameInFile = attElem.getAttributeValue("orgName");
-    boolean newName = (nameInFile != null) && !nameInFile.equals(name);
-    if (nameInFile == null)
-      nameInFile = name;
-    else if (null == findAttribute(refParent, nameInFile)) { // has to exists
-      errlog.format("NcML attribute orgName '%s' doesnt exist. att=%s in=%s%n", nameInFile, name, parent);
-      return;
-    }
-
-    // see if its new
-    ucar.nc2.Attribute att = findAttribute(refParent, nameInFile);
-    if (att == null) { // new
-      if (debugConstruct) System.out.println(" add new att = " + name);
-      try {
-        ucar.ma2.Array values = readAttributeValues(attElem);
-        addAttribute(parent, new ucar.nc2.Attribute(name, values));
-      } catch (RuntimeException e) {
-        errlog.format("NcML new Attribute Exception: %s att=%s in=%s%n", e.getMessage(), name, parent);
-      }
-
-    } else { // already exists
-
-      if (debugConstruct) System.out.println(" modify existing att = " + name);
-      boolean hasValue = attElem.getAttribute("value") != null;
-      if (hasValue) {
-        try {
-          ucar.ma2.Array values = readAttributeValues(attElem);
-          addAttribute(parent, new ucar.nc2.Attribute(name, values));
-        } catch (RuntimeException e) {
-          errlog.format("NcML existing Attribute Exception: %s att=%s in=%s%n", e.getMessage(), name, parent);
-          return;
-        }
-      } else { // use the old values
-        addAttribute(parent, new ucar.nc2.Attribute(name, att.getValues()));
-      }
-
-      // remove the old one ??
-      if (newName && !explicit) {
-        removeAttribute(parent, att);
-        if (debugConstruct) System.out.println(" remove old att = " + nameInFile);
-      }
-
-    }
-  }
-
-  /**
-   * Parse the values element
-   *
-   * @param s JDOM element to parse
-   * @return Array with parsed values
-   * @throws IllegalArgumentException if string values not parsable to specified data type
-   */
-  public static ucar.ma2.Array readAttributeValues(Element s) throws IllegalArgumentException {
-    String valString = s.getAttributeValue("value");
-    if (valString != null)
-      valString = StringUtil2.unquoteXmlAttribute(valString);
-
-    // can also be element text
-    if (valString == null) {
-      valString = s.getTextNormalize();
-    }
-
-    // no value specified  hmm technically this is not ilegal !!
-    if (valString == null)
-      throw new IllegalArgumentException("No value specified");
-
-    String type = s.getAttributeValue("type");
-    DataType dtype = (type == null) ? DataType.STRING : DataType.getType(type);
-    if (dtype == DataType.CHAR) dtype = DataType.STRING;
-
-    String sep = s.getAttributeValue("separator");
-    if ((sep == null) && (dtype == DataType.STRING)) {
-      List<String> list = new ArrayList<String>();
-      list.add(valString);
-      return Array.makeArray(dtype, list);
-    }
-
-    if (sep == null) sep = " "; // default whitespace separated
-
-    List<String> stringValues = new ArrayList<String>();
-    StringTokenizer tokn = new StringTokenizer(valString, sep);
-    while (tokn.hasMoreTokens())
-      stringValues.add(tokn.nextToken());
-
-    return Array.makeArray(dtype, stringValues);
-  }
-
-  private ucar.nc2.Attribute findAttribute(Object parent, String name) {
-    if (parent == null)
-      return null;
-    if (parent instanceof Group)
-      return ((Group) parent).findAttribute(name);
-    else if (parent instanceof Variable)
-      return ((Variable) parent).findAttribute(name);
-    return null;
-  }
-
-  private void addAttribute(Object parent, ucar.nc2.Attribute att) {
-    if (parent instanceof Group)
-      ((Group) parent).addAttribute(att);
-    else if (parent instanceof Variable)
-      ((Variable) parent).addAttribute(att);
-  }
-
-  private void removeAttribute(Object parent, Attribute att) {
-    if (parent instanceof Group)
-      ((Group) parent).remove(att);
-    else if (parent instanceof Variable)
-      ((Variable) parent).remove(att);
-  }
-
-  /**
-   * Read an NcML dimension element.
-   *
-   * @param g       put dimension into this group
-   * @param refg    parent Group in referenced dataset
-   * @param dimElem ncml dimension element
-   */
-  private void readDim(Group g, Group refg, Element dimElem) {
-    String name = dimElem.getAttributeValue("name");
-    if (name == null) {
-      errlog.format("NcML Dimension name is required (%s)%n", dimElem);
-      return;
-    }
-
-    String nameInFile = dimElem.getAttributeValue("orgName");
-    if (nameInFile == null) nameInFile = name;
-
-    // see if it already exists
-    Dimension dim = (refg == null) ? null : refg.findDimension(nameInFile);
-    if (dim == null) { // nope - create it
-      String lengthS = dimElem.getAttributeValue("length");
-      if (lengthS == null) {
-        errlog.format("NcML Dimension length is required (%s)%n", dimElem);
-        return;
-      }
-
-      String isUnlimitedS = dimElem.getAttributeValue("isUnlimited");
-      String isSharedS = dimElem.getAttributeValue("isShared");
-      String isUnknownS = dimElem.getAttributeValue("isVariableLength");
-
-      boolean isUnlimited = (isUnlimitedS != null) && isUnlimitedS.equalsIgnoreCase("true");
-      boolean isUnknown = (isUnknownS != null) && isUnknownS.equalsIgnoreCase("true");
-      boolean isShared = true;
-      if ((isSharedS != null) && isSharedS.equalsIgnoreCase("false"))
-        isShared = false;
-
-      int len = Integer.parseInt(lengthS);
-      if (isUnknown)
-        len = Dimension.VLEN.getLength();
-
-      if (debugConstruct) System.out.println(" add new dim = " + name);
-      g.addDimension(new Dimension(name, len, isShared, isUnlimited, isUnknown));
-
-    } else { // yes - modify it
-      dim.setName(name);
-
-      String lengthS = dimElem.getAttributeValue("length");
-      String isUnlimitedS = dimElem.getAttributeValue("isUnlimited");
-      String isSharedS = dimElem.getAttributeValue("isShared");
-      String isUnknownS = dimElem.getAttributeValue("isVariableLength");
-
-      if (isUnlimitedS != null)
-        dim.setUnlimited(isUnlimitedS.equalsIgnoreCase("true"));
-
-      if (isSharedS != null)
-        dim.setShared(!isSharedS.equalsIgnoreCase("false"));
-
-      if (isUnknownS != null)
-        dim.setVariableLength(isUnknownS.equalsIgnoreCase("true"));
-
-      if ((lengthS != null) && !dim.isVariableLength()) {
-        int len = Integer.parseInt(lengthS);
-        dim.setLength(len);
-      }
-
-      if (debugConstruct) System.out.println(" modify existing dim = " + name);
-
-      if (g != refg) // explicit, copy to new
-        g.addDimension(dim);
-    }
-  }
-
-  /**
-   * Read the NcML group element, and nested elements.
-   *
-   * @param newds     new dataset
-   * @param refds     referenced dataset
-   * @param parent    Group
-   * @param refParent parent Group in referenced dataset
-   * @param groupElem ncml group element
-   */
-  private void readGroup(NetcdfDataset newds, NetcdfFile refds, Group parent, Group refParent, Element groupElem) throws IOException {
-
-    Group g, refg = null;
-    if (parent == null) { // this is the <netcdf> element
-      g = newds.getRootGroup();
-      refg = refds.getRootGroup();
-      if (debugConstruct) System.out.println(" root group ");
-
-    } else {
-
-      String name = groupElem.getAttributeValue("name");
-      if (name == null) {
-        errlog.format("NcML Group name is required (%s)%n", groupElem);
-        return;
-      }
-
-      String nameInFile = groupElem.getAttributeValue("orgName");
-      if (nameInFile == null) nameInFile = name;
-
-      // see if it exists in referenced dataset
-      if (refParent != null)
-        refg = refParent.findGroup(nameInFile);
-      if (refg == null) { // new
-        g = new Group(newds, parent, name);
-        parent.addGroup(g);
-        if (debugConstruct) System.out.println(" add new group = " + name);
-
-      } else {
-
-        if (parent != refParent) { // explicit
-          g = new Group(newds, parent, name);
-          parent.addGroup(g);
-          if (debugConstruct) System.out.println(" transfer existing group = " + name);
-
-        } else { // modify
-          g = refg;
-          if (!nameInFile.equals(name))
-            g.setName(name);
-
-          if (debugConstruct) System.out.println(" modify existing group = " + name);
-        }
-      }
-    }
-
-    // look for attributes
-    java.util.List<Element> attList = groupElem.getChildren("attribute", ncNS);
-    for (Element attElem : attList) {
-      readAtt(g, refg, attElem);
-    }
-
-    // look for dimensions
-    java.util.List<Element> dimList = groupElem.getChildren("dimension", ncNS);
-    for (Element dimElem : dimList) {
-      readDim(g, refg, dimElem);
-    }
-
-    // look for variables
-    java.util.List<Element> varList = groupElem.getChildren("variable", ncNS);
-    for (Element varElem : varList) {
-      readVariable(newds, g, refg, varElem);
-    }
-
-    // process remove command
-    java.util.List<Element> removeList = groupElem.getChildren("remove", ncNS);
-    for (Element e : removeList) {
-      cmdRemove(g, e.getAttributeValue("type"), e.getAttributeValue("name"));
-    }
-
-    // look for nested groups
-    java.util.List<Element> groupList = groupElem.getChildren("group", ncNS);
-    for (Element gElem : groupList) {
-      readGroup(newds, refds, g, refg, gElem);
-      if (debugConstruct) System.out.println(" add group = " + g.getFullName());
-    }
-  }
-
-  /* private boolean debugView = false, debugConvert = false;
-  protected VariableDS readVariable2( NetcdfDataset ds, Element varElem) {
-    VariableDS v = readVariable( ds, varElem);
-
-    // look for logical views
-    java.util.List viewList = varElem.getChildren("logicalView", ncNS);
-    for (int j=0; j< viewList.size(); j++) {
-      Element viewElem = (Element) viewList.get(j);
-      String value = viewElem.getAttributeValue("section");
-      if (value != null) {
-        v.setLogicalView("section", value);
-        if (debugView) System.out.println("set view = "+value);
-      }
-    }
-
-    // look for unit conversion
-    Element unitElem = varElem.getChild(CDM.UNITS, ncNS);
-    if (unitElem != null) {
-      String value = unitElem.getAttributeValue("convertTo");
-      if (value != null) {
-        v.setConvertUnit(value);
-        if (debugConvert) System.out.println("setConvertUnit on "+v.getName()+" to <" + value+">");
-      }
-    }
-
-    return v;
-     } */
-
-  /**
-   * Read the NcML variable element, and nested elements.
-   *
-   * @param ds      target dataset
-   * @param g       parent Group
-   * @param refg    referenced dataset parent Group - may be same (modify) or different (explicit)
-   * @param varElem ncml variable element
-   * @throws java.io.IOException on read error
-   */
-  private void readVariable(NetcdfDataset ds, Group g, Group refg, Element varElem) throws IOException {
-    String name = varElem.getAttributeValue("name");
-    if (name == null) {
-      errlog.format("NcML Variable name is required (%s)%n", varElem);
-      return;
-    }
-
-    String nameInFile = varElem.getAttributeValue("orgName");
-    if (nameInFile == null) nameInFile = name;
-
-    // see if it already exists
-    Variable refv = (refg == null) ? null : refg.findVariable(nameInFile);
-    if (refv == null) { // new
-      if (debugConstruct) System.out.println(" add new var = " + name);
-      g.addVariable(readVariableNew(ds, g, null, varElem));
-      return;
-    }
-
-    // exists already
-    DataType dtype;
-    String typeS = varElem.getAttributeValue("type");
-    if (typeS != null)
-      dtype = DataType.getType(typeS);
-    else
-      dtype = refv.getDataType();
-
-    String shape = varElem.getAttributeValue("shape");
-
-    Variable v;
-    if (refg == g) { // modify
-      v = refv;
-      v.setName(name);
-      /* if (dtype != v.getDataType() && v.hasCachedData()) {
-        Array data = v.read();
-        Array newData = Array.factory(dtype, v.getShape());
-        MAMath.copy(newData, data);
-        v.setCachedData(newData, false);
-      } */
-      v.setDataType(dtype);
-      if (shape != null)
-        v.setDimensions(shape); // LOOK check conformable
-      if (debugConstruct) System.out.println(" modify existing var = " + nameInFile);
-
-    } else { //explicit - create new
-      if (refv instanceof Structure) {
-        v = new StructureDS(ds, g, null, name, (Structure) refv);
-        v.setDimensions(shape);
-      } else if (refv instanceof Sequence) {
-          v = new StructureDS(ds, g, null, name, (Structure) refv);
-          v.setDimensions(shape);
-       } else {
-        v = new VariableDS(g, null, name, refv);
-        v.setDataType(dtype);
-        v.setDimensions(shape);
-      }
-      if (debugConstruct) System.out.println(" modify explicit var = " + nameInFile);
-      g.addVariable(v);
-    }
-
-    java.util.List<Element> attList = varElem.getChildren("attribute", ncNS);
-    for (Element attElem : attList) {
-      readAtt(v, refv, attElem);
-    }
-
-    // process remove command
-    java.util.List<Element> removeList = varElem.getChildren("remove", ncNS);
-    for (Element remElem : removeList) {
-      cmdRemove(v, remElem.getAttributeValue("type"), remElem.getAttributeValue("name"));
-    }
-
-    if (v.getDataType() == DataType.STRUCTURE) {
-      // deal with nested variables
-      StructureDS s = (StructureDS) v;
-      StructureDS refS = (StructureDS) refv;
-      java.util.List<Element> varList = varElem.getChildren("variable", ncNS);
-      for (Element vElem : varList) {
-        readVariableNested(ds, s, refS, vElem);
-      }
-
-    } else {
-
-      // deal with values
-      Element valueElem = varElem.getChild("values", ncNS);
-      if (valueElem != null) {
-        readValues(ds, v, varElem, valueElem);
-
-      } else {
-        // see if  we need to munge existing data. use case : aggregation
-        if (v.hasCachedData()) {
-          Array data;
-          try {
-            data = v.read();
-          } catch (IOException e) {
-            throw new IllegalStateException(e.getMessage());
-          }
-          if (data.getClass() != v.getDataType().getPrimitiveClassType()) {
-            Array newData = Array.factory(v.getDataType(), v.getShape());
-            MAMath.copy(newData, data);
-            v.setCachedData(newData, false);
-          }
-        }
-      }
-    }
-
-    // look for logical views
-    Element viewElem = varElem.getChild("logicalSection", ncNS);
-    if (null != viewElem) {
-      String sectionSpec = viewElem.getAttributeValue("section");
-      if (sectionSpec != null) {
-        try {
-          Section s = new Section(sectionSpec); // parse spec
-          Section viewSection = Section.fill(s, v.getShape());
-          // check that its a subset
-          if (!v.getShapeAsSection().contains(viewSection)) {
-            errlog.format("Invalid logicalSection on variable=%s section =(%s) original=(%s) %n", v.getFullName(), sectionSpec, v.getShapeAsSection());
-            return;
-          }
-          Variable view = v.section(viewSection);
-          g.removeVariable(v.getShortName());
-          g.addVariable(view);
-
-        } catch (InvalidRangeException e) {
-          errlog.format("Invalid logicalSection on variable=%s section=(%s) error=%s %n", v.getFullName(), sectionSpec, e.getMessage());
-          return;
-        }
-      }
-    }
-
-    viewElem = varElem.getChild("logicalSlice", ncNS);
-    if (null != viewElem) {
-      String dimName = viewElem.getAttributeValue("dimName");
-      if (null == dimName) {
-        errlog.format("NcML logicalSlice: dimName is required, variable=%s %n", v.getFullName());
-        return;
-      }
-      int dim = v.findDimensionIndex(dimName);
-      if (dim < 0) {
-        errlog.format("NcML logicalSlice: cant find dimension %s in variable=%s %n", dimName, v.getFullName());
-        return;
-      }
-
-      String indexS = viewElem.getAttributeValue("index");
-      int index;
-      if (null == indexS) {
-        errlog.format("NcML logicalSlice: index is required, variable=%s %n", v.getFullName());
-        return;
-      }
-      try {
-        index = Integer.parseInt(indexS);
-      } catch (NumberFormatException e) {
-        errlog.format("NcML logicalSlice: index=%s must be integer, variable=%s %n", indexS, v.getFullName());
-        return;
-      }
-
-      try {
-        Variable view = v.slice(dim, index);
-        g.removeVariable(v.getShortName());
-        g.addVariable(view);
-
-      } catch (InvalidRangeException e) {
-        errlog.format("Invalid logicalSlice (%d,%d) on variable=%s error=%s %n", dim, index, v.getFullName(), e.getMessage());
-      }
-    }
-
-  }
-
-  /**
-   * Read a NcML variable element, and nested elements, when it creates a new Variable.
-   *
-   * @param ds      target dataset
-   * @param g       parent Group
-   * @param parentS parent Structure
-   * @param varElem ncml variable element
-   * @return return new Variable
-   */
-  private Variable readVariableNew(NetcdfDataset ds, Group g, Structure parentS, Element varElem) {
-    String name = varElem.getAttributeValue("name");
-    if (name == null) {
-      errlog.format("NcML Variable name is required (%s)%n", varElem);
-      return null;
-    }
-
-    String type = varElem.getAttributeValue("type");
-    if (type == null)
-      throw new IllegalArgumentException("New variable (" + name + ") must have datatype attribute");
-    DataType dtype = DataType.getType(type);
-
-    String shape = varElem.getAttributeValue("shape");
-    if (shape == null)
-      shape = ""; // deprecated, prefer explicit ""
-
-    Variable v;
-
-    if (dtype == DataType.STRUCTURE) {
-      StructureDS s = new StructureDS(ds, g, parentS, name, shape, null, null);
-      v = s;
-      // look for nested variables
-      java.util.List<Element> varList = varElem.getChildren("variable", ncNS);
-      for (Element vElem : varList) {
-        readVariableNested(ds, s, s, vElem);
-      }
-
-    } else if (dtype == DataType.SEQUENCE) {
-        Sequence org = new Sequence(ds, g, parentS, name);
-        SequenceDS s = new SequenceDS(g, org); // barf
-        v = s;
-        // look for nested variables
-        java.util.List<Element> varList = varElem.getChildren("variable", ncNS);
-        for (Element vElem : varList) {
-          readVariableNested(ds, s, s, vElem);
-        }
-
-    } else {
-      v = new VariableDS(ds, g, parentS, name, dtype, shape, null, null);
-
-      // deal with values
-      Element valueElem = varElem.getChild("values", ncNS);
-      if (valueElem != null)
-        readValues(ds, v, varElem, valueElem);
-      // otherwise has fill values.
-    }
-
-    // look for attributes
-    java.util.List<Element> attList = varElem.getChildren("attribute", ncNS);
-    for (Element attElem : attList)
-      readAtt(v, null, attElem);
-
-    /* now that we have attributes finalized, redo the enhance
-    if (enhance && (v instanceof VariableDS))
-      ((VariableDS) v).enhance(); */
-
-    return v;
-  }
-
-  /**
-   * Read the NcML variable element, and nested elements.
-   *
-   * @param ds        target dataset
-   * @param parentS   parent Structure
-   * @param refStruct reference dataset structure
-   * @param varElem   ncml variable element
-   */
-  private void readVariableNested(NetcdfDataset ds, Structure parentS, Structure refStruct, Element varElem) {
-    String name = varElem.getAttributeValue("name");
-    if (name == null) {
-      errlog.format("NcML Variable name is required (%s)%n", varElem);
-      return;
-    }
-
-    String nameInFile = varElem.getAttributeValue("orgName");
-    if (nameInFile == null) nameInFile = name;
-
-    // see if it already exists
-    Variable refv = refStruct.findVariable(nameInFile);
-    if (refv == null) { // new
-      if (debugConstruct) System.out.println(" add new var = " + name);
-      Variable nested = readVariableNew(ds, parentS.getParentGroup(), parentS, varElem);
-      parentS.addMemberVariable(nested);
-      return;
-    }
-
-    Variable v;
-    if (parentS == refStruct) { // modify
-      v = refv;
-      v.setName(name);
-
-    } else { //explicit
-      if (refv instanceof Structure) {
-        v = new StructureDS(parentS.getParentGroup(), (Structure) refv); // true
-        v.setName(name);
-        v.setParentStructure(parentS);
-      } else {
-        v = new VariableDS(parentS.getParentGroup(), refv, false);
-        v.setName(name);
-        v.setParentStructure(parentS);
-      }
-
-      /* if (refv instanceof Structure) {
-        v = new StructureDS(ds, parentS.getParentGroup(), parentS, name, refv.getDimensionsString(), null, null);
-      } else {
-        v = new VariableDS(ds, parentS.getParentGroup(), parentS, name, refv.getDataType(), refv.getDimensionsString(), null, null);
-      }
-      v.setIOVar(refv);  */
-      parentS.addMemberVariable(v);
-    }
-
-    if (debugConstruct) System.out.println(" modify existing var = " + nameInFile);
-
-    String typeS = varElem.getAttributeValue("type");
-    if (typeS != null) {
-      DataType dtype = DataType.getType(typeS);
-      v.setDataType(dtype);
-    }
-
-    String shape = varElem.getAttributeValue("shape");
-    if (shape != null) {
-      v.setDimensions(shape);
-    }
-
-    java.util.List<Element> attList = varElem.getChildren("attribute", ncNS);
-    for (Element attElem : attList) {
-      readAtt(v, refv, attElem);
-    }
-
-    // process remove command
-    java.util.List<Element> removeList = varElem.getChildren("remove", ncNS);
-    for (Element remElem : removeList) {
-      cmdRemove(v, remElem.getAttributeValue("type"), remElem.getAttributeValue("name"));
-    }
-
-    if ((v.getDataType() == DataType.STRUCTURE) || (v.getDataType() == DataType.SEQUENCE)) {
-      // deal with nested variables
-      StructureDS s = (StructureDS) v;
-      StructureDS refS = (StructureDS) refv;
-      java.util.List<Element> varList = varElem.getChildren("variable", ncNS);
-      for (Element vElem : varList) {
-        readVariableNested(ds, s, refS, vElem);
-      }
-
-    } else {
-
-      // deal with values
-      Element valueElem = varElem.getChild("values", ncNS);
-      if (valueElem != null)
-        readValues(ds, v, varElem, valueElem);
-    }
-
-    /* now that we have attributes finalized, redo the enhance
-    if (enhance && (v instanceof VariableDS))
-      ((VariableDS) v).enhance(); */
-  }
-
-  private void readValues(NetcdfDataset ds, Variable v, Element varElem, Element valuesElem) {
-
-    // check if values are specified by attribute
-    String fromAttribute = valuesElem.getAttributeValue("fromAttribute");
-    if (fromAttribute != null) {
-      Attribute att;
-      int pos = fromAttribute.indexOf('@'); // varName@attName
-      if (pos > 0) {
-        String varName = fromAttribute.substring(0, pos);
-        String attName = fromAttribute.substring(pos + 1);
-        Variable vFrom = ds.getRootGroup().findVariable(varName); // LOOK groups
-        if (vFrom == null) {
-          errlog.format("Cant find variable %s %n", fromAttribute);
-          return;
-        }
-        att = vFrom.findAttribute(attName);
-
-      } else {  // attName or @attName
-        String attName = (pos == 0) ? fromAttribute.substring(1) : fromAttribute;
-        att = ds.getRootGroup().findAttribute(attName);
-      }
-      if (att == null) {
-        errlog.format("Cant find attribute %s %n", fromAttribute);
-        return;
-      }
-      Array data = att.getValues();
-      v.setCachedData(data, true);
-      return;
-    }
-
-    // check if values are specified by start / increment
-    String startS = valuesElem.getAttributeValue("start");
-    String incrS = valuesElem.getAttributeValue("increment");
-    String nptsS = valuesElem.getAttributeValue("npts");
-    int npts = (nptsS == null) ? (int) v.getSize() : Integer.parseInt(nptsS);
-
-    // either start, increment are specified
-    if ((startS != null) && (incrS != null)) {
-      double start = Double.parseDouble(startS);
-      double incr = Double.parseDouble(incrS);
-      v.setValues(npts, start, incr);
-      return;
-    }
-
-    // otherwise values are listed in text
-    String values = varElem.getChildText("values", ncNS);
-    String sep = valuesElem.getAttributeValue("separator");
-
-    if (v.getDataType() == DataType.CHAR) {
-      int nhave = values.length();
-      int nwant = (int) v.getSize();
-      char[] data = new char[nwant];
-      int min = Math.min(nhave, nwant);
-      for (int i = 0; i < min; i++) {
-          data[i] = values.charAt(i);
-      }
-      Array dataArray = Array.factory(DataType.CHAR.getPrimitiveClassType(), v.getShape(), data);
-      v.setCachedData(dataArray, true);
-
-    } else if (sep != null) {
-      List<String> valList = new ArrayList<String>();
-      StringTokenizer tokn = new StringTokenizer(values, sep);
-      while (tokn.hasMoreTokens())
-<<<<<<< HEAD
-        valList.add(tokn.nextToken());
-=======
-          valList.add(tokn.nextToken());
->>>>>>> b6c55feb
-      v.setValues(valList);
-
-    } else { // default is to use whitespace
-      String[] tokens = StringUtil2.splitString(values);
-      List<String> valList = Arrays.asList(tokens);
-      v.setValues(valList);
-    }
-  }
-
-  /////////////////////////////////////////////////////////////////////////////////////////
-
-  private Aggregation readAgg(Element aggElem, String ncmlLocation, NetcdfDataset newds, CancelTask cancelTask) throws IOException {
-    String dimName = aggElem.getAttributeValue("dimName");
-    String type = aggElem.getAttributeValue("type");
-    String recheck = aggElem.getAttributeValue("recheckEvery");
-
-    Aggregation agg;
-    if (type.equalsIgnoreCase("joinExisting")) {
-      agg = new AggregationExisting(newds, dimName, recheck);
-
-    } else if (type.equalsIgnoreCase("joinNew")) {
-      agg = new AggregationNew(newds, dimName, recheck);
-
-    } else if (type.equalsIgnoreCase("tiled")) {
-      agg = new AggregationTiled(newds, dimName, recheck);
-
-    } else if (type.equalsIgnoreCase("union")) {
-      agg = new AggregationUnion(newds, dimName, recheck);
-
-    } else if (type.equalsIgnoreCase("forecastModelRunCollection") || type.equalsIgnoreCase("forecastModelRunSingleCollection")) {
-      AggregationFmrc aggc = new AggregationFmrc(newds, dimName, recheck);
-      agg = aggc;
-
-      // nested scanFmrc elements
-      java.util.List<Element> scan2List = aggElem.getChildren("scanFmrc", ncNS);
-      for (Element scanElem : scan2List) {
-        String dirLocation = scanElem.getAttributeValue("location");
-        String regexpPatternString = scanElem.getAttributeValue("regExp");
-        String suffix = scanElem.getAttributeValue("suffix");
-        String subdirs = scanElem.getAttributeValue("subdirs");
-        String olderS = scanElem.getAttributeValue("olderThan");
-
-        String runMatcher = scanElem.getAttributeValue("runDateMatcher");
-        String forecastMatcher = scanElem.getAttributeValue("forecastDateMatcher");
-        String offsetMatcher = scanElem.getAttributeValue("forecastOffsetMatcher");
-
-        // possible relative location
-        dirLocation = URLnaming.resolve(ncmlLocation, dirLocation);
-
-        aggc.addDirectoryScanFmrc(dirLocation, suffix, regexpPatternString, subdirs, olderS, runMatcher, forecastMatcher, offsetMatcher);
-
-        if ((cancelTask != null) && cancelTask.isCancel())
-          return null;
-        if (debugAggDetail) System.out.println(" debugAgg: nested dirLocation = " + dirLocation);
-      }
-
-    } else {
-      throw new IllegalArgumentException("Unknown aggregation type=" + type);
-    }
-
-    if (agg instanceof AggregationOuterDimension) {
-      AggregationOuterDimension aggo = (AggregationOuterDimension) agg;
-
-      String timeUnitsChange = aggElem.getAttributeValue("timeUnitsChange");
-      if (timeUnitsChange != null)
-        aggo.setTimeUnitsChange(timeUnitsChange.equalsIgnoreCase("true"));
-
-      // look for variables that need to be aggregated (aggNew)
-      java.util.List<Element> list = aggElem.getChildren("variableAgg", ncNS);
-      for (Element vaggElem : list) {
-        String varName = vaggElem.getAttributeValue("name");
-        aggo.addVariable(varName);
-      }
-
-      // look for attributes to promote to variables
-      list = aggElem.getChildren("promoteGlobalAttribute", ncNS);
-      for (Element gattElem : list) {
-        String varName = gattElem.getAttributeValue("name");
-        String orgName = gattElem.getAttributeValue("orgName");
-        aggo.addVariableFromGlobalAttribute(varName, orgName);
-      }
-
-      // look for attributes to promote to variables
-      list = aggElem.getChildren("promoteGlobalAttributeCompose", ncNS);
-      for (Element gattElem : list) {
-        String varName = gattElem.getAttributeValue("name");
-        String format = gattElem.getAttributeValue("format");
-        String orgName = gattElem.getAttributeValue("orgName");
-        aggo.addVariableFromGlobalAttributeCompose(varName, format, orgName);
-      }
-
-      // look for variable to cache
-      list = aggElem.getChildren("cacheVariable", ncNS);
-      for (Element gattElem : list) {
-        String varName = gattElem.getAttributeValue("name");
-        aggo.addCacheVariable(varName, null);
-      }
-    }
-
-    // nested netcdf elements
-    java.util.List<Element> ncList = aggElem.getChildren("netcdf", ncNS);
-    for (Element netcdfElemNested : ncList) {
-      String location = netcdfElemNested.getAttributeValue("location");
-      if (location == null)
-        location = netcdfElemNested.getAttributeValue("url");
-
-      String id = netcdfElemNested.getAttributeValue("id");
-      String ncoords = netcdfElemNested.getAttributeValue("ncoords");
-      String coordValueS = netcdfElemNested.getAttributeValue("coordValue");
-      String sectionSpec = netcdfElemNested.getAttributeValue("section");
-
-      // must always open through a NcML reader, in case the netcdf element modifies the dataset
-      NcmlElementReader reader = new NcmlElementReader(ncmlLocation, location, netcdfElemNested);
-      String cacheName = (location != null) ? location : ncmlLocation;
-      cacheName += "#" + Integer.toString(netcdfElemNested.hashCode()); // need a unique name, in case file has been modified by ncml
-
-      String realLocation = URLnaming.resolveFile(ncmlLocation, location);
-      agg.addExplicitDataset(cacheName, realLocation, id, ncoords, coordValueS, sectionSpec, reader);
-
-      if ((cancelTask != null) && cancelTask.isCancel())
-        return null;
-      if (debugAggDetail) System.out.println(" debugAgg: nested dataset = " + location);
-    }
-
-    // nested scan elements
-    java.util.List<Element> dirList = aggElem.getChildren("scan", ncNS);
-    for (Element scanElem : dirList) {
-      String dirLocation = scanElem.getAttributeValue("location");
-      String regexpPatternString = scanElem.getAttributeValue("regExp");
-      String suffix = scanElem.getAttributeValue("suffix");
-      String subdirs = scanElem.getAttributeValue("subdirs");
-      String olderS = scanElem.getAttributeValue("olderThan");
-
-      String dateFormatMark = scanElem.getAttributeValue("dateFormatMark");
-      Set<NetcdfDataset.Enhance> enhanceMode = NetcdfDataset.parseEnhanceMode(scanElem.getAttributeValue("enhance"));
-
-      // possible relative location
-      dirLocation = URLnaming.resolve(ncmlLocation, dirLocation);
-
-      // can embed a full-blown crawlableDatasetImpl element
-      Element cdElement = scanElem.getChild("crawlableDatasetImpl", ncNS);  // ok if null
-      agg.addDatasetScan(cdElement, dirLocation, suffix, regexpPatternString, dateFormatMark, enhanceMode, subdirs, olderS);
-
-      if ((cancelTask != null) && cancelTask.isCancel())
-        return null;
-      if (debugAggDetail) System.out.println(" debugAgg: nested dirLocation = " + dirLocation);
-    }
-
-    // experimental
-    Element collElem = aggElem.getChild("collection", ncNS);
-    if (collElem != null)
-      agg.addCollection(collElem.getAttributeValue("spec"), collElem.getAttributeValue("olderThan"));
-
-    /* <!-- experimental - modify each dataset in aggregation  -->
-        <xsd:choice minOccurs="0" maxOccurs="unbounded">
-          <xsd:element ref="group"/>
-          <xsd:element ref="dimension"/>
-          <xsd:element ref="variable"/>
-          <xsd:element ref="attribute"/>
-          <xsd:element ref="remove"/>
-        </xsd:choice> */
-    boolean needMerge = aggElem.getChildren("attribute", ncNS).size() > 0;
-    if (!needMerge) needMerge = aggElem.getChildren("variable", ncNS).size() > 0;
-    if (!needMerge) needMerge = aggElem.getChildren("dimension", ncNS).size() > 0;
-    if (!needMerge) needMerge = aggElem.getChildren("group", ncNS).size() > 0;
-    if (!needMerge) needMerge = aggElem.getChildren("remove", ncNS).size() > 0;
-    if (needMerge)
-      agg.setModifications(aggElem);
-
-    return agg;
-  }
-
-  private class NcmlElementReader implements ucar.nc2.util.cache.FileFactory {
-    private Element netcdfElem;
-    private String ncmlLocation, location;
-
-    NcmlElementReader(String ncmlLocation, String location, Element netcdfElem) {
-      this.ncmlLocation = ncmlLocation;
-      this.location = location;
-      this.netcdfElem = netcdfElem;
-    }
-
-    public NetcdfFile open(String cacheName, int buffer_size, CancelTask cancelTask, Object spiObject) throws IOException {
-      if (debugAggDetail) System.out.println(" NcmlElementReader open nested dataset " + cacheName);
-      NetcdfFile result = readNcML(ncmlLocation, location, netcdfElem, cancelTask);
-      result.setLocation(ncmlLocation + "#" + location);
-      return result;
-    }
-  }
-
-  /////////////////////////////////////////////
-  // command procesing
-
-  private void cmdRemove(Group g, String type, String name) {
-    boolean err = false;
-    if (type.equals("dimension")) {
-      Dimension dim = g.findDimension(name);
-      if (dim != null) {
-        g.remove(dim);
-        if (debugCmd) System.out.println("CMD remove " + type + " " + name);
-      } else
-        err = true;
-
-    } else if (type.equals("variable")) {
-      Variable v = g.findVariable(name);
-      if (v != null) {
-        g.remove(v);
-        if (debugCmd) System.out.println("CMD remove " + type + " " + name);
-      } else
-        err = true;
-
-    } else if (type.equals("attribute")) {
-      ucar.nc2.Attribute a = g.findAttribute(name);
-      if (a != null) {
-        g.remove(a);
-        if (debugCmd) System.out.println("CMD remove " + type + " " + name);
-      } else
-        err = true;
-    }
-
-    if (err) {
-      Formatter f = new Formatter();
-      f.format("CMD remove %s CANT find %s location %s%n", type, name, location);
-      log.info(f.toString());
-    }
-  }
-
-  private void cmdRemove(Variable v, String type, String name) {
-    boolean err = false;
-
-    if (type.equals("attribute")) {
-      ucar.nc2.Attribute a = v.findAttribute(name);
-      if (a != null) {
-        v.remove(a);
-        if (debugCmd) System.out.println("CMD remove " + type + " " + name);
-      } else
-        err = true;
-
-    } else if (type.equals("variable") && v instanceof Structure) {
-      Structure s = (Structure) v;
-      Variable nested = s.findVariable(name);
-      if (nested != null) {
-        s.removeMemberVariable(nested);
-        if (debugCmd) System.out.println("CMD remove " + type + " " + name);
-      } else
-        err = true;
-
-    }
-
-    if (err) {
-      Formatter f = new Formatter();
-      f.format("CMD remove %s CANT find %s location %s%n", type, name, location);
-      log.info(f.toString());
-    }
-  }
-
-  ///////////////////////////////////////////////////////////////////////////////////
-
-  /**
-   * Read an NcML file and write an equivalent NetcdfFile to a physical file, using Netcdf-3 file format.
-   *
-   * @param ncmlLocation read this NcML file
-   * @param fileOutName  write to this local file
-   * @throws IOException on write error
-   * @see ucar.nc2.FileWriter2
-   */
-  public static void writeNcMLToFile(String ncmlLocation, String fileOutName) throws IOException {
-    NetcdfFile ncd = NetcdfDataset.acquireFile(ncmlLocation, null);
-
-    FileWriter2 writer = new FileWriter2(ncd, fileOutName, NetcdfFileWriter.Version.netcdf3, null);
-    NetcdfFile result = writer.write();
-    result.close();
-    ncd.close();
-  }
-
-  /**
-   * Read an NcML and write an equivalent NetcdfFile to a physical file, using Netcdf-3 file format.
-   * The NcML may have a referenced dataset in the location URL, in which case the underlying data
-   * (modified by the NcML) is written to the new file. If the NcML does not have a referenced dataset,
-   * then the new file is filled with fill values, like ncgen.
-   *
-   * @param ncml        read NcML from this input stream
-   * @param fileOutName write to this local file
-   * @throws IOException on error
-   * @see ucar.nc2.FileWriter2
-   */
-  public static void writeNcMLToFile(InputStream ncml, String fileOutName) throws IOException {
-    writeNcMLToFile(ncml, fileOutName, NetcdfFileWriter.Version.netcdf3, null);
-  }
-
-  /**
-   * Read an NcML and write an equivilent NetcdfFile to a physical file, using Netcdf-3 file format.
-   * The NcML may have a referenced dataset in the location URL, in which case the underlying data
-   * (modified by the NcML) is written to the new file. If the NcML does not have a referenced dataset,
-   * then the new file is filled with fill values, like ncgen.
-   *
-   * @param ncml        read NcML from this input stream
-   * @param fileOutName write to this local file
-   * @param version     kind of netcdf file
-   * @param chunker     optional chunking (netcdf4 only)
-   * @throws IOException
-   */
-  public static void writeNcMLToFile(InputStream ncml, String fileOutName, NetcdfFileWriter.Version version, Nc4Chunking chunker) throws IOException {
-    NetcdfDataset ncd = NcMLReader.readNcML(ncml, null);
-    FileWriter2 writer = new FileWriter2(ncd, fileOutName, version, chunker);
-    NetcdfFile result = writer.write();
-    result.close();
-    ncd.close();
-  }
-
-  public static void main(String arg[]) {
-    String ncmlFile = "C:/data/AStest/oots/test.ncml";
-    String ncmlFileOut = "C:/TEMP/testNcmlOut.nc";
-    try {
-      //NetcdfDataset ncd = NcMLReader.readNcML (ncmlFile, null);
-      //ncd.writeNcMLG(System.out, true, null);
-      //System.out.println("NcML = "+ncmlFile);
-      InputStream in = new FileInputStream(ncmlFile);
-      writeNcMLToFile(in, ncmlFileOut);
-
-    } catch (Exception ioe) {
-      System.out.println("error = " + ncmlFile);
-      ioe.printStackTrace();
-    }
-  }
-
-}
+/*
+ * Copyright 1998-2009 University Corporation for Atmospheric Research/Unidata
+ *
+ * Portions of this software were developed by the Unidata Program at the
+ * University Corporation for Atmospheric Research.
+ *
+ * Access and use of this software shall impose the following obligations
+ * and understandings on the user. The user is granted the right, without
+ * any fee or cost, to use, copy, modify, alter, enhance and distribute
+ * this software, and any derivative works thereof, and its supporting
+ * documentation for any purpose whatsoever, provided that this entire
+ * notice appears in all copies of the software, derivative works and
+ * supporting documentation.  Further, UCAR requests that the user credit
+ * UCAR/Unidata in any publications that result from the use of this
+ * software or in any product that includes this software. The names UCAR
+ * and/or Unidata, however, may not be used in any advertising or publicity
+ * to endorse or promote any products or commercial entity unless specific
+ * written permission is obtained from UCAR/Unidata. The user also
+ * understands that UCAR/Unidata is not obligated to provide the user with
+ * any support, consulting, training or assistance of any kind with regard
+ * to the use, operation and performance of this software nor to provide
+ * the user with any updates, revisions, new versions or "bug fixes."
+ *
+ * THIS SOFTWARE IS PROVIDED BY UCAR/UNIDATA "AS IS" AND ANY EXPRESS OR
+ * IMPLIED WARRANTIES, INCLUDING, BUT NOT LIMITED TO, THE IMPLIED
+ * WARRANTIES OF MERCHANTABILITY AND FITNESS FOR A PARTICULAR PURPOSE ARE
+ * DISCLAIMED. IN NO EVENT SHALL UCAR/UNIDATA BE LIABLE FOR ANY SPECIAL,
+ * INDIRECT OR CONSEQUENTIAL DAMAGES OR ANY DAMAGES WHATSOEVER RESULTING
+ * FROM LOSS OF USE, DATA OR PROFITS, WHETHER IN AN ACTION OF CONTRACT,
+ * NEGLIGENCE OR OTHER TORTIOUS ACTION, ARISING OUT OF OR IN CONNECTION
+ * WITH THE ACCESS, USE OR PERFORMANCE OF THIS SOFTWARE.
+ */
+package ucar.nc2.ncml;
+
+import ucar.ma2.*;
+import ucar.nc2.*;
+import ucar.nc2.Attribute;
+import ucar.nc2.dataset.*;
+import ucar.nc2.jni.netcdf.Nc4Chunking;
+import ucar.nc2.util.CancelTask;
+import ucar.nc2.util.IO;
+import ucar.nc2.util.URLnaming;
+
+import thredds.catalog.XMLEntityResolver;
+import org.jdom2.*;
+import org.jdom2.input.SAXBuilder;
+import org.jdom2.output.XMLOutputter;
+import ucar.unidata.util.StringUtil2;
+
+import java.io.*;
+import java.net.*;
+import java.util.*;
+
+/**
+ * Read NcML and create NetcdfDataset.
+ *
+ * @author caron
+ * @see <a href="http://www.unidata.ucar.edu/software/netcdf/ncml/">http://www.unidata.ucar.edu/software/netcdf/ncml/</a>
+ */
+
+public class NcMLReader {
+  static public final Namespace ncNS = Namespace.getNamespace("nc", XMLEntityResolver.NJ22_NAMESPACE);
+  static private org.slf4j.Logger log = org.slf4j.LoggerFactory.getLogger(NcMLReader.class);
+
+  private static boolean debugURL = false, debugXML = false, showParsedXML = false;
+  private static boolean debugOpen = false, debugConstruct = false, debugCmd = false;
+  private static boolean debugAggDetail = false;
+
+  static public void setDebugFlags(ucar.nc2.util.DebugFlags debugFlag) {
+    debugURL = debugFlag.isSet("NcML/debugURL");
+    debugXML = debugFlag.isSet("NcML/debugXML");
+    showParsedXML = debugFlag.isSet("NcML/showParsedXML");
+    debugCmd = debugFlag.isSet("NcML/debugCmd");
+    debugOpen = debugFlag.isSet("NcML/debugOpen");
+    debugConstruct = debugFlag.isSet("NcML/debugConstruct");
+    debugAggDetail = debugFlag.isSet("NcML/debugAggDetail");
+  }
+
+   // private static boolean validate = false;
+
+  /**
+   * Use NCML to modify a dataset, getting the NcML document as a resource stream.
+   * Uses ClassLoader.getResourceAsStream(ncmlResourceLocation), so the NcML can be inside of a jar file, for example.
+   *
+   * @param ncDataset            modify this dataset
+   * @param ncmlResourceLocation resource location of NcML
+   * @param cancelTask           allow user to cancel task; may be null
+   * @throws IOException on read error
+   */
+  static public void wrapNcMLresource(NetcdfDataset ncDataset, String ncmlResourceLocation, CancelTask cancelTask) throws IOException {
+    ClassLoader cl = ncDataset.getClass().getClassLoader();
+    InputStream is = cl.getResourceAsStream(ncmlResourceLocation);
+    if (is == null)
+      throw new FileNotFoundException(ncmlResourceLocation);
+
+    if (debugXML) {
+      System.out.println(" NetcdfDataset URL = <" + ncmlResourceLocation + ">");
+      InputStream is2 = cl.getResourceAsStream(ncmlResourceLocation);
+      System.out.println(" contents=\n" + IO.readContents(is2));
+    }
+
+    org.jdom2.Document doc;
+    try {
+      SAXBuilder builder = new SAXBuilder();
+      if (debugURL) System.out.println(" NetcdfDataset URL = <" + ncmlResourceLocation + ">");
+      doc = builder.build(is);
+    } catch (JDOMException e) {
+      throw new IOException(e.getMessage());
+    }
+    if (debugXML) System.out.println(" SAXBuilder done");
+
+    if (showParsedXML) {
+      XMLOutputter xmlOut = new XMLOutputter();
+      System.out.println("*** NetcdfDataset/showParsedXML = \n" + xmlOut.outputString(doc) + "\n*******");
+    }
+
+    Element netcdfElem = doc.getRootElement();
+
+    NcMLReader reader = new NcMLReader();
+    reader.readNetcdf(ncDataset.getLocation(), ncDataset, ncDataset, netcdfElem, cancelTask);
+    if (debugOpen) System.out.println("***NcMLReader.wrapNcML result= \n" + ncDataset);
+  }
+
+
+  /**
+   * Use NCML to modify the dataset, getting NcML from a URL
+   *
+   * @param ncDataset    modify this dataset
+   * @param ncmlLocation URL location of NcML
+   * @param cancelTask   allow user to cancel task; may be null
+   * @throws IOException on read error
+   */
+  static public void wrapNcML(NetcdfDataset ncDataset, String ncmlLocation, CancelTask cancelTask) throws IOException {
+    org.jdom2.Document doc;
+    try {
+      SAXBuilder builder = new SAXBuilder();
+      if (debugURL) System.out.println(" NetcdfDataset URL = <" + ncmlLocation + ">");
+      doc = builder.build(ncmlLocation);
+    } catch (JDOMException e) {
+      throw new IOException(e.getMessage());
+    }
+    if (debugXML) System.out.println(" SAXBuilder done");
+
+    if (showParsedXML) {
+      XMLOutputter xmlOut = new XMLOutputter();
+      System.out.println("*** NetcdfDataset/showParsedXML = \n" + xmlOut.outputString(doc) + "\n*******");
+    }
+
+    Element netcdfElem = doc.getRootElement();
+
+    NcMLReader reader = new NcMLReader();
+    reader.readNetcdf(ncmlLocation, ncDataset, ncDataset, netcdfElem, cancelTask);
+    if (debugOpen) System.out.println("***NcMLReader.wrapNcML result= \n" + ncDataset);
+  }
+
+  /**
+   * Use NCML to modify the referenced dataset, create a new dataset with the merged info
+   * Used to wrap each dataset of an aggregation before its aggregated
+   *
+   * @param ref        referenced dataset
+   * @param parentElem parent element - usually the aggregation element of the ncml
+   * @return new dataset with the merged info
+   * @throws IOException on read error
+   */
+  static public NetcdfDataset mergeNcML(NetcdfFile ref, Element parentElem) throws IOException {
+    NetcdfDataset targetDS = new NetcdfDataset(ref, null); // no enhance
+
+    NcMLReader reader = new NcMLReader();
+    reader.readGroup(targetDS, targetDS, null, null, parentElem);
+    targetDS.finish();
+
+    return targetDS;
+  }
+
+  /**
+   * Use NCML to directly modify the dataset
+   *
+   * @param targetDS   referenced dataset
+   * @param parentElem parent element - usually the aggregation element of the ncml
+   * @return new dataset with the merged info
+   * @throws IOException on read error
+   */
+  static public NetcdfDataset mergeNcMLdirect(NetcdfDataset targetDS, Element parentElem) throws IOException {
+
+    NcMLReader reader = new NcMLReader();
+    reader.readGroup(targetDS, targetDS, null, null, parentElem);
+    targetDS.finish();
+
+    return targetDS;
+  }
+
+  //////////////////////////////////////////////////////////////////////////////////////////////////////////
+
+  /**
+   * Read an NcML file from a URL location, and construct a NetcdfDataset.
+   *
+   * @param ncmlLocation the URL location string of the NcML document
+   * @param cancelTask   allow user to cancel the task; may be null
+   * @return the resulting NetcdfDataset
+   * @throws IOException on read error, or bad referencedDatasetUri URI
+   */
+  static public NetcdfDataset readNcML(String ncmlLocation, CancelTask cancelTask) throws IOException {
+    return readNcML(ncmlLocation, (String) null, cancelTask);
+  }
+
+  /**
+   * Read an NcML file from a URL location, and construct a NetcdfDataset.
+   *
+   * @param ncmlLocation         the URL location string of the NcML document
+   * @param referencedDatasetUri if null (usual case) get this from NcML, otherwise use URI as the location of the referenced dataset.
+   * @param cancelTask           allow user to cancel the task; may be null
+   * @return the resulting NetcdfDataset
+   * @throws IOException on read error, or bad referencedDatasetUri URI
+   */
+  static public NetcdfDataset readNcML(String ncmlLocation, String referencedDatasetUri, CancelTask cancelTask) throws IOException {
+    URL url = new URL(ncmlLocation);
+
+    if (debugURL) {
+      System.out.println(" NcMLReader open " + ncmlLocation);
+      System.out.println("   URL = " + url.toString());
+      System.out.println("   external form = " + url.toExternalForm());
+      System.out.println("   protocol = " + url.getProtocol());
+      System.out.println("   host = " + url.getHost());
+      System.out.println("   path = " + url.getPath());
+      System.out.println("  file = " + url.getFile());
+    }
+
+    org.jdom2.Document doc;
+    try {
+      SAXBuilder builder = new SAXBuilder();
+      if (debugURL) System.out.println(" NetcdfDataset URL = <" + url + ">");
+      doc = builder.build(url);
+    } catch (JDOMException e) {
+      throw new IOException(e.getMessage());
+    }
+    if (debugXML) System.out.println(" SAXBuilder done");
+
+    if (showParsedXML) {
+      XMLOutputter xmlOut = new XMLOutputter();
+      System.out.println("*** NetcdfDataset/showParsedXML = \n" + xmlOut.outputString(doc) + "\n*******");
+    }
+
+    Element netcdfElem = doc.getRootElement();
+
+    if (referencedDatasetUri == null) {
+      // the ncml probably refers to another dataset, but doesnt have to
+      referencedDatasetUri = netcdfElem.getAttributeValue("location");
+      if (referencedDatasetUri == null)
+        referencedDatasetUri = netcdfElem.getAttributeValue("url");
+    }
+
+    NcMLReader reader = new NcMLReader();
+    NetcdfDataset ncd = reader.readNcML(ncmlLocation, referencedDatasetUri, netcdfElem, cancelTask);
+    if (debugOpen) System.out.println("***NcMLReader.readNcML result= \n" + ncd);
+    return ncd;
+  }
+
+  /**
+   * Read NcML doc from an InputStream, and construct a NetcdfDataset.
+   *
+   * @param ins        the InputStream containing the NcML document
+   * @param cancelTask allow user to cancel the task; may be null
+   * @return the resulting NetcdfDataset
+   * @throws IOException on read error, or bad referencedDatasetUri URI
+   */
+  static public NetcdfDataset readNcML(InputStream ins, CancelTask cancelTask) throws IOException {
+
+    org.jdom2.Document doc;
+    try {
+      SAXBuilder builder = new SAXBuilder();
+      doc = builder.build(ins);
+    } catch (JDOMException e) {
+      throw new IOException(e.getMessage());
+    }
+    if (debugXML) System.out.println(" SAXBuilder done");
+
+    if (showParsedXML) {
+      XMLOutputter xmlOut = new XMLOutputter();
+      System.out.println("*** NetcdfDataset/showParsedXML = \n" + xmlOut.outputString(doc) + "\n*******");
+    }
+
+    Element netcdfElem = doc.getRootElement();
+    NetcdfDataset ncd = readNcML(null, netcdfElem, cancelTask);
+    if (debugOpen) System.out.println("***NcMLReader.readNcML (stream) result= \n" + ncd);
+    return ncd;
+  }
+
+  /**
+   * Read NcML doc from a Reader, and construct a NetcdfDataset.
+   *
+   * @param r          the Reader containing the NcML document
+   * @param cancelTask allow user to cancel the task; may be null
+   * @return the resulting NetcdfDataset
+   * @throws IOException on read error, or bad referencedDatasetUri URI
+   */
+  static public NetcdfDataset readNcML(Reader r, CancelTask cancelTask) throws IOException {
+    return readNcML(r, "NcMLReader", cancelTask);
+  }
+
+  /**
+   * Read NcML doc from a Reader, and construct a NetcdfDataset.
+   * eg: NcMLReader.readNcML(new StringReader(ncml), location, null);
+   *
+   * @param r            the Reader containing the NcML document
+   * @param ncmlLocation the URL location string of the NcML document, used to resolve reletive path of the referenced dataset,
+   *                     or may be just a unique name for caching purposes.
+   * @param cancelTask   allow user to cancel the task; may be null
+   * @return the resulting NetcdfDataset
+   * @throws IOException on read error, or bad referencedDatasetUri URI
+   */
+  static public NetcdfDataset readNcML(Reader r, String ncmlLocation, CancelTask cancelTask) throws IOException {
+
+    org.jdom2.Document doc;
+    try {
+      SAXBuilder builder = new SAXBuilder();
+      doc = builder.build(r);
+    } catch (JDOMException e) {
+      throw new IOException(e.getMessage());
+    }
+    if (debugXML) System.out.println(" SAXBuilder done");
+
+    if (showParsedXML) {
+      XMLOutputter xmlOut = new XMLOutputter();
+      System.out.println("*** NetcdfDataset/showParsedXML = \n" + xmlOut.outputString(doc) + "\n*******");
+    }
+
+    Element netcdfElem = doc.getRootElement();
+    NetcdfDataset ncd = readNcML(ncmlLocation, netcdfElem, cancelTask);
+    if (debugOpen) System.out.println("***NcMLReader.readNcML (stream) result= \n" + ncd);
+    return ncd;
+  }
+
+  /**
+   * Read NcML from a JDOM Document, and construct a NetcdfDataset.
+   *
+   * @param ncmlLocation the URL location string of the NcML document, used to resolve reletive path of the referenced dataset,
+   *                     or may be just a unique name for caching purposes.
+   * @param netcdfElem   the JDOM Document's root (netcdf) element
+   * @param cancelTask   allow user to cancel the task; may be null
+   * @return the resulting NetcdfDataset
+   * @throws IOException on read error, or bad referencedDatasetUri URI
+   */
+  static public NetcdfDataset readNcML(String ncmlLocation, Element netcdfElem, CancelTask cancelTask) throws IOException {
+
+    // the ncml probably refers to another dataset, but doesnt have to
+    String referencedDatasetUri = netcdfElem.getAttributeValue("location");
+    if (referencedDatasetUri == null)
+      referencedDatasetUri = netcdfElem.getAttributeValue("url");
+
+    NcMLReader reader = new NcMLReader();
+    return reader.readNcML(ncmlLocation, referencedDatasetUri, netcdfElem, cancelTask);
+  }
+
+  //////////////////////////////////////////////////////////////////////////////////////
+  private String location;
+  private boolean explicit = false;
+  private Formatter errlog = new Formatter();
+
+  /**
+   * This sets up the target dataset and the referenced dataset.
+   *
+   * @param ncmlLocation         the URL location string of the NcML document, used to resolve reletive path of the referenced dataset,
+   *                             or may be just a unique name for caching purposes.
+   * @param referencedDatasetUri refers to this dataset (may be null)
+   * @param netcdfElem           JDOM netcdf element
+   * @param cancelTask           allow user to cancel the task; may be null
+   * @return NetcdfDataset the constructed dataset
+   * @throws IOException on read error, or bad referencedDatasetUri URI
+   */
+  private NetcdfDataset readNcML(String ncmlLocation, String referencedDatasetUri,
+                                 Element netcdfElem, CancelTask cancelTask) throws IOException {
+
+
+    // augment URI.resolve(), by also dealing with base file: URIs
+    referencedDatasetUri = URLnaming.resolve(ncmlLocation, referencedDatasetUri);
+
+    // common error causing infinite regression
+    if ((referencedDatasetUri != null) && referencedDatasetUri.equals(ncmlLocation))
+      throw new IllegalArgumentException("NcML location attribute refers to the NcML document itself" + referencedDatasetUri);
+
+    // they can specify the iosp to use - but must be file based
+    String iospS = netcdfElem.getAttributeValue("iosp");
+    Object iospParam = netcdfElem.getAttributeValue("iospParam");
+    if (iospParam == null) {
+      // can pass iosp a JDOM tree
+      iospParam = netcdfElem.getChild("iospParam", ncNS); // LOOK namespace ??
+    }
+
+    String bufferSizeS = netcdfElem.getAttributeValue("buffer_size");
+    int buffer_size = -1;
+    if (bufferSizeS != null)
+      buffer_size = Integer.parseInt(bufferSizeS);
+
+    // open the referenced dataset - do NOT use acquire, and dont enhance
+    // LOOK : shouldnt enhance be controlled by enhance attribute on the netcdf element ?
+    NetcdfDataset refds = null;
+    if (referencedDatasetUri != null) {
+      if (iospS != null) {
+        NetcdfFile ncfile;
+        try {
+          ncfile = new NcMLNetcdfFile(iospS, iospParam, referencedDatasetUri, buffer_size, cancelTask);
+        } catch (Exception e) {
+          throw new IOException(e);
+        }
+        refds = new NetcdfDataset(ncfile, false);
+      } else {
+        //  String location, boolean enhance,              int buffer_size, ucar.nc2.util.CancelTask cancelTask, Object spiObject) throws IOException {
+        // (String location, EnumSet<Enhance> enhanceMode, int buffer_size, ucar.nc2.util.CancelTask cancelTask, Object spiObject) throws IOException {
+
+        refds = NetcdfDataset.openDataset(referencedDatasetUri, null, buffer_size, cancelTask, iospParam);
+        // refds.setEnhanceProcessed(false); // hasnt had enhance applied to it yet - wait till ncml mods have been applied
+      }
+    }
+
+    // explicit means all of the metadata is specified in the XML, and the referenced dataset is used only for data access
+    Element elemE = netcdfElem.getChild("explicit", ncNS);
+    explicit = (elemE != null);
+
+    // general idea is that we just modify the referenced dataset
+    // the exception is when explicit is specified, then we keep them seperate.
+    //                    refds != null               refds == null
+    //  explicit            refds!=new                  new (ref=new)
+    //  readMetadata        modify (new=ref)            new (ref=new)
+    //
+    NetcdfDataset targetDS;
+    if (explicit || (refds == null)) {
+      targetDS = new NetcdfDataset();
+      if (refds == null)
+        refds = targetDS;
+      else
+        targetDS.setReferencedFile(refds); // gotta set so it gets closed !!
+
+    } else { // modify the referenced dataset directly
+      targetDS = refds;
+    }
+
+    // continue processing here
+    readNetcdf(ncmlLocation, targetDS, refds, netcdfElem, cancelTask);
+
+    return targetDS;
+  }
+
+  // need access to protected constructor
+
+  private static class NcMLNetcdfFile extends NetcdfFile {
+    NcMLNetcdfFile(String iospClassName, Object iospParam, String location, int buffer_size, ucar.nc2.util.CancelTask cancelTask)
+            throws IOException, IllegalAccessException, ClassNotFoundException, InstantiationException {
+
+      super(iospClassName, iospParam, location, buffer_size, cancelTask);
+    }
+  }
+
+  ///////// Heres where the parsing work starts
+
+  /**
+   * parse a netcdf JDOM Element, and add contents to the targetDS NetcdfDataset.
+   * <p/>
+   * This is a bit tricky, because it handles several cases
+   * When targetDS == refds, we are just modifying targetDS.
+   * When targetDS != refds, we keep them seperate, and copy from refds to newds.
+   * <p/>
+   * The user may be defining new elements or modifying old ones. The only way to tell is by seeing
+   * if the elements already exist.
+   *
+   * @param ncmlLocation NcML URL location, or may be just a unique name for caching purposes.
+   * @param targetDS     add the info to this one, never null
+   * @param refds        the referenced dataset; may equal newds, never null
+   * @param netcdfElem   JDOM netcdf element
+   * @param cancelTask   allow user to cancel the task; may be null
+   * @throws IOException on read error
+   */
+  public void readNetcdf(String ncmlLocation, NetcdfDataset targetDS, NetcdfFile refds, Element netcdfElem, CancelTask cancelTask) throws IOException {
+    this.location = ncmlLocation; // log messages need this
+
+    if (debugOpen)
+      System.out.println("NcMLReader.readNetcdf ncml= " + ncmlLocation + " referencedDatasetUri= " + refds.getLocation());
+
+    // detect incorrect namespace
+    Namespace use = netcdfElem.getNamespace();
+    if (!use.equals(ncNS)) {
+      throw new IllegalArgumentException("Incorrect namespace specified in NcML= " + use.getURI() + "\n   must be=" + ncNS.getURI());
+    }
+
+    if (ncmlLocation != null) targetDS.setLocation(ncmlLocation);
+    targetDS.setId(netcdfElem.getAttributeValue("id"));
+    targetDS.setTitle(netcdfElem.getAttributeValue("title"));
+
+    // aggregation first
+    Element aggElem = netcdfElem.getChild("aggregation", ncNS);
+    if (aggElem != null) {
+      Aggregation agg = readAgg(aggElem, ncmlLocation, targetDS, cancelTask);
+      targetDS.setAggregation(agg);
+      agg.finish(cancelTask);
+    }
+
+    // the root group
+    readGroup(targetDS, refds, null, null, netcdfElem);
+    String errors = errlog.toString();
+    if (errors.length() > 0)
+      throw new IllegalArgumentException("NcML had fatal errors:" + errors);
+
+    // transfer from groups to global containers
+    targetDS.finish();
+
+    // enhance means do scale/offset and/or add CoordSystems
+    Set<NetcdfDataset.Enhance> mode = NetcdfDataset.parseEnhanceMode(netcdfElem.getAttributeValue("enhance"));
+    //if (mode == null)
+    //  mode = NetcdfDataset.getEnhanceDefault();
+    targetDS.enhance(mode);
+
+    // optionally add record structure to netcdf-3
+    String addRecords = netcdfElem.getAttributeValue("addRecords");
+    if ((addRecords != null) && addRecords.equalsIgnoreCase("true"))
+      targetDS.sendIospMessage(NetcdfFile.IOSP_MESSAGE_ADD_RECORD_STRUCTURE);
+
+  }
+
+  ////////////////////////////////////////////////////////////////////////
+
+  /**
+   * Read an NcML attribute element.
+   *
+   * @param parent    Group or Variable
+   * @param refParent Group or Variable in reference dataset
+   * @param attElem   ncml attribute element
+   */
+  private void readAtt(Object parent, Object refParent, Element attElem) {
+    String name = attElem.getAttributeValue("name");
+    if (name == null) {
+      errlog.format("NcML Attribute name is required (%s)%n", attElem);
+      return;
+    }
+    String nameInFile = attElem.getAttributeValue("orgName");
+    boolean newName = (nameInFile != null) && !nameInFile.equals(name);
+    if (nameInFile == null)
+      nameInFile = name;
+    else if (null == findAttribute(refParent, nameInFile)) { // has to exists
+      errlog.format("NcML attribute orgName '%s' doesnt exist. att=%s in=%s%n", nameInFile, name, parent);
+      return;
+    }
+
+    // see if its new
+    ucar.nc2.Attribute att = findAttribute(refParent, nameInFile);
+    if (att == null) { // new
+      if (debugConstruct) System.out.println(" add new att = " + name);
+      try {
+        ucar.ma2.Array values = readAttributeValues(attElem);
+        addAttribute(parent, new ucar.nc2.Attribute(name, values));
+      } catch (RuntimeException e) {
+        errlog.format("NcML new Attribute Exception: %s att=%s in=%s%n", e.getMessage(), name, parent);
+      }
+
+    } else { // already exists
+
+      if (debugConstruct) System.out.println(" modify existing att = " + name);
+      boolean hasValue = attElem.getAttribute("value") != null;
+      if (hasValue) {
+        try {
+          ucar.ma2.Array values = readAttributeValues(attElem);
+          addAttribute(parent, new ucar.nc2.Attribute(name, values));
+        } catch (RuntimeException e) {
+          errlog.format("NcML existing Attribute Exception: %s att=%s in=%s%n", e.getMessage(), name, parent);
+          return;
+        }
+      } else { // use the old values
+        addAttribute(parent, new ucar.nc2.Attribute(name, att.getValues()));
+      }
+
+      // remove the old one ??
+      if (newName && !explicit) {
+        removeAttribute(parent, att);
+        if (debugConstruct) System.out.println(" remove old att = " + nameInFile);
+      }
+
+    }
+  }
+
+  /**
+   * Parse the values element
+   *
+   * @param s JDOM element to parse
+   * @return Array with parsed values
+   * @throws IllegalArgumentException if string values not parsable to specified data type
+   */
+  public static ucar.ma2.Array readAttributeValues(Element s) throws IllegalArgumentException {
+    String valString = s.getAttributeValue("value");
+    if (valString != null)
+      valString = StringUtil2.unquoteXmlAttribute(valString);
+
+    // can also be element text
+    if (valString == null) {
+      valString = s.getTextNormalize();
+    }
+
+    // no value specified  hmm technically this is not ilegal !!
+    if (valString == null)
+      throw new IllegalArgumentException("No value specified");
+
+    String type = s.getAttributeValue("type");
+    DataType dtype = (type == null) ? DataType.STRING : DataType.getType(type);
+    if (dtype == DataType.CHAR) dtype = DataType.STRING;
+
+    String sep = s.getAttributeValue("separator");
+    if ((sep == null) && (dtype == DataType.STRING)) {
+      List<String> list = new ArrayList<String>();
+      list.add(valString);
+      return Array.makeArray(dtype, list);
+    }
+
+    if (sep == null) sep = " "; // default whitespace separated
+
+    List<String> stringValues = new ArrayList<String>();
+    StringTokenizer tokn = new StringTokenizer(valString, sep);
+    while (tokn.hasMoreTokens())
+      stringValues.add(tokn.nextToken());
+
+    return Array.makeArray(dtype, stringValues);
+  }
+
+  private ucar.nc2.Attribute findAttribute(Object parent, String name) {
+    if (parent == null)
+      return null;
+    if (parent instanceof Group)
+      return ((Group) parent).findAttribute(name);
+    else if (parent instanceof Variable)
+      return ((Variable) parent).findAttribute(name);
+    return null;
+  }
+
+  private void addAttribute(Object parent, ucar.nc2.Attribute att) {
+    if (parent instanceof Group)
+      ((Group) parent).addAttribute(att);
+    else if (parent instanceof Variable)
+      ((Variable) parent).addAttribute(att);
+  }
+
+  private void removeAttribute(Object parent, Attribute att) {
+    if (parent instanceof Group)
+      ((Group) parent).remove(att);
+    else if (parent instanceof Variable)
+      ((Variable) parent).remove(att);
+  }
+
+  /**
+   * Read an NcML dimension element.
+   *
+   * @param g       put dimension into this group
+   * @param refg    parent Group in referenced dataset
+   * @param dimElem ncml dimension element
+   */
+  private void readDim(Group g, Group refg, Element dimElem) {
+    String name = dimElem.getAttributeValue("name");
+    if (name == null) {
+      errlog.format("NcML Dimension name is required (%s)%n", dimElem);
+      return;
+    }
+
+    String nameInFile = dimElem.getAttributeValue("orgName");
+    if (nameInFile == null) nameInFile = name;
+
+    // see if it already exists
+    Dimension dim = (refg == null) ? null : refg.findDimension(nameInFile);
+    if (dim == null) { // nope - create it
+      String lengthS = dimElem.getAttributeValue("length");
+      if (lengthS == null) {
+        errlog.format("NcML Dimension length is required (%s)%n", dimElem);
+        return;
+      }
+
+      String isUnlimitedS = dimElem.getAttributeValue("isUnlimited");
+      String isSharedS = dimElem.getAttributeValue("isShared");
+      String isUnknownS = dimElem.getAttributeValue("isVariableLength");
+
+      boolean isUnlimited = (isUnlimitedS != null) && isUnlimitedS.equalsIgnoreCase("true");
+      boolean isUnknown = (isUnknownS != null) && isUnknownS.equalsIgnoreCase("true");
+      boolean isShared = true;
+      if ((isSharedS != null) && isSharedS.equalsIgnoreCase("false"))
+        isShared = false;
+
+      int len = Integer.parseInt(lengthS);
+      if (isUnknown)
+        len = Dimension.VLEN.getLength();
+
+      if (debugConstruct) System.out.println(" add new dim = " + name);
+      g.addDimension(new Dimension(name, len, isShared, isUnlimited, isUnknown));
+
+    } else { // yes - modify it
+      dim.setName(name);
+
+      String lengthS = dimElem.getAttributeValue("length");
+      String isUnlimitedS = dimElem.getAttributeValue("isUnlimited");
+      String isSharedS = dimElem.getAttributeValue("isShared");
+      String isUnknownS = dimElem.getAttributeValue("isVariableLength");
+
+      if (isUnlimitedS != null)
+        dim.setUnlimited(isUnlimitedS.equalsIgnoreCase("true"));
+
+      if (isSharedS != null)
+        dim.setShared(!isSharedS.equalsIgnoreCase("false"));
+
+      if (isUnknownS != null)
+        dim.setVariableLength(isUnknownS.equalsIgnoreCase("true"));
+
+      if ((lengthS != null) && !dim.isVariableLength()) {
+        int len = Integer.parseInt(lengthS);
+        dim.setLength(len);
+      }
+
+      if (debugConstruct) System.out.println(" modify existing dim = " + name);
+
+      if (g != refg) // explicit, copy to new
+        g.addDimension(dim);
+    }
+  }
+
+  /**
+   * Read the NcML group element, and nested elements.
+   *
+   * @param newds     new dataset
+   * @param refds     referenced dataset
+   * @param parent    Group
+   * @param refParent parent Group in referenced dataset
+   * @param groupElem ncml group element
+   */
+  private void readGroup(NetcdfDataset newds, NetcdfFile refds, Group parent, Group refParent, Element groupElem) throws IOException {
+
+    Group g, refg = null;
+    if (parent == null) { // this is the <netcdf> element
+      g = newds.getRootGroup();
+      refg = refds.getRootGroup();
+      if (debugConstruct) System.out.println(" root group ");
+
+    } else {
+
+      String name = groupElem.getAttributeValue("name");
+      if (name == null) {
+        errlog.format("NcML Group name is required (%s)%n", groupElem);
+        return;
+      }
+
+      String nameInFile = groupElem.getAttributeValue("orgName");
+      if (nameInFile == null) nameInFile = name;
+
+      // see if it exists in referenced dataset
+      if (refParent != null)
+        refg = refParent.findGroup(nameInFile);
+      if (refg == null) { // new
+        g = new Group(newds, parent, name);
+        parent.addGroup(g);
+        if (debugConstruct) System.out.println(" add new group = " + name);
+
+      } else {
+
+        if (parent != refParent) { // explicit
+          g = new Group(newds, parent, name);
+          parent.addGroup(g);
+          if (debugConstruct) System.out.println(" transfer existing group = " + name);
+
+        } else { // modify
+          g = refg;
+          if (!nameInFile.equals(name))
+            g.setName(name);
+
+          if (debugConstruct) System.out.println(" modify existing group = " + name);
+        }
+      }
+    }
+
+    // look for attributes
+    java.util.List<Element> attList = groupElem.getChildren("attribute", ncNS);
+    for (Element attElem : attList) {
+      readAtt(g, refg, attElem);
+    }
+
+    // look for dimensions
+    java.util.List<Element> dimList = groupElem.getChildren("dimension", ncNS);
+    for (Element dimElem : dimList) {
+      readDim(g, refg, dimElem);
+    }
+
+    // look for variables
+    java.util.List<Element> varList = groupElem.getChildren("variable", ncNS);
+    for (Element varElem : varList) {
+      readVariable(newds, g, refg, varElem);
+    }
+
+    // process remove command
+    java.util.List<Element> removeList = groupElem.getChildren("remove", ncNS);
+    for (Element e : removeList) {
+      cmdRemove(g, e.getAttributeValue("type"), e.getAttributeValue("name"));
+    }
+
+    // look for nested groups
+    java.util.List<Element> groupList = groupElem.getChildren("group", ncNS);
+    for (Element gElem : groupList) {
+      readGroup(newds, refds, g, refg, gElem);
+      if (debugConstruct) System.out.println(" add group = " + g.getFullName());
+    }
+  }
+
+  /* private boolean debugView = false, debugConvert = false;
+  protected VariableDS readVariable2( NetcdfDataset ds, Element varElem) {
+    VariableDS v = readVariable( ds, varElem);
+
+    // look for logical views
+    java.util.List viewList = varElem.getChildren("logicalView", ncNS);
+    for (int j=0; j< viewList.size(); j++) {
+      Element viewElem = (Element) viewList.get(j);
+      String value = viewElem.getAttributeValue("section");
+      if (value != null) {
+        v.setLogicalView("section", value);
+        if (debugView) System.out.println("set view = "+value);
+      }
+    }
+
+    // look for unit conversion
+    Element unitElem = varElem.getChild(CDM.UNITS, ncNS);
+    if (unitElem != null) {
+      String value = unitElem.getAttributeValue("convertTo");
+      if (value != null) {
+        v.setConvertUnit(value);
+        if (debugConvert) System.out.println("setConvertUnit on "+v.getName()+" to <" + value+">");
+      }
+    }
+
+    return v;
+     } */
+
+  /**
+   * Read the NcML variable element, and nested elements.
+   *
+   * @param ds      target dataset
+   * @param g       parent Group
+   * @param refg    referenced dataset parent Group - may be same (modify) or different (explicit)
+   * @param varElem ncml variable element
+   * @throws java.io.IOException on read error
+   */
+  private void readVariable(NetcdfDataset ds, Group g, Group refg, Element varElem) throws IOException {
+    String name = varElem.getAttributeValue("name");
+    if (name == null) {
+      errlog.format("NcML Variable name is required (%s)%n", varElem);
+      return;
+    }
+
+    String nameInFile = varElem.getAttributeValue("orgName");
+    if (nameInFile == null) nameInFile = name;
+
+    // see if it already exists
+    Variable refv = (refg == null) ? null : refg.findVariable(nameInFile);
+    if (refv == null) { // new
+      if (debugConstruct) System.out.println(" add new var = " + name);
+      g.addVariable(readVariableNew(ds, g, null, varElem));
+      return;
+    }
+
+    // exists already
+    DataType dtype;
+    String typeS = varElem.getAttributeValue("type");
+    if (typeS != null)
+      dtype = DataType.getType(typeS);
+    else
+      dtype = refv.getDataType();
+
+    String shape = varElem.getAttributeValue("shape");
+
+    Variable v;
+    if (refg == g) { // modify
+      v = refv;
+      v.setName(name);
+      /* if (dtype != v.getDataType() && v.hasCachedData()) {
+        Array data = v.read();
+        Array newData = Array.factory(dtype, v.getShape());
+        MAMath.copy(newData, data);
+        v.setCachedData(newData, false);
+      } */
+      v.setDataType(dtype);
+      if (shape != null)
+        v.setDimensions(shape); // LOOK check conformable
+      if (debugConstruct) System.out.println(" modify existing var = " + nameInFile);
+
+    } else { //explicit - create new
+      if (refv instanceof Structure) {
+        v = new StructureDS(ds, g, null, name, (Structure) refv);
+        v.setDimensions(shape);
+      } else if (refv instanceof Sequence) {
+          v = new StructureDS(ds, g, null, name, (Structure) refv);
+          v.setDimensions(shape);
+       } else {
+        v = new VariableDS(g, null, name, refv);
+        v.setDataType(dtype);
+        v.setDimensions(shape);
+      }
+      if (debugConstruct) System.out.println(" modify explicit var = " + nameInFile);
+      g.addVariable(v);
+    }
+
+    java.util.List<Element> attList = varElem.getChildren("attribute", ncNS);
+    for (Element attElem : attList) {
+      readAtt(v, refv, attElem);
+    }
+
+    // process remove command
+    java.util.List<Element> removeList = varElem.getChildren("remove", ncNS);
+    for (Element remElem : removeList) {
+      cmdRemove(v, remElem.getAttributeValue("type"), remElem.getAttributeValue("name"));
+    }
+
+    if (v.getDataType() == DataType.STRUCTURE) {
+      // deal with nested variables
+      StructureDS s = (StructureDS) v;
+      StructureDS refS = (StructureDS) refv;
+      java.util.List<Element> varList = varElem.getChildren("variable", ncNS);
+      for (Element vElem : varList) {
+        readVariableNested(ds, s, refS, vElem);
+      }
+
+    } else {
+
+      // deal with values
+      Element valueElem = varElem.getChild("values", ncNS);
+      if (valueElem != null) {
+        readValues(ds, v, varElem, valueElem);
+
+      } else {
+        // see if  we need to munge existing data. use case : aggregation
+        if (v.hasCachedData()) {
+          Array data;
+          try {
+            data = v.read();
+          } catch (IOException e) {
+            throw new IllegalStateException(e.getMessage());
+          }
+          if (data.getClass() != v.getDataType().getPrimitiveClassType()) {
+            Array newData = Array.factory(v.getDataType(), v.getShape());
+            MAMath.copy(newData, data);
+            v.setCachedData(newData, false);
+          }
+        }
+      }
+    }
+
+    // look for logical views
+    Element viewElem = varElem.getChild("logicalSection", ncNS);
+    if (null != viewElem) {
+      String sectionSpec = viewElem.getAttributeValue("section");
+      if (sectionSpec != null) {
+        try {
+          Section s = new Section(sectionSpec); // parse spec
+          Section viewSection = Section.fill(s, v.getShape());
+          // check that its a subset
+          if (!v.getShapeAsSection().contains(viewSection)) {
+            errlog.format("Invalid logicalSection on variable=%s section =(%s) original=(%s) %n", v.getFullName(), sectionSpec, v.getShapeAsSection());
+            return;
+          }
+          Variable view = v.section(viewSection);
+          g.removeVariable(v.getShortName());
+          g.addVariable(view);
+
+        } catch (InvalidRangeException e) {
+          errlog.format("Invalid logicalSection on variable=%s section=(%s) error=%s %n", v.getFullName(), sectionSpec, e.getMessage());
+          return;
+        }
+      }
+    }
+
+    viewElem = varElem.getChild("logicalSlice", ncNS);
+    if (null != viewElem) {
+      String dimName = viewElem.getAttributeValue("dimName");
+      if (null == dimName) {
+        errlog.format("NcML logicalSlice: dimName is required, variable=%s %n", v.getFullName());
+        return;
+      }
+      int dim = v.findDimensionIndex(dimName);
+      if (dim < 0) {
+        errlog.format("NcML logicalSlice: cant find dimension %s in variable=%s %n", dimName, v.getFullName());
+        return;
+      }
+
+      String indexS = viewElem.getAttributeValue("index");
+      int index;
+      if (null == indexS) {
+        errlog.format("NcML logicalSlice: index is required, variable=%s %n", v.getFullName());
+        return;
+      }
+      try {
+        index = Integer.parseInt(indexS);
+      } catch (NumberFormatException e) {
+        errlog.format("NcML logicalSlice: index=%s must be integer, variable=%s %n", indexS, v.getFullName());
+        return;
+      }
+
+      try {
+        Variable view = v.slice(dim, index);
+        g.removeVariable(v.getShortName());
+        g.addVariable(view);
+
+      } catch (InvalidRangeException e) {
+        errlog.format("Invalid logicalSlice (%d,%d) on variable=%s error=%s %n", dim, index, v.getFullName(), e.getMessage());
+      }
+    }
+
+  }
+
+  /**
+   * Read a NcML variable element, and nested elements, when it creates a new Variable.
+   *
+   * @param ds      target dataset
+   * @param g       parent Group
+   * @param parentS parent Structure
+   * @param varElem ncml variable element
+   * @return return new Variable
+   */
+  private Variable readVariableNew(NetcdfDataset ds, Group g, Structure parentS, Element varElem) {
+    String name = varElem.getAttributeValue("name");
+    if (name == null) {
+      errlog.format("NcML Variable name is required (%s)%n", varElem);
+      return null;
+    }
+
+    String type = varElem.getAttributeValue("type");
+    if (type == null)
+      throw new IllegalArgumentException("New variable (" + name + ") must have datatype attribute");
+    DataType dtype = DataType.getType(type);
+
+    String shape = varElem.getAttributeValue("shape");
+    if (shape == null)
+      shape = ""; // deprecated, prefer explicit ""
+
+    Variable v;
+
+    if (dtype == DataType.STRUCTURE) {
+      StructureDS s = new StructureDS(ds, g, parentS, name, shape, null, null);
+      v = s;
+      // look for nested variables
+      java.util.List<Element> varList = varElem.getChildren("variable", ncNS);
+      for (Element vElem : varList) {
+        readVariableNested(ds, s, s, vElem);
+      }
+
+    } else if (dtype == DataType.SEQUENCE) {
+        Sequence org = new Sequence(ds, g, parentS, name);
+        SequenceDS s = new SequenceDS(g, org); // barf
+        v = s;
+        // look for nested variables
+        java.util.List<Element> varList = varElem.getChildren("variable", ncNS);
+        for (Element vElem : varList) {
+          readVariableNested(ds, s, s, vElem);
+        }
+
+    } else {
+      v = new VariableDS(ds, g, parentS, name, dtype, shape, null, null);
+
+      // deal with values
+      Element valueElem = varElem.getChild("values", ncNS);
+      if (valueElem != null)
+        readValues(ds, v, varElem, valueElem);
+      // otherwise has fill values.
+    }
+
+    // look for attributes
+    java.util.List<Element> attList = varElem.getChildren("attribute", ncNS);
+    for (Element attElem : attList)
+      readAtt(v, null, attElem);
+
+    /* now that we have attributes finalized, redo the enhance
+    if (enhance && (v instanceof VariableDS))
+      ((VariableDS) v).enhance(); */
+
+    return v;
+  }
+
+  /**
+   * Read the NcML variable element, and nested elements.
+   *
+   * @param ds        target dataset
+   * @param parentS   parent Structure
+   * @param refStruct reference dataset structure
+   * @param varElem   ncml variable element
+   */
+  private void readVariableNested(NetcdfDataset ds, Structure parentS, Structure refStruct, Element varElem) {
+    String name = varElem.getAttributeValue("name");
+    if (name == null) {
+      errlog.format("NcML Variable name is required (%s)%n", varElem);
+      return;
+    }
+
+    String nameInFile = varElem.getAttributeValue("orgName");
+    if (nameInFile == null) nameInFile = name;
+
+    // see if it already exists
+    Variable refv = refStruct.findVariable(nameInFile);
+    if (refv == null) { // new
+      if (debugConstruct) System.out.println(" add new var = " + name);
+      Variable nested = readVariableNew(ds, parentS.getParentGroup(), parentS, varElem);
+      parentS.addMemberVariable(nested);
+      return;
+    }
+
+    Variable v;
+    if (parentS == refStruct) { // modify
+      v = refv;
+      v.setName(name);
+
+    } else { //explicit
+      if (refv instanceof Structure) {
+        v = new StructureDS(parentS.getParentGroup(), (Structure) refv); // true
+        v.setName(name);
+        v.setParentStructure(parentS);
+      } else {
+        v = new VariableDS(parentS.getParentGroup(), refv, false);
+        v.setName(name);
+        v.setParentStructure(parentS);
+      }
+
+      /* if (refv instanceof Structure) {
+        v = new StructureDS(ds, parentS.getParentGroup(), parentS, name, refv.getDimensionsString(), null, null);
+      } else {
+        v = new VariableDS(ds, parentS.getParentGroup(), parentS, name, refv.getDataType(), refv.getDimensionsString(), null, null);
+      }
+      v.setIOVar(refv);  */
+      parentS.addMemberVariable(v);
+    }
+
+    if (debugConstruct) System.out.println(" modify existing var = " + nameInFile);
+
+    String typeS = varElem.getAttributeValue("type");
+    if (typeS != null) {
+      DataType dtype = DataType.getType(typeS);
+      v.setDataType(dtype);
+    }
+
+    String shape = varElem.getAttributeValue("shape");
+    if (shape != null) {
+      v.setDimensions(shape);
+    }
+
+    java.util.List<Element> attList = varElem.getChildren("attribute", ncNS);
+    for (Element attElem : attList) {
+      readAtt(v, refv, attElem);
+    }
+
+    // process remove command
+    java.util.List<Element> removeList = varElem.getChildren("remove", ncNS);
+    for (Element remElem : removeList) {
+      cmdRemove(v, remElem.getAttributeValue("type"), remElem.getAttributeValue("name"));
+    }
+
+    if ((v.getDataType() == DataType.STRUCTURE) || (v.getDataType() == DataType.SEQUENCE)) {
+      // deal with nested variables
+      StructureDS s = (StructureDS) v;
+      StructureDS refS = (StructureDS) refv;
+      java.util.List<Element> varList = varElem.getChildren("variable", ncNS);
+      for (Element vElem : varList) {
+        readVariableNested(ds, s, refS, vElem);
+      }
+
+    } else {
+
+      // deal with values
+      Element valueElem = varElem.getChild("values", ncNS);
+      if (valueElem != null)
+        readValues(ds, v, varElem, valueElem);
+    }
+
+    /* now that we have attributes finalized, redo the enhance
+    if (enhance && (v instanceof VariableDS))
+      ((VariableDS) v).enhance(); */
+  }
+
+  private void readValues(NetcdfDataset ds, Variable v, Element varElem, Element valuesElem) {
+
+    // check if values are specified by attribute
+    String fromAttribute = valuesElem.getAttributeValue("fromAttribute");
+    if (fromAttribute != null) {
+      Attribute att;
+      int pos = fromAttribute.indexOf('@'); // varName@attName
+      if (pos > 0) {
+        String varName = fromAttribute.substring(0, pos);
+        String attName = fromAttribute.substring(pos + 1);
+        Variable vFrom = ds.getRootGroup().findVariable(varName); // LOOK groups
+        if (vFrom == null) {
+          errlog.format("Cant find variable %s %n", fromAttribute);
+          return;
+        }
+        att = vFrom.findAttribute(attName);
+
+      } else {  // attName or @attName
+        String attName = (pos == 0) ? fromAttribute.substring(1) : fromAttribute;
+        att = ds.getRootGroup().findAttribute(attName);
+      }
+      if (att == null) {
+        errlog.format("Cant find attribute %s %n", fromAttribute);
+        return;
+      }
+      Array data = att.getValues();
+      v.setCachedData(data, true);
+      return;
+    }
+
+    // check if values are specified by start / increment
+    String startS = valuesElem.getAttributeValue("start");
+    String incrS = valuesElem.getAttributeValue("increment");
+    String nptsS = valuesElem.getAttributeValue("npts");
+    int npts = (nptsS == null) ? (int) v.getSize() : Integer.parseInt(nptsS);
+
+    // either start, increment are specified
+    if ((startS != null) && (incrS != null)) {
+      double start = Double.parseDouble(startS);
+      double incr = Double.parseDouble(incrS);
+      v.setValues(npts, start, incr);
+      return;
+    }
+
+    // otherwise values are listed in text
+    String values = varElem.getChildText("values", ncNS);
+    String sep = valuesElem.getAttributeValue("separator");
+
+    if (v.getDataType() == DataType.CHAR) {
+      int nhave = values.length();
+      int nwant = (int) v.getSize();
+      char[] data = new char[nwant];
+      int min = Math.min(nhave, nwant);
+      for (int i = 0; i < min; i++) {
+        data[i] = values.charAt(i);
+      }
+      Array dataArray = Array.factory(DataType.CHAR.getPrimitiveClassType(), v.getShape(), data);
+      v.setCachedData(dataArray, true);
+
+    } else if (sep != null) {
+      List<String> valList = new ArrayList<String>();
+      StringTokenizer tokn = new StringTokenizer(values, sep);
+      while (tokn.hasMoreTokens())
+        valList.add(tokn.nextToken());
+      v.setValues(valList);
+
+    } else { // default is to use whitespace
+      String[] tokens = StringUtil2.splitString(values);
+      List<String> valList = Arrays.asList(tokens);
+      v.setValues(valList);
+    }
+  }
+
+  /////////////////////////////////////////////////////////////////////////////////////////
+
+  private Aggregation readAgg(Element aggElem, String ncmlLocation, NetcdfDataset newds, CancelTask cancelTask) throws IOException {
+    String dimName = aggElem.getAttributeValue("dimName");
+    String type = aggElem.getAttributeValue("type");
+    String recheck = aggElem.getAttributeValue("recheckEvery");
+
+    Aggregation agg;
+    if (type.equalsIgnoreCase("joinExisting")) {
+      agg = new AggregationExisting(newds, dimName, recheck);
+
+    } else if (type.equalsIgnoreCase("joinNew")) {
+      agg = new AggregationNew(newds, dimName, recheck);
+
+    } else if (type.equalsIgnoreCase("tiled")) {
+      agg = new AggregationTiled(newds, dimName, recheck);
+
+    } else if (type.equalsIgnoreCase("union")) {
+      agg = new AggregationUnion(newds, dimName, recheck);
+
+    } else if (type.equalsIgnoreCase("forecastModelRunCollection") || type.equalsIgnoreCase("forecastModelRunSingleCollection")) {
+      AggregationFmrc aggc = new AggregationFmrc(newds, dimName, recheck);
+      agg = aggc;
+
+      // nested scanFmrc elements
+      java.util.List<Element> scan2List = aggElem.getChildren("scanFmrc", ncNS);
+      for (Element scanElem : scan2List) {
+        String dirLocation = scanElem.getAttributeValue("location");
+        String regexpPatternString = scanElem.getAttributeValue("regExp");
+        String suffix = scanElem.getAttributeValue("suffix");
+        String subdirs = scanElem.getAttributeValue("subdirs");
+        String olderS = scanElem.getAttributeValue("olderThan");
+
+        String runMatcher = scanElem.getAttributeValue("runDateMatcher");
+        String forecastMatcher = scanElem.getAttributeValue("forecastDateMatcher");
+        String offsetMatcher = scanElem.getAttributeValue("forecastOffsetMatcher");
+
+        // possible relative location
+        dirLocation = URLnaming.resolve(ncmlLocation, dirLocation);
+
+        aggc.addDirectoryScanFmrc(dirLocation, suffix, regexpPatternString, subdirs, olderS, runMatcher, forecastMatcher, offsetMatcher);
+
+        if ((cancelTask != null) && cancelTask.isCancel())
+          return null;
+        if (debugAggDetail) System.out.println(" debugAgg: nested dirLocation = " + dirLocation);
+      }
+
+    } else {
+      throw new IllegalArgumentException("Unknown aggregation type=" + type);
+    }
+
+    if (agg instanceof AggregationOuterDimension) {
+      AggregationOuterDimension aggo = (AggregationOuterDimension) agg;
+
+      String timeUnitsChange = aggElem.getAttributeValue("timeUnitsChange");
+      if (timeUnitsChange != null)
+        aggo.setTimeUnitsChange(timeUnitsChange.equalsIgnoreCase("true"));
+
+      // look for variables that need to be aggregated (aggNew)
+      java.util.List<Element> list = aggElem.getChildren("variableAgg", ncNS);
+      for (Element vaggElem : list) {
+        String varName = vaggElem.getAttributeValue("name");
+        aggo.addVariable(varName);
+      }
+
+      // look for attributes to promote to variables
+      list = aggElem.getChildren("promoteGlobalAttribute", ncNS);
+      for (Element gattElem : list) {
+        String varName = gattElem.getAttributeValue("name");
+        String orgName = gattElem.getAttributeValue("orgName");
+        aggo.addVariableFromGlobalAttribute(varName, orgName);
+      }
+
+      // look for attributes to promote to variables
+      list = aggElem.getChildren("promoteGlobalAttributeCompose", ncNS);
+      for (Element gattElem : list) {
+        String varName = gattElem.getAttributeValue("name");
+        String format = gattElem.getAttributeValue("format");
+        String orgName = gattElem.getAttributeValue("orgName");
+        aggo.addVariableFromGlobalAttributeCompose(varName, format, orgName);
+      }
+
+      // look for variable to cache
+      list = aggElem.getChildren("cacheVariable", ncNS);
+      for (Element gattElem : list) {
+        String varName = gattElem.getAttributeValue("name");
+        aggo.addCacheVariable(varName, null);
+      }
+    }
+
+    // nested netcdf elements
+    java.util.List<Element> ncList = aggElem.getChildren("netcdf", ncNS);
+    for (Element netcdfElemNested : ncList) {
+      String location = netcdfElemNested.getAttributeValue("location");
+      if (location == null)
+        location = netcdfElemNested.getAttributeValue("url");
+
+      String id = netcdfElemNested.getAttributeValue("id");
+      String ncoords = netcdfElemNested.getAttributeValue("ncoords");
+      String coordValueS = netcdfElemNested.getAttributeValue("coordValue");
+      String sectionSpec = netcdfElemNested.getAttributeValue("section");
+
+      // must always open through a NcML reader, in case the netcdf element modifies the dataset
+      NcmlElementReader reader = new NcmlElementReader(ncmlLocation, location, netcdfElemNested);
+      String cacheName = (location != null) ? location : ncmlLocation;
+      cacheName += "#" + Integer.toString(netcdfElemNested.hashCode()); // need a unique name, in case file has been modified by ncml
+
+      String realLocation = URLnaming.resolveFile(ncmlLocation, location);
+      agg.addExplicitDataset(cacheName, realLocation, id, ncoords, coordValueS, sectionSpec, reader);
+
+      if ((cancelTask != null) && cancelTask.isCancel())
+        return null;
+      if (debugAggDetail) System.out.println(" debugAgg: nested dataset = " + location);
+    }
+
+    // nested scan elements
+    java.util.List<Element> dirList = aggElem.getChildren("scan", ncNS);
+    for (Element scanElem : dirList) {
+      String dirLocation = scanElem.getAttributeValue("location");
+      String regexpPatternString = scanElem.getAttributeValue("regExp");
+      String suffix = scanElem.getAttributeValue("suffix");
+      String subdirs = scanElem.getAttributeValue("subdirs");
+      String olderS = scanElem.getAttributeValue("olderThan");
+
+      String dateFormatMark = scanElem.getAttributeValue("dateFormatMark");
+      Set<NetcdfDataset.Enhance> enhanceMode = NetcdfDataset.parseEnhanceMode(scanElem.getAttributeValue("enhance"));
+
+      // possible relative location
+      dirLocation = URLnaming.resolve(ncmlLocation, dirLocation);
+
+      // can embed a full-blown crawlableDatasetImpl element
+      Element cdElement = scanElem.getChild("crawlableDatasetImpl", ncNS);  // ok if null
+      agg.addDatasetScan(cdElement, dirLocation, suffix, regexpPatternString, dateFormatMark, enhanceMode, subdirs, olderS);
+
+      if ((cancelTask != null) && cancelTask.isCancel())
+        return null;
+      if (debugAggDetail) System.out.println(" debugAgg: nested dirLocation = " + dirLocation);
+    }
+
+    // experimental
+    Element collElem = aggElem.getChild("collection", ncNS);
+    if (collElem != null)
+      agg.addCollection(collElem.getAttributeValue("spec"), collElem.getAttributeValue("olderThan"));
+
+    /* <!-- experimental - modify each dataset in aggregation  -->
+        <xsd:choice minOccurs="0" maxOccurs="unbounded">
+          <xsd:element ref="group"/>
+          <xsd:element ref="dimension"/>
+          <xsd:element ref="variable"/>
+          <xsd:element ref="attribute"/>
+          <xsd:element ref="remove"/>
+        </xsd:choice> */
+    boolean needMerge = aggElem.getChildren("attribute", ncNS).size() > 0;
+    if (!needMerge) needMerge = aggElem.getChildren("variable", ncNS).size() > 0;
+    if (!needMerge) needMerge = aggElem.getChildren("dimension", ncNS).size() > 0;
+    if (!needMerge) needMerge = aggElem.getChildren("group", ncNS).size() > 0;
+    if (!needMerge) needMerge = aggElem.getChildren("remove", ncNS).size() > 0;
+    if (needMerge)
+      agg.setModifications(aggElem);
+
+    return agg;
+  }
+
+  private class NcmlElementReader implements ucar.nc2.util.cache.FileFactory {
+    private Element netcdfElem;
+    private String ncmlLocation, location;
+
+    NcmlElementReader(String ncmlLocation, String location, Element netcdfElem) {
+      this.ncmlLocation = ncmlLocation;
+      this.location = location;
+      this.netcdfElem = netcdfElem;
+    }
+
+    public NetcdfFile open(String cacheName, int buffer_size, CancelTask cancelTask, Object spiObject) throws IOException {
+      if (debugAggDetail) System.out.println(" NcmlElementReader open nested dataset " + cacheName);
+      NetcdfFile result = readNcML(ncmlLocation, location, netcdfElem, cancelTask);
+      result.setLocation(ncmlLocation + "#" + location);
+      return result;
+    }
+  }
+
+  /////////////////////////////////////////////
+  // command procesing
+
+  private void cmdRemove(Group g, String type, String name) {
+    boolean err = false;
+    if (type.equals("dimension")) {
+      Dimension dim = g.findDimension(name);
+      if (dim != null) {
+        g.remove(dim);
+        if (debugCmd) System.out.println("CMD remove " + type + " " + name);
+      } else
+        err = true;
+
+    } else if (type.equals("variable")) {
+      Variable v = g.findVariable(name);
+      if (v != null) {
+        g.remove(v);
+        if (debugCmd) System.out.println("CMD remove " + type + " " + name);
+      } else
+        err = true;
+
+    } else if (type.equals("attribute")) {
+      ucar.nc2.Attribute a = g.findAttribute(name);
+      if (a != null) {
+        g.remove(a);
+        if (debugCmd) System.out.println("CMD remove " + type + " " + name);
+      } else
+        err = true;
+    }
+
+    if (err) {
+      Formatter f = new Formatter();
+      f.format("CMD remove %s CANT find %s location %s%n", type, name, location);
+      log.info(f.toString());
+    }
+  }
+
+  private void cmdRemove(Variable v, String type, String name) {
+    boolean err = false;
+
+    if (type.equals("attribute")) {
+      ucar.nc2.Attribute a = v.findAttribute(name);
+      if (a != null) {
+        v.remove(a);
+        if (debugCmd) System.out.println("CMD remove " + type + " " + name);
+      } else
+        err = true;
+
+    } else if (type.equals("variable") && v instanceof Structure) {
+      Structure s = (Structure) v;
+      Variable nested = s.findVariable(name);
+      if (nested != null) {
+        s.removeMemberVariable(nested);
+        if (debugCmd) System.out.println("CMD remove " + type + " " + name);
+      } else
+        err = true;
+
+    }
+
+    if (err) {
+      Formatter f = new Formatter();
+      f.format("CMD remove %s CANT find %s location %s%n", type, name, location);
+      log.info(f.toString());
+    }
+  }
+
+  ///////////////////////////////////////////////////////////////////////////////////
+
+  /**
+   * Read an NcML file and write an equivalent NetcdfFile to a physical file, using Netcdf-3 file format.
+   *
+   * @param ncmlLocation read this NcML file
+   * @param fileOutName  write to this local file
+   * @throws IOException on write error
+   * @see ucar.nc2.FileWriter2
+   */
+  public static void writeNcMLToFile(String ncmlLocation, String fileOutName) throws IOException {
+    NetcdfFile ncd = NetcdfDataset.acquireFile(ncmlLocation, null);
+
+    FileWriter2 writer = new FileWriter2(ncd, fileOutName, NetcdfFileWriter.Version.netcdf3, null);
+    NetcdfFile result = writer.write();
+    result.close();
+    ncd.close();
+  }
+
+  /**
+   * Read an NcML and write an equivalent NetcdfFile to a physical file, using Netcdf-3 file format.
+   * The NcML may have a referenced dataset in the location URL, in which case the underlying data
+   * (modified by the NcML) is written to the new file. If the NcML does not have a referenced dataset,
+   * then the new file is filled with fill values, like ncgen.
+   *
+   * @param ncml        read NcML from this input stream
+   * @param fileOutName write to this local file
+   * @throws IOException on error
+   * @see ucar.nc2.FileWriter2
+   */
+  public static void writeNcMLToFile(InputStream ncml, String fileOutName) throws IOException {
+    writeNcMLToFile(ncml, fileOutName, NetcdfFileWriter.Version.netcdf3, null);
+  }
+
+  /**
+   * Read an NcML and write an equivilent NetcdfFile to a physical file, using Netcdf-3 file format.
+   * The NcML may have a referenced dataset in the location URL, in which case the underlying data
+   * (modified by the NcML) is written to the new file. If the NcML does not have a referenced dataset,
+   * then the new file is filled with fill values, like ncgen.
+   *
+   * @param ncml        read NcML from this input stream
+   * @param fileOutName write to this local file
+   * @param version     kind of netcdf file
+   * @param chunker     optional chunking (netcdf4 only)
+   * @throws IOException
+   */
+  public static void writeNcMLToFile(InputStream ncml, String fileOutName, NetcdfFileWriter.Version version, Nc4Chunking chunker) throws IOException {
+    NetcdfDataset ncd = NcMLReader.readNcML(ncml, null);
+    FileWriter2 writer = new FileWriter2(ncd, fileOutName, version, chunker);
+    NetcdfFile result = writer.write();
+    result.close();
+    ncd.close();
+  }
+
+  public static void main(String arg[]) {
+    String ncmlFile = "C:/data/AStest/oots/test.ncml";
+    String ncmlFileOut = "C:/TEMP/testNcmlOut.nc";
+    try {
+      //NetcdfDataset ncd = NcMLReader.readNcML (ncmlFile, null);
+      //ncd.writeNcMLG(System.out, true, null);
+      //System.out.println("NcML = "+ncmlFile);
+      InputStream in = new FileInputStream(ncmlFile);
+      writeNcMLToFile(in, ncmlFileOut);
+
+    } catch (Exception ioe) {
+      System.out.println("error = " + ncmlFile);
+      ioe.printStackTrace();
+    }
+  }
+
+}