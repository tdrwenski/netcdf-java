/*
 * Copyright 1998-2009 University Corporation for Atmospheric Research/Unidata
 *
 * Portions of this software were developed by the Unidata Program at the
 * University Corporation for Atmospheric Research.
 *
 * Access and use of this software shall impose the following obligations
 * and understandings on the user. The user is granted the right, without
 * any fee or cost, to use, copy, modify, alter, enhance and distribute
 * this software, and any derivative works thereof, and its supporting
 * documentation for any purpose whatsoever, provided that this entire
 * notice appears in all copies of the software, derivative works and
 * supporting documentation.  Further, UCAR requests that the user credit
 * UCAR/Unidata in any publications that result from the use of this
 * software or in any product that includes this software. The names UCAR
 * and/or Unidata, however, may not be used in any advertising or publicity
 * to endorse or promote any products or commercial entity unless specific
 * written permission is obtained from UCAR/Unidata. The user also
 * understands that UCAR/Unidata is not obligated to provide the user with
 * any support, consulting, training or assistance of any kind with regard
 * to the use, operation and performance of this software nor to provide
 * the user with any updates, revisions, new versions or "bug fixes."
 *
 * THIS SOFTWARE IS PROVIDED BY UCAR/UNIDATA "AS IS" AND ANY EXPRESS OR
 * IMPLIED WARRANTIES, INCLUDING, BUT NOT LIMITED TO, THE IMPLIED
 * WARRANTIES OF MERCHANTABILITY AND FITNESS FOR A PARTICULAR PURPOSE ARE
 * DISCLAIMED. IN NO EVENT SHALL UCAR/UNIDATA BE LIABLE FOR ANY SPECIAL,
 * INDIRECT OR CONSEQUENTIAL DAMAGES OR ANY DAMAGES WHATSOEVER RESULTING
 * FROM LOSS OF USE, DATA OR PROFITS, WHETHER IN AN ACTION OF CONTRACT,
 * NEGLIGENCE OR OTHER TORTIOUS ACTION, ARISING OUT OF OR IN CONNECTION
 * WITH THE ACCESS, USE OR PERFORMANCE OF THIS SOFTWARE.
 */

package ucar.nc2.util.net;

import java.io.*;
import java.util.*;

import net.jcip.annotations.NotThreadSafe;
import org.apache.commons.httpclient.*;
import org.apache.commons.httpclient.methods.*;
import org.apache.commons.httpclient.methods.multipart.MultipartRequestEntity;
import org.apache.commons.httpclient.methods.multipart.Part;
import org.apache.commons.httpclient.params.HttpConnectionManagerParams;
import org.apache.commons.httpclient.params.HttpMethodParams;
import org.apache.commons.httpclient.auth.*;

import ucar.unidata.util.Urlencoded;

///////////////////////////////////////////////////////////////////////////////////////////////

@NotThreadSafe
public class HTTPMethod
{
// Define static factory methods

static public HTTPMethod Get(HTTPSession session) throws HTTPException
    {return new HTTPMethod(HTTPSession.Methods.Get,session,null);}

static public HTTPMethod Head(HTTPSession session) throws HTTPException
    {return new HTTPMethod(HTTPSession.Methods.Head,session,null);}

static public HTTPMethod Put(HTTPSession session) throws HTTPException
    {return new HTTPMethod(HTTPSession.Methods.Put,session,null);}

static public HTTPMethod Post(HTTPSession session) throws HTTPException
    {return new HTTPMethod(HTTPSession.Methods.Post,session,null);}

static public HTTPMethod Options(HTTPSession session) throws HTTPException
    {return new HTTPMethod(HTTPSession.Methods.Options,session,null);}

static public HTTPMethod Get(HTTPSession session, String urlencoded) throws HTTPException
    {return new HTTPMethod(HTTPSession.Methods.Get,session,urlencoded);}
static public HTTPMethod Head(HTTPSession session,String urlencoded) throws HTTPException
    {return new HTTPMethod(HTTPSession.Methods.Head,session,urlencoded);}
static public HTTPMethod Put(HTTPSession session, String urlencoded) throws HTTPException
    {return new HTTPMethod(HTTPSession.Methods.Put,session,urlencoded);}
static public HTTPMethod Post(HTTPSession session, String urlencoded) throws HTTPException
    {return new HTTPMethod(HTTPSession.Methods.Post,session,urlencoded);}
static public HTTPMethod Options(HTTPSession session, String urlencoded) throws HTTPException
    {return new HTTPMethod(HTTPSession.Methods.Options,session,urlencoded);}


<<<<<<< HEAD
static private org.slf4j.Logger LOG = null;
=======
static private org.slf4j.Logger LOG = org.slf4j.LoggerFactory.getLogger(HTTPMethod.class);
>>>>>>> 5091021c

//////////////////////////////////////////////////
// Define a Retry Handler that supports more retries and is verbose.

    static final int MAXRETRIES = 10;

    static public class RetryHandler extends  org.apache.commons.httpclient.DefaultHttpMethodRetryHandler
    {
	    static final boolean verbose = false;

        public RetryHandler() {super(MAXRETRIES,false);}
        public boolean retryMethod(final org.apache.commons.httpclient.HttpMethod method,
                                   final IOException exception,
                                   int executionCount)
        {
	    if(verbose) {
            if(LOG == null)  LOG = org.slf4j.LoggerFactory.getLogger(HTTPMethod.class);
		    LOG.info(String.format("Retry: count=%d exception=%s\n",executionCount, exception.toString()));
        }
	    return super.retryMethod(method,exception,executionCount);
        }
    }



//////////////////////////////////////////////////
// Static fields

static HashMap<String, Object> globalparams = new HashMap<String, Object>();

// Static methods

static public synchronized void setGlobalParameter(String name, Object value)
{
    globalparams.put(name, value);
}

//////////////////////////////////////////////////
// Instance fields

HTTPSession session = null;
HttpMethodBase method = null; // Current method
String urlencoded = null;
List<Header> headers = new ArrayList<Header>();
HashMap<String, Object> params = new HashMap<String, Object>();
HttpState context = null;
boolean executed = false;
protected boolean closed = false;
InputStream strm = null;
RequestEntity content = null;
HTTPSession.Methods methodclass = null;
Part[] multiparts = null;

/**
 * It is possible to specify a url when invoking, for example, HTTPMethod.Get.
 * This is because the url argument to the HTTPSession constructor actually serves two purposes.
 * First, if the method is created without specifying a url, then the session url is used to specify
 * the data to be retrieved by the method invocation.
 * Second, if the method is created and specifies a url, for example,
 *        HTTPMethod m = HTTPMethod.Get(session,url2);
 * this second url is used to specify the data to be retrieved by the method invocation.
 * This might (and does) occur if, for example, the url given to HTTPSession represented
 * some general url such as http://motherlode.ucar.edu/path/file.nc and the url given to
 * HTTPMethod.Get was for something more specific such as http://motherlode.ucar.edu/path/file.nc.dds.
 *
 * The important point is that this second, method, url must be "compatible" with the session url.
 * The term "compatible" basically means that the HTTPSession url, as a string, must be a prefix
 * of the url given to HTTPMethod.Get. This maintains the semantics of the Session but allows flexibility
 * in accessing data from the server.
 */

@Urlencoded
public HTTPMethod(HTTPSession.Methods m, HTTPSession session, String urlencoded)
        throws HTTPException
{
    if (session == null)
        throw new HTTPException("HTTPMethod: no session object specified");
    this.session = session;

    if(urlencoded == null)
        urlencoded = session.getURI();
    if(urlencoded == null)
        throw new HTTPException("HTTPMethod: no url specified");
    urlencoded = HTTPSession.removeprincipal(urlencoded);
    this.urlencoded = urlencoded;
    if(!sessionCompatible(urlencoded))
        throw new HTTPException("HTTPMethod: session incompatible urlencoded");
    this.session.addMethod(this);

    this.methodclass = m;
    switch (this.methodclass) {
    case Put:
        this.method = new PutMethod(urlencoded);
        break;
    case Post:
        this.method = new PostMethod(urlencoded);
        break;
    case Get:
        this.method = new GetMethod(urlencoded);
        break;
    case Head:
        this.method = new HeadMethod(urlencoded);
        break;
    case Options:
        this.method = new OptionsMethod(urlencoded);
        break;
    default:
        this.method = null;
    }
    // Force some actions
    if (method != null) {
        method.setFollowRedirects(true);
        method.setDoAuthentication(true);
    }
}

void setcontent()
{
    switch (this.methodclass) {
    case Put:
        if (this.content != null)
            ((PutMethod) method).setRequestEntity(this.content);
        break;
    case Post:
        if (multiparts != null && multiparts.length > 0) {
            MultipartRequestEntity mre = new MultipartRequestEntity(multiparts, method.getParams());
            ((PostMethod) method).setRequestEntity(mre);
        } else if (this.content != null)
            ((PostMethod) method).setRequestEntity(this.content);
        break;
    case Head:
    case Get:
    case Options:
    default:
        break;
    }
    this.content = null; // do not reuse
    this.multiparts = null;
}

public int execute() throws HTTPException
{
    if (executed)
        throw new HTTPException("Method instance already executed");
    if (urlencoded == null)
        throw new HTTPException("No url specified");

    try {
        if (headers.size() > 0) {
            for (Header h : headers) {
                method.addRequestHeader(h);
            }
        }
        if (globalparams != null) {
            HttpMethodParams hmp = method.getParams();
            for (String key : globalparams.keySet()) {
                hmp.setParameter(key, globalparams.get(key));
            }
        }
        if (params != null) {
            HttpMethodParams hmp = method.getParams();
            for (String key : params.keySet()) {
                hmp.setParameter(key, params.get(key));
            }
        }

        // Change the retry handler
	method.getParams().setParameter(HttpMethodParams.RETRY_HANDLER,new RetryHandler());

        setcontent();

        setAuthentication(session,this);

        try {
            session.sessionClient.executeMethod(method);
        } catch (IllegalArgumentException iae) {
            iae.printStackTrace();
 	    throw iae;
       }

        int code = getStatusCode();
        return code;

    } catch (Exception ie) {
        ie.printStackTrace();
        throw new HTTPException(ie);
    } finally {
        executed = true;
    }
}

public void close()
{
    // try to release underlying resources
    if (closed) {
        System.err.println("HTTPMethod: attempt to close already closed method.");
        return;
    }
    if (executed) {
        consumeContent();
    } else if(method != null)
        method.abort();
    if(method != null) method.releaseConnection();
    closed = true;
    session.removeMethod(this);
}

public void consumeContent()
{
    //try {
    //InputStream st = method.getResponseBodyAsStream();
    //while((st.skip(10000) >= 0));
    method.abort();
    //} catch (IOException e) {}
}

public void setContext(HttpState cxt)
{
    session.setContext(cxt);
}

public HttpState getContext()
{
    return session.getContext();
}

public int getStatusCode()
{
    return method == null ? 0 : method.getStatusCode();
}

public String getStatusLine()
{
    return method == null ? null : method.getStatusLine().toString();
}

public String getRequestLine()
{
    //fix: return (method == null ? null : method.getRequestLine().toString());
    return "getrequestline not implemented";
}

public String getPath()
{
    try {
        return (method == null ? null : method.getURI().toString());
    } catch (URIException e) {
        return null;
    }
}

public boolean canHoldContent()
{
    if (method == null)
        return false;
    return !(method instanceof HeadMethod);
}


public InputStream getResponseBodyAsStream()
{
    return getResponseAsStream();
}

public InputStream getResponseAsStream()
{
    if (closed)
        return null;
    if (strm != null) {
        try {
            new Exception("Getting MethodStream").printStackTrace();
        } catch (Exception e) {
        }
        ;
        assert strm != null : "attempt to get method stream twice";
    }
    try {
        if (method == null) return null;
        strm = method.getResponseBodyAsStream();
        return strm;
    } catch (Exception e) {
        return null;
    }
}

public byte[] getResponseAsBytes(int maxsize)
{
    if (closed)
        return null;
    byte[] content = getResponseAsBytes();
    if (content.length > maxsize) {
        byte[] limited = new byte[maxsize];
        System.arraycopy(content, 0, limited, 0, maxsize);
        content = limited;
    }
    return content;
}

public byte[] getResponseAsBytes()
{
    if (closed || method == null)
        return null;
    try {
        return method.getResponseBody();
    } catch (Exception e) {
        return null;
    }
}

public String getResponseAsString(String charset)
{
    if (closed || method == null)
        return null;
    try {
        return method.getResponseBodyAsString();
    } catch (Exception e) {
        return null;
    }
}

public String getResponseAsString()
{
    return getResponseAsString("UTF-8");
}


public void setMethodHeaders(List<Header> headers) throws HTTPException
{
    try {
        for (Header h : headers) {
            this.headers.add(h);
        }
    } catch (Exception e) {
        throw new HTTPException(e);
    }
}

public void setRequestHeader(String name, String value) throws HTTPException
{
    setRequestHeader(new Header(name, value));
}

public void setRequestHeader(Header h) throws HTTPException
{
    try {
        headers.add(h);
    } catch (Exception e) {
        throw new HTTPException("cause", e);
    }
}

public Header getRequestHeader(String name)
{
    if (method == null)
        return null;
    try {
        return (method.getRequestHeader(name));
    } catch (Exception e) {
        return null;
    }
}

public Header[] getRequestHeaders()
{
    if (method == null)
        return null;
    try {
        Header[] hs = method.getRequestHeaders();
        return hs;
    } catch (Exception e) {
        return null;
    }
}

public Header getResponseHeader(String name)
{
    try {
        return method.getResponseHeader(name);
    } catch (Exception e) {
        return null;
    }
}

public Header getResponseHeaderdmh(String name)
{
    try {

        Header[] headers = getResponseHeaders();
        for (Header h : headers) {
            if (h.getName().equals(name))
                return h;
        }
        return null;
    } catch (Exception e) {
        return null;
    }
}

public Header[] getResponseHeaders()
{
    try {
        Header[] hs = method.getResponseHeaders();
        return hs;
    } catch (Exception e) {
        return null;
    }
}

public Header[] getResponseFooters()
{
    try {
        Header[] hs = method.getResponseFooters();
        return hs;
    } catch (Exception e) {
        return null;
    }
}

public void setRequestParameter(String name, Object value)
{
    params.put(name, value);
}

public Object getMethodParameter(String key)
{
    if (method == null)
        return null;
    return method.getParams().getParameter(key);
}

public HttpMethodParams getMethodParameters()
{
    if (method == null)
        return null;
    return method.getParams();
}

public Object getResponseParameter(String name)
{
    if (method == null)
        return null;
    return method.getParams().getParameter(name);
}


public void setRequestContentAsString(String content) throws HTTPException
{
    try {
        this.content = new StringRequestEntity(content, "application/text", "UTF-8");
    } catch (UnsupportedEncodingException ue) {
    }
}

public void setMultipartRequest(Part[] parts) throws HTTPException
{
    multiparts = new Part[parts.length];
    for (int i = 0; i < parts.length; i++) {
        multiparts[i] = parts[i];
    }
}

public String getCharSet()
{
    return "UTF-8";
}

public String getName()
{
    return method == null ? null : method.getName();
}

public String getURI()
{
    return method == null ? null : method.getPath().toString();
}

public String getEffectiveVersion()
{
    String ver = null;
    if (method != null) {
        ver = method.getEffectiveVersion().toString();
    }
    return ver;
}


public String getProtocolVersion()
{
    return getEffectiveVersion();
}

public String getSoTimeout()
{
    return method == null ? null : "" + method.getParams().getSoTimeout();
}

public String getVirtualHost()
{
    return method == null ? null : method.getParams().getVirtualHost();
}

/*public HeaderIterator headerIterator() {
    return new BasicHeaderIterator(getResponseHeaders(), null);
}*/

public String getStatusText()
{
    return getStatusLine();
}

public static Enumeration getAllowedMethods()
{
    Enumeration e = new OptionsMethod().getAllowedMethods();
    return e;
}

// Convenience methods to minimize changes elsewhere

public void setFollowRedirects(boolean tf)
{
    return; //ignore ; always done
}

public String getResponseCharSet()
{
    return "UTF-8";
}


public HTTPSession
getSession()
{
    return this.session;
}

public HttpMethodBase
getMethod()
{
    return this.method;
}

/**
 * Test that the given url is "compatible" with the
 * session specified dataset. Compatible means:
 * 1. remove any query
 * 2. HTTPAuthStore.compatibleURI must return true;
 *
 *  * @param url  to test for compatibility
 * @return
 */
boolean sessionCompatible(String other)
{
    // Remove any trailing constraint
    String sessionuri = HTTPSession.getCanonicalURI(this.session.getURI());
    if(sessionuri == null) return true; // always compatible
    other = HTTPSession.getCanonicalURI(other);
    return HTTPAuthStore.compatibleURI(sessionuri,other);
}

/**
 * Handle authentication.
 * We do not know, necessarily,
 * which scheme(s) will be
 * encountered, so most testing
 * occurs in HTTPAuthCreds.
*/

static synchronized private void
setAuthentication(HTTPSession session, HTTPMethod method)
{
    String uri = session.getURI();
    if(uri == null) uri = HTTPAuthStore.ANY_URL;

    // Provide a credentials (provider) to enact the process
    CredentialsProvider cp  = new HTTPAuthProvider(uri);

    // Since we not know where this will get called, do everywhere
    session.sessionClient.getParams().setParameter(CredentialsProvider.PROVIDER,cp);

    // Pass down info to the socket factory
    HttpConnectionManagerParams hcp = session.sessionClient.getHttpConnectionManager().getParams();
    hcp.setParameter(CredentialsProvider.PROVIDER,cp);

}

}<|MERGE_RESOLUTION|>--- conflicted
+++ resolved
@@ -80,12 +80,7 @@
 static public HTTPMethod Options(HTTPSession session, String urlencoded) throws HTTPException
     {return new HTTPMethod(HTTPSession.Methods.Options,session,urlencoded);}
 
-
-<<<<<<< HEAD
 static private org.slf4j.Logger LOG = null;
-=======
-static private org.slf4j.Logger LOG = org.slf4j.LoggerFactory.getLogger(HTTPMethod.class);
->>>>>>> 5091021c
 
 //////////////////////////////////////////////////
 // Define a Retry Handler that supports more retries and is verbose.
