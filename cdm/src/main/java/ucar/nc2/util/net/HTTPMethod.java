--- conflicted
+++ resolved
@@ -595,25 +595,15 @@
 {
     // Handle authentication
     String principal = session.getPrincipal();
-<<<<<<< HEAD
-=======
-    if (principal == null) principal = session.getGlobalPrincipal();
->>>>>>> 54c5464c
     if (principal == null) principal = HTTPAuthStore.ANY_PRINCIPAL;
-   
+
     String uri = session.getURI();
 
-<<<<<<< HEAD
     try {
 
     // Look for matching items for this session (and principal, if specified); global
     // entries will be after per-session entries.
     HTTPAuthStore.Entry[] entries = HTTPAuthStore.search(this.session, principal, uri);
-=======
-    // Look for matching items for this session (and principal, if specified); global
-    // entries will be after per-session entries.
-    HTTPAuthStore.Entry[] entries = HTTPAuthStore.search(this, principal, uri);
->>>>>>> 54c5464c
 
     // Look for both a proxy entry and a non-proxy entry;
     // use first found because search will have ordered the list from most
@@ -621,11 +611,7 @@
     HTTPAuthStore.Entry proxyentry = null;
     HTTPAuthStore.Entry authentry = null;
     for (HTTPAuthStore.Entry entry : entries) {
-<<<<<<< HEAD
         if (entry.scheme.getScheme() == HTTPAuthScheme.PROXY && proxyentry == null)
-=======
-        if (entry.scheme == HTTPAuthStore.Scheme.PROXY && proxyentry == null)
->>>>>>> 54c5464c
             proxyentry = entry;
         else if (authentry == null)
             authentry = entry;
@@ -662,11 +648,7 @@
 	switch (thescheme.getScheme()) {
         case BASIC: case DIGEST: case PROXY:
 	    session.sessionClient.getParams().setParameter(CredentialsProvider.PROVIDER,provider);
-<<<<<<< HEAD
 	    break;
-=======
-	    break
->>>>>>> 54c5464c
 	case KEYSTORE:
 	    // Pass down info to the socket factory
             HttpConnectionManagerParams hcp = session.sessionClient.getHttpConnectionManager().getParams();
@@ -675,7 +657,6 @@
 	default:
 	    break; // ignore
         }
-<<<<<<< HEAD
     }
     } catch(HTTPException he) {
         // do nothing
@@ -694,20 +675,4 @@
     return this.method;
 }
 
-=======
-}
-
-public HTTPSession
-getSession()
-{
-    return this.session;
-}
-
-public HttpMethodBase
-getMethod()
-{
-    return this.method;
-}
-
->>>>>>> 54c5464c
 }