/*
 * Copyright 1998-2015 John Caron and University Corporation for Atmospheric Research/Unidata
 *
 *  Portions of this software were developed by the Unidata Program at the
 *  University Corporation for Atmospheric Research.
 *
 *  Access and use of this software shall impose the following obligations
 *  and understandings on the user. The user is granted the right, without
 *  any fee or cost, to use, copy, modify, alter, enhance and distribute
 *  this software, and any derivative works thereof, and its supporting
 *  documentation for any purpose whatsoever, provided that this entire
 *  notice appears in all copies of the software, derivative works and
 *  supporting documentation.  Further, UCAR requests that the user credit
 *  UCAR/Unidata in any publications that result from the use of this
 *  software or in any product that includes this software. The names UCAR
 *  and/or Unidata, however, may not be used in any advertising or publicity
 *  to endorse or promote any products or commercial entity unless specific
 *  written permission is obtained from UCAR/Unidata. The user also
 *  understands that UCAR/Unidata is not obligated to provide the user with
 *  any support, consulting, training or assistance of any kind with regard
 *  to the use, operation and performance of this software nor to provide
 *  the user with any updates, revisions, new versions or "bug fixes."
 *
 *  THIS SOFTWARE IS PROVIDED BY UCAR/UNIDATA "AS IS" AND ANY EXPRESS OR
 *  IMPLIED WARRANTIES, INCLUDING, BUT NOT LIMITED TO, THE IMPLIED
 *  WARRANTIES OF MERCHANTABILITY AND FITNESS FOR A PARTICULAR PURPOSE ARE
 *  DISCLAIMED. IN NO EVENT SHALL UCAR/UNIDATA BE LIABLE FOR ANY SPECIAL,
 *  INDIRECT OR CONSEQUENTIAL DAMAGES OR ANY DAMAGES WHATSOEVER RESULTING
 *  FROM LOSS OF USE, DATA OR PROFITS, WHETHER IN AN ACTION OF CONTRACT,
 *  NEGLIGENCE OR OTHER TORTIOUS ACTION, ARISING OUT OF OR IN CONNECTION
 *  WITH THE ACCESS, USE OR PERFORMANCE OF THIS SOFTWARE.
 */
package ucar.nc2.iosp.hdf5;

import com.google.common.primitives.Ints;
import com.google.common.primitives.Longs;
import ucar.ma2.DataType;
import ucar.ma2.InvalidRangeException;
import ucar.ma2.Section;
import ucar.nc2.Variable;
import ucar.nc2.iosp.LayoutBB;
import ucar.nc2.iosp.LayoutBBTiled;
import ucar.nc2.util.IO;
import ucar.unidata.io.RandomAccessFile;

import java.io.ByteArrayInputStream;
import java.io.ByteArrayOutputStream;
import java.io.IOException;
import java.nio.ByteBuffer;
import java.nio.ByteOrder;

/**
 * Iterator to read/write subsets of an array.
 * This calculates byte offsets for HD5 chunked datasets.
 * Assumes that the data is stored in chunks, indexed by a Btree.
 * for filtered data
 *
 * @author caron
 */
class H5tiledLayoutBB implements LayoutBB {
  private LayoutBBTiled delegate;

  private RandomAccessFile raf;
  private H5header.Filter[] filters;
  private ByteOrder byteOrder;
                                                                                                     
  private Section want;
  private int[] chunkSize; // from the StorageLayout message (exclude the elemSize)
  private int elemSize; // last dimension of the StorageLayout message
  private int nChunkDims;

  private boolean debug = false;

  /**
   * Constructor.
   * This is for HDF5 chunked data storage. The data is read by chunk, for efficency.
   *
   * @param v2          Variable to index over; assumes that vinfo is the data object
   * @param wantSection the wanted section of data, contains a List of Range objects. must be complete
   * @param raf the RandomAccessFile
   * @param filters set of filters that have been applied to the data
   * @throws InvalidRangeException if section invalid for this variable
   * @throws java.io.IOException   on io error
   */
  H5tiledLayoutBB(Variable v2, Section wantSection, RandomAccessFile raf, H5header.Filter[] filters, ByteOrder byteOrder) throws InvalidRangeException, IOException {
    wantSection = Section.fill(wantSection, v2.getShape());

    H5header.Vinfo vinfo = (H5header.Vinfo) v2.getSPobject();
    assert vinfo.isChunked;
    assert vinfo.btree != null;

    this.raf = raf;
    this.filters = filters;
    this.byteOrder = byteOrder;

    // we have to translate the want section into the same rank as the storageSize, in order to be able to call
    // Section.intersect(). It appears that storageSize (actually msl.chunkSize) may have an extra dimension, reletive
    // to the Variable.
    DataType dtype = v2.getDataType();
    if ((dtype == DataType.CHAR) && (wantSection.getRank() < vinfo.storageSize.length))
      this.want = new Section(wantSection).appendRange(1);
    else
      this.want = wantSection;

    // one less chunk dimension, except in the case of char
    nChunkDims = (dtype == DataType.CHAR) ? vinfo.storageSize.length : vinfo.storageSize.length - 1;
    this.chunkSize = new int[nChunkDims];
    System.arraycopy(vinfo.storageSize, 0, chunkSize, 0, nChunkDims);
    this.elemSize = vinfo.storageSize[vinfo.storageSize.length - 1]; // last one is always the elements size

    // create the data chunk iterator
    DataBTree.DataChunkIterator iter = vinfo.btree.getDataChunkIteratorFilter(this.want);
    DataChunkIterator dcIter = new DataChunkIterator(iter);
    delegate = new LayoutBBTiled(dcIter, chunkSize, elemSize, this.want);
    
    if (debug) System.out.println(" H5tiledLayout: " + this);
  }

  public long getTotalNelems() {
    return delegate.getTotalNelems();
  }

  public int getElemSize() {
    return delegate.getElemSize();
  }

  public boolean hasNext() {
    return delegate.hasNext();
  }

  public Chunk next() throws IOException {
    return delegate.next();
  }

  public String toString() {
    StringBuilder sbuff = new StringBuilder();
    sbuff.append("want=").append(want).append("; ");
    sbuff.append("chunkSize=[");
    for (int i = 0; i < chunkSize.length; i++) {
      if (i > 0) sbuff.append(",");
      sbuff.append(chunkSize[i]);
    }
    sbuff.append("] totalNelems=").append(getTotalNelems());
    sbuff.append(" elemSize=").append(elemSize);
    return sbuff.toString();
  }

  private class DataChunkIterator implements LayoutBBTiled.DataChunkIterator {
    DataBTree.DataChunkIterator delegate;

    DataChunkIterator(DataBTree.DataChunkIterator delegate) {
      this.delegate = delegate;
    }

    public boolean hasNext() {
      return delegate.hasNext();
    }

    public LayoutBBTiled.DataChunk next() throws IOException {
      return new DataChunk(delegate.next());
    }
  }

  private class DataChunk implements ucar.nc2.iosp.LayoutBBTiled.DataChunk {
    // Copied from ArrayList.
    private static final int MAX_ARRAY_LEN = Integer.MAX_VALUE - 8;

    DataBTree.DataChunk delegate;

    DataChunk(DataBTree.DataChunk delegate) {
      this.delegate = delegate;

      // Check that the chunk length (delegate.size) isn't greater than the maximum array length that we can
      // allocate (MAX_ARRAY_LEN). This condition manifests in two ways.
      // 1) According to the HDF docs (https://www.hdfgroup.org/HDF5/doc/Advanced/Chunking/, "Chunk Maximum Limits"),
      //    max chunk length is 4GB (i.e. representable in an unsigned int). Java, however, only has signed ints.
      //    So, if we try to store a large unsigned int in a singed int, it'll overflow, and the signed int will come
      //    out negative. We're trusting here that the chunk size read from the HDF file is never negative.
      // 2) In most JVM implementations MAX_ARRAY_LEN is actually less than Integer.MAX_VALUE (see note in ArrayList).
      //    So, we could have: "MAX_ARRAY_LEN < chunkSize <= Integer.MAX_VALUE".
      if (delegate.size < 0 || delegate.size > MAX_ARRAY_LEN) {
        // We want to report the size of the chunk, but we may be in an arithmetic overflow situation. So to get the
        // correct value, we're going to reinterpet the integer's bytes as long bytes.
        byte[] intBytes = Ints.toByteArray(delegate.size);
        byte[] longBytes = new byte[8];
        System.arraycopy(intBytes, 0, longBytes, 4, 4);   // Copy int bytes to the lowest 4 positions.
        long chunkSize = Longs.fromByteArray(longBytes);  // Method requires an array of length 8.

        throw new IllegalArgumentException(String.format("Filtered data chunk is %s bytes and we must load it all " +
                "into memory. However the maximum length of a byte array in Java is %s.", chunkSize, MAX_ARRAY_LEN));
      }
    }

    public int[] getOffset() {
      int[] offset = delegate.offset;
      if (offset.length > nChunkDims) { // may have to eliminate last offset
        offset = new int[nChunkDims];
        System.arraycopy(delegate.offset, 0, offset, 0, nChunkDims);
      }
      return offset;
    }

    public ByteBuffer getByteBuffer() throws IOException {
      try {
        // read the data
        byte[] data = new byte[delegate.size];
        raf.seek(delegate.filePos);
        raf.readFully(data);

        // apply filters backwards
        for (int i = filters.length - 1; i >= 0; i--) {
          H5header.Filter f = filters[i];
          if (isBitSet(delegate.filterMask, i)) {
            if (debug) System.out.println("skip for chunk " + delegate);
            continue;
          }
          if (f.id == 1) {
            data = inflate(data);
          } else if (f.id == 2) {
            data = shuffle(data, f.data[0]);
          } else if (f.id == 3) {
            data = checkfletcher32(data);
          } else
            throw new RuntimeException("Unknown filter type="+f.id);
        }
<<<<<<< HEAD
        if (f.id == 1) {
          data = inflate(data);
        } else if (f.id == 2) {
          data = shuffle(data, f.data[0]);
        } else if (f.id == 3) {
          data = checkfletcher32(data);
        /* }  else if (f.id == 307) {
          data = unbzip2(data); */
        } else
          throw new RuntimeException("Unknown filter type="+f.id);
      }
=======
>>>>>>> a08ffa02

        ByteBuffer result = ByteBuffer.wrap(data);
        result.order(byteOrder);
        return result;
      } catch (OutOfMemoryError e) {
        Error oom =  new OutOfMemoryError("Ran out of memory trying to read HDF5 filtered chunk. Either increase the " +
                "JVM's heap size (use the -Xmx switch) or reduce the size of the dataset's chunks (use nccopy -c).");
        oom.initCause(e);  // OutOfMemoryError lacks a constructor with a cause parameter.
        throw oom;
      }
    }

    /**
     * inflate data
     *
     * @param compressed compressed data
     * @return uncompressed data
     * @throws IOException on I/O error
     */
    private byte[] inflate(byte[] compressed) throws IOException {
      // run it through the Inflator
      ByteArrayInputStream in = new ByteArrayInputStream(compressed);
      java.util.zip.InflaterInputStream inflater = new java.util.zip.InflaterInputStream(in);
      ByteArrayOutputStream out = new ByteArrayOutputStream(
              Math.min(8 * compressed.length, MAX_ARRAY_LEN));  // Fixes KXL-349288
      IO.copy(inflater, out);

      byte[] uncomp = out.toByteArray();
      if (debug) System.out.println(" inflate bytes in= " + compressed.length + " bytes out= " + uncomp.length);
      return uncomp;
    }

    /* private byte[] unbzip2(byte[] compressed) throws IOException {
      int max = 20 * compressed.length;
      byte[] buffer = new byte[max];
      ByteArrayOutputStream out = new ByteArrayOutputStream(20 * compressed.length);
      ByteArrayInputStream in = new ByteArrayInputStream(compressed);
      try (org.itadaki.bzip2.BZip2InputStream bzIn = new org.itadaki.bzip2.BZip2InputStream(in, false)) {
        int bytesRead;
        int totRead = 0;
        while ((bytesRead = bzIn.read (buffer)) != -1) {
          out.write (buffer, 0, bytesRead) ;             // LOOK unneeded copy
          totRead += bytesRead;
        }
        out.close();
        //System.out.printf("unbzip2=%d%n", totRead);
      } catch (Exception e) {
        e.printStackTrace();
      }

      return out.toByteArray();
     } */

     // just strip off the 4-byte fletcher32 checksum at the end
    private byte[] checkfletcher32(byte[] org) throws IOException {
      byte[] result = new byte[org.length-4];
      System.arraycopy(org, 0, result, 0, result.length);
      if (debug) System.out.println(" checkfletcher32 bytes in= " + org.length + " bytes out= " + result.length);
      return result;
    }

    private byte[] shuffle(byte[] data, int n) throws IOException {
      if (debug) System.out.println(" shuffle bytes in= " + data.length + " n= " + n);

      assert data.length % n == 0;
      if (n <= 1) return data;

      int m = data.length / n;
      int[] count = new int[n];
      for (int k = 0; k < n; k++) count[k] = k * m;

      byte[] result = new byte[data.length];
      /* for (int i = 0; i < data.length; i += n) {
        for (int k = 0; k < n; k++) {
          result[count[k]++] = data[i + k];
        }
      } */

      for (int i = 0; i < m; i++) {
        for (int j = 0; j < n; j++) {
          result[i*n+j] = data[i + count[j]];
        }
      }

      return result;
    }

    boolean isBitSet(int val, int bitno) {
      return ((val >>> bitno) & 1) != 0;
    }

  }


}<|MERGE_RESOLUTION|>--- conflicted
+++ resolved
@@ -207,23 +207,13 @@
         raf.seek(delegate.filePos);
         raf.readFully(data);
 
-        // apply filters backwards
-        for (int i = filters.length - 1; i >= 0; i--) {
-          H5header.Filter f = filters[i];
-          if (isBitSet(delegate.filterMask, i)) {
-            if (debug) System.out.println("skip for chunk " + delegate);
-            continue;
-          }
-          if (f.id == 1) {
-            data = inflate(data);
-          } else if (f.id == 2) {
-            data = shuffle(data, f.data[0]);
-          } else if (f.id == 3) {
-            data = checkfletcher32(data);
-          } else
-            throw new RuntimeException("Unknown filter type="+f.id);
+      // apply filters backwards
+      for (int i = filters.length - 1; i >= 0; i--) {
+        H5header.Filter f = filters[i];
+        if (isBitSet(delegate.filterMask, i)) {
+          if (debug) System.out.println("skip for chunk " + delegate);
+          continue;
         }
-<<<<<<< HEAD
         if (f.id == 1) {
           data = inflate(data);
         } else if (f.id == 2) {
@@ -235,8 +225,6 @@
         } else
           throw new RuntimeException("Unknown filter type="+f.id);
       }
-=======
->>>>>>> a08ffa02
 
         ByteBuffer result = ByteBuffer.wrap(data);
         result.order(byteOrder);
